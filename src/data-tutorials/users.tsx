/**
 * Copyright (c) Facebook, Inc. and its affiliates.
 *
 * This source code is licensed under the MIT license found in the
 * LICENSE file in the root directory of this source tree.
 */

/* eslint-disable global-require */

import { translate } from "@docusaurus/Translate";
import { sortBy } from "@site/src/utils/jsUtils";

/*
 * ADD YOUR SITE TO THE DOCUSAURUS SHOWCASE:
 *
 * Requirements for adding your site to our showcase:
 * - It is a production-ready site with real content and decent customizations
 * (different from the init templates)
 * - It is NOT a work-in-progress with empty pages
 * - It has a stable domain (a Netlify/Vercel deploy preview is not allowed)
 *
 * Instructions:
 * - Add your site in the json array below
 * - `title` is your project's name (no need for the "Docs" suffix)
 * - A short (≤120 characters) description of your project
 * - Use relevant tags to categorize your site (read the tag descriptions below)
 * - Add a local image preview (decent screenshot of your Docusaurus site)
 * - The image MUST be added to the GitHub repository, and use `require("img")`
 * - The image has to have minimum width 640 and an aspect of no wider than 2:1
 * - If your website is open-source, add your source link. The link should open
 *   to a directory containing the `docusaurus.config.js` file
 * - Open a PR and check for reported CI errors
 *
 * Example PR: https://github.com/facebook/docusaurus/pull/3976
 *
 * If you edit this file through the GitHub interface, you can:
 * - Submit first your users.tsx edit PR
 * - This will create a branch on your Docusaurus fork (usually "patch-1")
 * - Go to https://github.com/<username>/docusaurus/tree/<branch>/website/src/data/showcase
 * - Drag-and-drop an image here to add it to your existing PR
 *
 * Please help us maintain this showcase page data:
 * - Update sites with wrong data
 * - Ensure site tags remain correct over time
 * - Remove sites not using Docusaurus anymore
 * - Add missing Docusaurus sites (if the site owner agreed)
 */

export type Tag = {
  label: string;
  description: string;
  color: string;
};

export type TagType =
  | "popular"
  | "favorite"
  | "foundation"
  | "celosage"
  | "figment"
  | "dacade"
  | "advanced"
  | "airdrop"
  | "android"
  | "beginner"
  | "celo"
  | "celowallet"
  | "cli"
  | "codeplayground"
  | "composer"
  | "contractkit"
  | "contribute"
  | "crowdfunding"
  | "cusd"
  | "dao"
  | "dapp"
  | "dappstarter"
  | "deploy"
  | "erc1155"
  | "ERC20"
  | "erc721"
  | "flutter"
  | "graph"
  | "hardhat"
  | "html"
  | "intermediate"
  | "ipfs"
  | "javascript"
  | "keystores"
  | "ledger"
  | "materialui"
  | "metamask"
  | "mint"
  | "mobile"
  | "nextjs"
  | "nft"
  | "nodejs"
  | "observable"
  | "openzeppelin"
  | "oracle"
  | "pinata"
  | "progressive"
  | "randomness"
  | "react"
  | "reactnative"
  | "remix"
  | "remote"
  | "sdk"
  | "smartcontract"
  | "solidity"
  | "sourcify"
  | "subgraphs"
  | "tokens"
  | "truffle"
  | "typescript"
  | "usecontractkit"
  | "valora"
  | "verification"
  | "walletconnect"
  | "video";

export type User = {
  title: string;
  description: string;
  preview: string;
  website: string;
  // source: string | null;
  tags: TagType[];
};

// LIST OF AVAILABLE TAGS
// Available tags to assign to your site
// Please choose all tags that you think might apply.
// We'll remove inappropriate tags, but it's less likely that we add tags.
export const Tags: { [type in TagType]: Tag } = {
  // DO NOT USE THIS TAG: we choose sites to add to appss
  popular: {
    label: translate({ message: "Popular" }),
    description: translate({
      message: "",
      id: "showcase.tag.popular.description",
    }),
    color: "#e9669e",
  },

  // For open-source sites, a link to the source code is required
  // The source should be your *website's* source, not your project's source!
  // apps: {
  //   label: translate({ message: "Apps" }),
  //   description: translate({
  //     message: "",
  //     id: "showcase.tag.apps.description",
  //   }),
  //   color: "#39ca30",
  // },
  // impact: {
  //   label: translate({ message: "Impact" }),
  //   description: translate({
  //     message: "",
  //     id: "showcase.tag.impact.description",
  //   }),
  //   color: "#dfd545",
  // },
  foundation: {
    label: translate({ message: "Foundation" }),
    description: translate({
      message: "",
      id: "showcase.tag.foundation.description",
    }),
    color: "#35D07F",
  },
  celosage: {
    label: translate({ message: "Celo Sage" }),
    description: translate({
      message: "",
      id: "showcase.tag.celosage.description",
    }),
    color: "#35D07F",
  },
  favorite: {
    label: translate({ message: "Favorite" }),
    description: translate({
      message: "",
      id: "showcase.tag.favorite.description",
    }),
    color: "#35D07F",
  },

  figment: {
    label: translate({ message: "Figment" }),
    description: translate({
      message: "",
      id: "showcase.tag.figment.description",
    }),
    color: "#FBCC5C",
  },
  dacade: {
    label: translate({ message: "Dacade" }),
    description: translate({
      message: "",
      id: "showcase.tag.dacade.description",
    }),
    color: "#35D07F",
  },
  advanced: {
    label: translate({ message: "Advanced" }),
    description: translate({
      message: "",
      id: "showcase.tag.advanced.description",
    }),
    color: "#35D07F",
  },
  airdrop: {
    label: translate({ message: "Airdrop" }),
    description: translate({
      message: "",
      id: "showcase.tag.airdrop.description",
    }),
    color: "#127f82",
  },
  android: {
    label: translate({ message: "Android" }),
    description: translate({
      message: "",
      id: "showcase.tag.android.description",
    }),
    color: "#BF97FF",
  },
  beginner: {
    label: translate({ message: "Beginner" }),
    description: translate({
      message: "",
      id: "showcase.tag.beginner.description",
    }),
    color: "#FB7C6D",
  },
  celo: {
    label: translate({ message: "Celo" }),
    description: translate({
      message: "",
      id: "showcase.tag.celo.description",
    }),
    color: "#73DDFF",
  },
  celowallet: {
    label: translate({ message: "Celo Wallet" }),
    description: translate({
      message: "",
      id: "showcase.tag.celowallet.description",
    }),
    color: "#3488EC",
  },
  cli: {
    label: translate({ message: "CLI" }),
    description: translate({
      message: "",
      id: "showcase.tag.cli.description",
    }),
    color: "#BF97FF",
  },
  codeplayground: {
    label: translate({ message: "Code Playground" }),
    description: translate({
      message: "",
      id: "showcase.tag.codeplayground.description",
    }),
    color: "#35D07F",
  },
  composer: {
    label: translate({ message: "Composer" }),
    description: translate({
      message: "",
      id: "showcase.tag.composer.description",
    }),
    color: "#FB7C6D",
  },
  contractkit: {
    label: translate({ message: "ContractKit" }),
    description: translate({
      message: "",
      id: "showcase.tag.contractkit.description",
    }),
    color: "#FBCC5C",
  },
  contribute: {
    label: translate({ message: "Contribute" }),
    description: translate({
      message: "",
      id: "showcase.tag.contribute.description",
    }),
    color: "#FBCC5C",
  },
  crowdfunding: {
    label: translate({ message: "Crowdfunding" }),
    description: translate({
      message: "",
      id: "showcase.tag.crowdfunding.description",
    }),
    color: "#BF97FF",
  },
  cusd: {
    label: translate({ message: "cUSD" }),
    description: translate({
      message: "",
      id: "showcase.tag.cusd.description",
    }),
    color: "#FB7C6D",
  },
  dao: {
    label: translate({ message: "DAO" }),
    description: translate({
      message: "",
      id: "showcase.tag.dao.description",
    }),
    color: "#73DDFF",
  },
  dapp: {
    label: translate({ message: "Dapp" }),
    description: translate({
      message: "",
      id: "showcase.tag.dapp.description",
    }),
    color: "#3488EC",
  },
  dappstarter: {
    label: translate({ message: "Dappstarter" }),
    description: translate({
      message: "",
      id: "showcase.tag.dappstarter.description",
    }),
    color: "#35D07F",
  },
  deploy: {
    label: translate({ message: "Deploy" }),
    description: translate({
      message: "",
      id: "showcase.tag.deploy.description",
    }),
    color: "#FBCC5C",
  },
  erc1155: {
    label: translate({ message: "erc1155" }),
    description: translate({
      message: "",
      id: "showcase.tag.erc1155.description",
    }),
    color: "#BF97FF",
  },
  ERC20: {
    label: translate({ message: "ERC20" }),
    description: translate({
      message: "",
      id: "showcase.tag.erc20.description",
    }),
    color: "#BF97FF",
  },
  erc721: {
    label: translate({ message: "ERC721" }),
    description: translate({
      message: "",
      id: "showcase.tag.erc721.description",
    }),
    color: "#FB7C6D",
  },
  flutter: {
    label: translate({ message: "flutter" }),
    description: translate({
      message: "",
      id: "showcase.tag.flutter.description",
    }),
    color: "#73DDFF",
  },
  graph: {
    label: translate({ message: "Graph" }),
    description: translate({
      message: "",
      id: "showcase.tag.graph.description",
    }),
    color: "#3488EC",
  },
  hardhat: {
    label: translate({ message: "Hardhat" }),
    description: translate({
      message: "",
      id: "showcase.tag.hardhat.description",
    }),
    color: "#FB7C6D",
  },
  html: {
    label: translate({ message: "HTML" }),
    description: translate({
      message: "",
      id: "showcase.tag.html.description",
    }),
    color: "#35D07F",
  },
  intermediate: {
    label: translate({ message: "Intermediate" }),
    description: translate({
      message: "",
      id: "showcase.tag.intermediate.description",
    }),
    color: "#FBCC5C",
  },
  ipfs: {
    label: translate({ message: "IPFS" }),
    description: translate({
      message: "",
      id: "showcase.tag.ipfs.description",
    }),
    color: "#BF97FF",
  },
  javascript: {
    label: translate({ message: "Javascript" }),
    description: translate({
      message: "",
      id: "showcase.tag.javascript.description",
    }),
    color: "#FB7C6D",
  },
  keystores: {
    label: translate({ message: "Keystores" }),
    description: translate({
      message: "",
      id: "showcase.tag.keystores.description",
    }),
    color: "#BF97FF",
  },
  ledger: {
    label: translate({ message: "Ledger" }),
    description: translate({
      message: "",
      id: "showcase.tag.ledger.description",
    }),
    color: "#FB7C6D",
  },
  materialui: {
    label: translate({ message: "Material UI" }),
    description: translate({
      message: "",
      id: "showcase.tag.material-ui.description",
    }),
    color: "#73DDFF",
  },
  metamask: {
    label: translate({ message: "Metamask" }),
    description: translate({
      message: "",
      id: "showcase.tag.metamask.description",
    }),
    color: "#3488EC",
  },
  mint: {
    label: translate({ message: "Mint" }),
    description: translate({
      message: "",
      id: "showcase.tag.mint.description",
    }),
    color: "#35D07F",
  },
  mobile: {
    label: translate({ message: "Mobile" }),
    description: translate({
      message: "",
      id: "showcase.tag.mobile.description",
    }),
    color: "#FBCC5C",
  },
  nextjs: {
    label: translate({ message: "Nextjs" }),
    description: translate({
      message: "",
      id: "showcase.tag.nextjs.description",
    }),
    color: "#FB7C6D",
  },
  nft: {
    label: translate({ message: "NFT" }),
    description: translate({
      message: "",
      id: "showcase.tag.nft.description",
    }),
    color: "#73DDFF",
  },
  nodejs: {
    label: translate({ message: "Nodejs" }),
    description: translate({
      message: "",
      id: "showcase.tag.nodejs.description",
    }),
    color: "#BF97FF",
  },
  observable: {
    label: translate({ message: "Obervable" }),
    description: translate({
      message: "",
      id: "showcase.tag.observable.description",
    }),
    color: "#FB7C6D",
  },
  openzeppelin: {
    label: translate({ message: "Open Zeppelin" }),
    description: translate({
      message: "",
      id: "showcase.tag.openzeppelin.description",
    }),
    color: "#73DDFF",
  },
  oracle: {
    label: translate({ message: "Oracle" }),
    description: translate({
      message: "",
      id: "showcase.tag.metamask.description",
    }),
    color: "#3488EC",
  },
  pinata: {
    label: translate({ message: "pinata" }),
    description: translate({
      message: "",
      id: "showcase.tag.pinata.description",
    }),
    color: "#73DDFF",
  },
  progressive: {
    label: translate({ message: "Progressive" }),
    description: translate({
      message: "",
      id: "showcase.tag.progressive.description",
    }),
    color: "#35D07F",
  },
  randomness: {
    label: translate({ message: "Randomness" }),
    description: translate({
      message: "",
      id: "showcase.tag.randomness.description",
    }),
    color: "#FBCC5C",
  },
  react: {
    label: translate({ message: "React" }),
    description: translate({
      message: "",
      id: "showcase.tag.react.description",
    }),
    color: "#73DDFF",
  },
  reactnative: {
    label: translate({ message: "React Native" }),
    description: translate({
      message: "",
      id: "showcase.tag.reactnative.description",
    }),
    color: "#3488EC",
  },
  remix: {
    label: translate({ message: "Remix" }),
    description: translate({
      message: "",
      id: "showcase.tag.remix.description",
    }),
    color: "#BF97FF",
  },
  remote: {
    label: translate({ message: "Remote" }),
    description: translate({
      message: "",
      id: "showcase.tag.remote.description",
    }),
    color: "#FB7C6D",
  },
  sdk: {
    label: translate({ message: "SDK" }),
    description: translate({
      message: "",
      id: "showcase.tag.sdk.description",
    }),
    color: "#73DDFF",
  },
  smartcontract: {
    label: translate({ message: "Smart Contract" }),
    description: translate({
      message: "",
      id: "showcase.tag.smartcontract.description",
    }),
    color: "#3488EC",
  },
  solidity: {
    label: translate({ message: "Solidity" }),
    description: translate({
      message: "",
      id: "showcase.tag.solidity.description",
    }),
    color: "#3488EC",
  },
  sourcify: {
    label: translate({ message: "Sourcify" }),
    description: translate({
      message: "",
      id: "showcase.tag.sourcify.description",
    }),
    color: "#35D07F",
  },
  subgraphs: {
    label: translate({ message: "Subgraphs" }),
    description: translate({
      message: "",
      id: "showcase.tag.subgraphs.description",
    }),
    color: "#FBCC5C",
  },
  tokens: {
    label: translate({ message: "Tokens" }),
    description: translate({
      message: "",
      id: "showcase.tag.tokens.description",
    }),
    color: "#3488EC",
  },
  truffle: {
    label: translate({ message: "Truffle" }),
    description: translate({
      message: "",
      id: "showcase.tag.truffle.description",
    }),
    color: "#35D07F",
  },
  usecontractkit: {
    label: translate({ message: "use-contractkit" }),
    description: translate({
      message: "",
      id: "showcase.tag.usecontractkit.description",
    }),
    color: "#BF97FF",
  },
  valora: {
    label: translate({ message: "Valora" }),
    description: translate({
      message: "",
      id: "showcase.tag.valora.description",
    }),
    color: "#FB7C6D",
  },
  verification: {
    label: translate({ message: "Verification" }),
    description: translate({
      message: "",
      id: "showcase.tag.verification.description",
    }),
    color: "#73DDFF",
  },
  walletconnect: {
    label: translate({ message: "Wallet Connect" }),
    description: translate({
      message: "",
      id: "showcase.tag.walletconnect.description",
    }),
    color: "#3488EC",
  },
  video: {
    label: translate({ message: "Video" }),
    description: translate({
      message: "",
      id: "showcase.tag.video.description",
    }),
    color: "#35D07F",
  },
  typescript: {
    label: translate({ message: "Typescript" }),
    description: translate({
      message: "",
      id: "showcase.tag.typescript.description",
    }),
    color: "#3488EC",
  },
};

// Add your site to this list
// prettier-ignore
const Users: User[] = [
  // Paths
  // {
  //   title: '1. Celo Composer',
  //   description: 'Quickly build and deploy Celo dApps with Celo Composer',
  //   preview: require('./showcase/1.png'),
  //   website: '/tutorials?tags=composer',
  //   tags: ['favorite'],
  // },

  {
    title: "Securing Multi-Sig Wallet Using Hardware Wallet. The Benefits for Securing Community Funds",
    description: "A step-by-step instructions on setting up and using a hardware wallet with a multi-sig wallet like Celo-safe",
    preview: require('./showcase/beginner/securing-multi-sig-wallet-using-hardware-wallet-the-benefits-for-securing-community-funds.png'),
    website: '/blog/tutorials/securing-multi-sig-wallet-using-hardware-wallet-the-benefits-for-securing-community-funds',
    tags: ['beginner','celosage','celo'],
  },
   {
    title: "Leveraging Blockchain and IoT for ReFi and Climate Actions through Celo",
    description: "We look into how carbon sensors, rain sensors, etc. can be used with oracles to provide on-chain data for ReFi applications",
    preview: require('./showcase/beginner/leveraging-blockchain-and-iot-for-refi-and-climate-actions-through-celo.png'),
    website: '/blog/tutorials/leveraging-blockchain-and-iot-for-refi-and-climate-actions-through-celo',
    tags: ['beginner','celosage','celo'],
  },
  {
    title: 'A Comparison of Hardware, Software and Human Oracles',
    description: 'In this article, we will examine the differences between Human, Hardware and software Oracle',
    preview: require('./showcase/beginner/a-comparison-of-hardware-software-and-human-oracles.png'),
    website: '/blog/tutorials/a-comparison-of-hardware-software-and-human-oracles',
    tags: ['beginner','celosage','celo','oracle'],
  },
  {
    title: 'Exclusive List of Hardware Wallets that Support the Celo Network',
    description: 'This tutorial aims to provide an exclusive list of hardware wallets that support the Celo network',
    preview: require('./showcase/beginner/exclusive-list-of-hardware-wallets-that-support-the-celo-network.png'),
    website: '/blog/tutorials/exclusive-list-of-hardware-wallets-that-support-the-celo-network',
    tags: ['beginner','celosage','celo','ledger','ERC20'],
  },
  {
    title: " Celo Composer",
    description: "Build on Celo in 5 minutes of less with Celo Composer.",
    preview: require("./showcase/celo-composer.png"),
    website: "/tutorials?tags=composer",
    tags: ["favorite"],
  },
  {
    title: ' A Comprehensive Guide to Comparing Hardware and Software Wallets on Celo',
    description: 'This tutorial will explain the differences between software and hardware wallets, and how to choose the right one for you.',
    preview: require('./showcase/beginner/A-Comprehensive-Guide-to-Comparing-Hardware-and-Software-Wallets-What-You-Need-to-Know.png'),
    website: '/blog/tutorials/a-comprehensive-guide-to-comparing-hardware-and-software-wallets-on-celo',
    tags: ['beginner','celosage','celo'],
  },
   {
    title: 'Art Trading with Smart Contracts on the Celo blockchain',
    description: 'ArtifactHouse is a smart contract for buying and selling digital artifacts using cUSD tokens, with the ability to display and visit artifacts..',
    preview: require('./showcase/intermediate/art-trading-with-smart-contracts-on-the-celo-blockchain.png'),
    website: '/blog/tutorials/art-trading-with-smart-contracts-on-the-celo-blockchain',
    tags: ['intermediate','celosage', 'solidity', 'celo'],
  },
  {
    title: 'A detailed guide on how to create a decentralized marketplace for magazines on the Celo blockchain',
    description: 'Learn how to build a marketplace for seliing magazine on the celo blockchain',
    preview: require('./showcase/intermediate/A-detailed-guide-on-how-to-create-a-decentralized-marketplace-for-magazines-on-the-celo-blockchain.png'),
    website: 'blog/tutorials/a-detailed-guide-on-how-to-create-a-decentralized-marketplace-for-magazines-on-the-Celo-blockchain',
    tags: ['celosage', 'solidity', 'intermediate','celo'],
  },
  {
    title: 'How to Transition from Web2 to Web3',
    description: 'Learn the basics of blockchain technology and web3 development',
    preview: require('./showcase/beginner/how-to-transition-from-web2-to-web3.png'),
    website: 'blog/tutorials/how-to-transition-from-web2-to-web3',
    tags: ['celosage', 'beginner','celo'],
  },
  {
    title: 'How to Tokenize Physical Assets on Celo',
    description: 'Understand how to start the tokenization on Celo',
    preview: require('./showcase/beginner/how-to-tokenize.png'),
    website: 'blog/tutorials/how-to-tokenize-a-physical-asset-on-celo',
    tags: ['celosage', 'beginner','celo', 'smartcontract'],
  },
  { 
    title: 'Build an NFT Marketplace on Celo using Hardhat',
    description: 'Creating a simple NFT marketplace on the Celo Blockchain using Hardhat to create smart contracts',
    preview: require('./showcase/intermediate/build-an-nft-marketplace-on-celo-using-hardhat.png'),
    website: '/blog/tutorials/build-an-nft-marketplace-on-celo-using-hardhat',
    tags: ['celosage', 'solidity', 'celo', 'intermediate', 'hardhat', 'javascript'],
  },
   {
    title: 'Decentralized Marketplace for Buying and Selling Animals',
    description: 'AnimalHouse is a blockchain-based platform connecting animal lovers to adopt, rescue, and care for animals securely and transparently',
    preview: require('./showcase/intermediate/decentralized-marketplace-for-buying-and-selling-animals.png'),
    website: 'blog/tutorials/decentralized-marketplace-for-buying-and-selling-animals',
    tags: ['celosage', 'intermediate','celo', 'solidity'],
  },
  {
    title: 'ERC-4337 Overview Protocol',
    description: 'Understand the ERC 4337 protocol',
    preview: require('./showcase/beginner/ERC-4337-Overview-Protocol.png'),
    website: 'blog/tutorials/ERC-4337-Overview-Protocol',
    tags: ['celosage', 'beginner','celo', 'smartcontract'],
  },
  {
    title: 'Prepare for Auditing Your Smart Contract',
    description: 'Auditing is the process of reviewing your smart contracts code for errors, vulnerabilities, and potential weaknesses',
    preview: require('./showcase/intermediate/prepare-for-auditing-your-smart-contract.png'),
    website: 'blog/tutorials/prepare-for-auditing-your-smart-contract',
    tags: ['celosage', 'intermediate','celo', 'smartcontract'],
  },
  {
    title: '1. Beginner Tutorials',
    description: 'Curated list of beginner Celo developer tutorials.',
    preview: require('./showcase/beginner/beginner-tutorials.png'),
    website: '/tutorials?tags=beginner',
    tags: ['favorite'],
  },
  {
    title: "2. Intermediate Tutorials",
    description: "Curated list of intermediate Celo developer tutorials.",
    preview: require("./showcase/intermediate/intermediate-tutorials.png"),
    website: "/tutorials?tags=intermediate",
    tags: ["favorite"],
  },
  {
    title: "3. Advanced Tutorials",
    description: "Curated list of advanced Celo developer tutorials.",
    preview: require("./showcase/advanced/advanced-tutorials.png"),
    website: "/tutorials?tags=advanced",
    tags: ["favorite"],
  },

  // Posts
  {
    title: "Introducing Celo Sage",
    description:
      "Create. Earn. Grow. Providing opportunities for growth and development in the Celo Community.",
    preview: require("./showcase/celo-sage.png"),
    website: "blog/tutorials/introducing-celo-sage",
    tags: ["beginner", "celosage"],
  },
  {
    title: 'Preventing Vulnerabilities in Solidity: Ownership Attack',
    description: "In Solidity, an ownership attack takes advantage of a smart contract's vulnerabilities and gives illegal and unauthorized access to a foreign party.",
    preview: require('./showcase/intermediate/preventing-vulnerabilities-in-solidity-ownership-attack.png'),
    website: 'blog/tutorials/preventing-vulnerabilities-in-solidity-ownership-attack',
    tags: ['intermediate','celosage'],
  },
  {
    title: 'Introduction to ERC-20R and Reversible Transactions',
    description: "This article provides a detailed look into the need for reversible transactions and a technical approach to how they function.",
    preview: require('./showcase/beginner/introduction-to-erc-20r-and-reversible-transactions.png'),
    website: 'blog/tutorials/introduction-to-erc-20r-and-reversible-transactions',
    tags: ['beginner','celosage'],
  },
   {
    title: 'Build a dapp for buying and selling unique gadgets on celo blockchain',
    description: 'Gadget project is a dApp for buying/selling unique gadgets represented by NFTs on Celo blockchain, with ERC-20 interface for DeFi. Provides secure/transparent platform for gadget enthusiasts/creators to connect..',
    preview: require('./showcase/intermediate/build-a-dapp-for-buying-and-selling-unique-gadgets-on-celo-blockchain.png'),
    website: 'blog/tutorials/build-a-dapp-for-buying-and-selling-unique-gadgets-on-celo-blockchain',
    tags: ['intermediate','celosage', 'celo'],
  },
  {
    title: 'Blockchain Based Festival Booking System with CUSD Payment Integration',
    description: 'Decentralized event booking platform for organizers to showcase programs and users to book slots with cUSD.',
    preview: require('./showcase/intermediate/blockchain-based-festival-booking-system-with-cusd-payment-Integration.png'),
    website: '/blog/tutorials/blockchain-based-festival-booking-system-with-cusd-payment-integration',
    tags: ['celosage','intermediate', 'solidity', 'celo'],
  },
  {
    title: 'Integrating Rainbow-Kit Celo into Your DApps',
    description: 'This sequel walks blockchain developers through the process of integrating the Rainbow-Kit Celo tool into their DApps for seamless financial operation and compatible wallet integration',
    preview: require('./showcase/intermediate/integrating-rainbow-kit-celo-into-your-smart-contract-dapp.png'),
    website: 'blog/tutorials/integrating-rainbow-kit-celo-into-your-dapps',
    tags: ['celosage', 'smartcontract', 'solidity', 'react', 'hardhat', 'intermediate'], 
  },

  {
    title: 'Exploring the Robust Structure of Celos Protocol Design',
    description: "Exploring the Robust Structure of Celo's Protocol Design",
    preview: require('./showcase/intermediate/Exploring_the_Robust_Structure_of_Celo_s_Protocol_Design.png'),
    website: 'blog/tutorials/exploring-the-robust-structure-of-celo-protocol-design',
    tags: ['intermediate','celosage'],
  },
  {
    title: 'Understanding Celos Approach to Layer-2 Scaling',
    description: "An evaluation of rolllups,sidechains and state channels",
    preview: require('./showcase/intermediate/understanding-celos-approach-to-layer2.png'),
    website: 'blog/tutorials/understanding-celos-approach-to-layer2-scaling',
    tags: ['intermediate','solidity','smartcontract', 'celosage'],
  },
  {
    title: 'Building a crowdfunding dapp with solidity and celo composer',
    description: "In this article, we'll be talking about how to create a crowdfunding Dapp on the Celo blockchain using Solidity and Celo-composer.",
    preview: require('./showcase/intermediate/building-a-crowdfinding-dapp.png'),
    website: 'blog/tutorials/Building-a-crowdfunding-dapp-with-solidity-and-celo-composer',
    tags: ['celo', 'celosage', 'crowdfunding', 'intermediate', 'solidity', 'smartcontract'],
  },
  {
    title: 'Introducing Celo Sage',
    description: 'In Solidity, reentrancy describes a scenario in which a contract calls a second contract. The second contract then calls the first contract while the first contract is still running.',
    preview: require('./showcase/intermediate/preventing-vulnerabilities-in-solidity-reentrancy-attack.png'),
    website: 'blog/tutorials//preventing-vulnerabilities-in-solidity-reentrancy-attack',
    tags: ['intermediate','celosage'],
  },
  {
    title: 'Como usar a metodologia de gestão de produtos para criar soluções com NFT',
    description: 'Aprenda como usar a metodologia de gestão de produtos para criar soluções com NFT',
    preview: require('./showcase/beginner/metodologia-de-gestao-de-produtos.png'),
    website: 'blog/tutorials/como-usar-a-metodologia-de-gestao-de-produtos-para-criar-solucoes-com-NFT',
    tags: ['beginner', 'erc721', 'celosage'],
  },
  {
    title: 'Understanding Utility and Security Tokens',
    description: 'Utility tokens are digital assets that lives on the blockchain and can be used to gain access to certain things, such as a game or a website.',
    preview: require('./showcase/beginner/understanding-utility-and-security-tokens.png'),
    website: 'blog/tutorials/understanding-utility-and-security-tokens',
    tags: ['beginner', 'celosage'],
  },
  {
    title: 'Integrating Blockchain Technology into Legacy Systems on Celo',
    description:
      'Blockchain technology can facilitate new forms of collaboration and innovation by enabling the exchange of information and value between different parties.',
    preview: require('./showcase/intermediate/blockchain-integration-updating-legacy-systems-with-the-celo-platform.png'),
    website:
      '/blog/tutorials/blockchain-integration-updating-legacy-systems-with-the-celo-platform',
    tags: ['intermediate', 'celosage'],
  },
   {
    title: 'Song Marketplace Contract with ERC-20 Token Integration',
    description: 'The Song Marketplace Contract with ERC-20 Token Integration is a smart contract built on the Celo blockchain that enables users to buy and sell songs using a stablecoin ERC-20 token called "cUSD".',
    preview: require('./showcase/intermediate/song-marketplace-contract-with-ERC-20-token-integration.png'),
    website: '/blog/tutorials/song-marketplace-contract-with-ERC-20-token-integration',
    tags: ['intermediate', 'solidity', 'celosage', 'celo'],
  },
  {
    title: 'How to Connect to a Node on Celo using Docker',
    description: 'This tutorial teaches how to connect to a node on the celo blockchain using docker',
    preview: require('./showcase/beginner/how-to-connect-to-a-node-on-celo-using-docker.png'),
    website: 'blog/tutorials/how-to-connect-to-a-node-on-celo-using-docker',
    tags: ['celosage', 'celo', 'beginner', 'cli'], 
  },
{
    title: 'Interacting with the Celo Blockchain Using Web3.js A Beginners Guide - A Voting App.',
    description: 'This tutorial teaches how to interact with smart contracts using web3.js simplified by Celo Contract Kit',
    preview: require('./showcase/beginner/interacting-with-the-Celo-Blockchain-Using-Web3js-A-Beginners-Guide-A-Voting-App.png'),
    website: 'blog/tutorials/interacting-with-the-celo-blockchain-using-web3js-a-beginners-guide-a-voting-app',
    tags: ['celosage', 'celo', 'beginner', 'solidity', 'contractkit', 'remix'], 
  },
  {
    title: 'Implementing an English Auction Contract in Solidity',
    description:
      'An English auction is ideal for selling NFTs because it gives all potential buyers a fair chance at placing bids until only one bidder with the highest bid is left.',
    preview: require('./showcase/intermediate/implementing-an-english-auction-contract-in-solidity.png'),
    website:
      '/blog/tutorials/implementing-an-english-auction-contract-in-solidity',
    tags: ['intermediate', 'celosage'],
  },
  {
    title: 'Product Discovery é a chave para criar produtos de NFT de sucesso no blockchain Celo',
    description: 'Aprenda como criar produtos de NFT de sucesso no blockchain Celo através de processos de product discovery',
    preview: require('./showcase/intermediate/product-discovery-a-chave-para-criar-produtos-de-NFT-de-sucesso-no-blockchain-Celo.png'),
    website: 'blog/tutorials/product-discovery-a-chave-para-criar-produtos-de-NFT-de-sucesso-no-blockchain-Celo',
    tags: ['intermediate', 'erc721', 'celosage'],
  },
  {
    title: 'Buy Me A Coffee Android App Using the Celo Java-SDK',
    description: 'This tutorial will show you how to create a simple Android app that allows users to make payments using the Celo Java SDK. The app, called "Buy Me A Coffee".',
    preview: require('./showcase/advanced/buyme-a-coffee-android-app-using-the-celo-java-sdk.png'),
    website: '/blog/tutorials/buy-me-a-coffee-android-app-using-the-celo-java-sdk',
    tags: ['celosage', 'android', 'celo', 'dapp', 'mobile', 'sdk', 'valora', 'advanced'],
  },
  {
    title: 'A Technical Overview of Celo Light Client Protocol',
    description: 'A comprehensive breakdown of celo light client protocol',
    preview: require('./showcase/intermediate/celo-light-client.png'),
    website: '/blog/tutorials/a-technical-overview-of-celo-light-client-protocol',
    tags: ['intermediate','celo','sdk','valora','celosage'],
  },
  {
    title: 'Cryptography in Blockchain - An Overview of Hash Functions and Digital Signatures',
    description: ' Cryptography plays a critical role in ensuring the security and privacy of data in the blockchain, the Distributed Ledger Technology (DLT) that has gained widespread adoption in recent years.',
    preview: require('./showcase/intermediate/cryptography-in-blockchain-an-overview-of-hash-functions-and-digital-signatures.png'),
    website: '/blog/tutorials/cryptography-in-blockchain-an-overview-of-hash-functions-and-digital-signatures',
    tags: ['celosage', 'intermediate'],
  },
   {
    title: 'Creating a Charity Donation dApp using Celo Composer, React and Rainbowkit Celo',
    description: 'A step-by-step guide on how to build a charity donation dapp using Celo Composer and React and Rainbow Kit.',
    preview: require('./showcase/intermediate/creating-a-charity-donation-dApp-using-celo-composer-and-react-and-rainbowKit-celo.png'),
    website: '/blog/tutorials/creating-a-charity-donation-dApp-using-celo-composer-and-react-and-rainbowKit-celo',
    tags: ['celosage', 'intermediate', 'composer', 'react', 'typescript', 'metamask', 'javascript'],
  },
  {
    title: 'How to build a Basic CRUD App in Solidity',
    description: 'This post will teach you how to create a basic Create, Read, Update and Delete (CRUD) smart contract and test it with the Truffle framework.',
    preview: require('./showcase/beginner/how-to-build-a-basic-crud-app-in-solidity.png'),
    website: 'blog/tutorials/how-to-build-a-basic-crud-app-in-solidity',
    tags: ['celosage','beginner'],
  },
  {
    title: 'On-Chain Randomness with Celo using Subgraphs',
    description: 'This tutorial covers using Celo Randomness and Subgraph to make a simple lottery game. Users create lottery clubs with Native Coin prizes, stable tokens, or NFT Tokens.',
    preview: require('./showcase/intermediate/on-chain-randomness-with-celo-using-subgraphs.png'),
    website: '/blog/tutorials/on-chain-randomness-with-celo-using-subgraphs',
    tags: ['celosage','intermediate', 'subgraphs', 'randomness'],
  },
  {
    title: 'Navigating through Celo docs in a helpful manner for a newbie developer',
    description: 'In this article I will be trying to share a pathway to ake your developing journey with ease.',
    preview: require('./showcase/beginner/Navigating-the-celo-documentation.png'),
    website: '/blog/tutorials/navigating-through-celo-docs-in-a-helpful-manner-for-a-newbie-developer',
    tags: ['celosage','beginner'],
  },
  {
    title: 'Build In Public - Tips for making an impact',
    description: 'In this article we will discuss the benifits of having an online presence and the ways it can make your developer experience easy and enjoyable.',
    preview: require('./showcase/beginner/build-in-public.png'),
    website: '/blog/tutorials/build-in-public-tips-for-making-an-impact',
    tags: ['celosage','beginner'],
  },

  {
    title: 'How to render Celo NFT in your React Native mobile Dapp',
    description: 'This will help mobile developers on how to integrate render Celo  NFT metadata on mobile Dapps uisng  center multichain NFT API and Wallet Connect SDK.',
    preview: require('./showcase/intermediate/How-to-render-Celo-NFT-in-your-React-Native-mobile-Dapp.png'),
    website: '/blog/tutorials/How-to-render-Celo-NFT-in-your-React-Native-mobile-Dapp',
    tags:['celosage', 'mobile','dapp', 'reactnative','intermediate' ],
  },
  {
    title: 'How to swap Celo tokens on Uniswap programmatically with code',
    description: 'In this tutorial, we show you how to build an automated Celo token swapper using ethersJS and Uniswap SDK.',
    preview: require('./showcase/intermediate/how-to-swap-celo-tokens-on-uniswap-programmatically.png'),
    website: '/blog/tutorials/how-to-swap-celo-tokens-on-uniswap-programmatically',
    tags: ['celosage', 'celo', 'intermediate', 'metamask', 'nodejs', 'javascript'],
  },
  {
    title: 'Exploring the intersection of Artificial Intelligence and Web3',
    description: 'In this article we will explore the ways in which the AI can help to develop dApps and to improve the productivity of all in Web3',
    preview: require('./showcase/beginner/exploring-intersection-of-ai-and-web3.png'),
    website: '/blog/tutorials/exploring-the-intersection-of-artificial-intelligence-and-web3',
    tags: ['celosage','beginner'],
  },
  {
    title: 'Build a Decentralized Lottery Game on Celo',
    description: 'Learn to build a Decentralized Lottery Game on Celo along with a frontend.',
    preview: require('./showcase/intermediate/build-a-decentralized-lottery-game-on-celo.png'),
    website: '/blog/tutorials/build-a-decentralized-lottery-game-on-celo',
    tags: ['celosage', 'intermediate', 'hardhat', 'solidity', 'randomness', 'javascript'],
  },
  {
    title: 'Build a Decentralized Parking Ticket Payments DApp on Celo',
    description: 'Build and deploy a decentralized Parking Tickets issuing and payments dapp on Celo alfajores network.',
    preview: require('./showcase/intermediate/build-a-decentralized-parking-ticket-payments-dapp-on-celo.png'),
    website: '/blog/tutorials/build-a-decentralized-parking-ticket-payments-dapp-on-celo',
    tags: ['celosage', 'intermediate', 'solidity', 'hardhat', 'smartcontract'],
  },
  {
    title: 'Build a FullStack User Authentication Dapp With React and Celo',
    description: 'This tutorial will guide you through the process of building a React Dapp that restricts access to a catalogue of pages based on Celo authentication.',
    preview: require('./showcase/intermediate/build-a-fullstack-user-authentication-dapp-with-react-and-celo.png'),
    website: '/blog/tutorials/build-a-fullstack-user-authentication-dapp-with-react-and-celo',
    tags: ['celosage', 'celo', 'intermediate', 'react', 'metamask'],
  },
  {
    title: 'Build a FullStack Token Swap Application on Celo using React and 0x API',
    description: 'This tutorial will guide you through the process of building a full-stack token swap application on the Celo blockchain using React and the 0x API.',
    preview: require('./showcase/intermediate/build-a-fullStack-token-swap-application-on-celo-using-react-and-0x-api.png'),
    website: '/blog/tutorials/build-a-fullStack-token-swap-application-on-celo-using-react-and-0x-api',
    tags: ['celosage', 'celo', 'intermediate', 'react'],
  },
  {
    title: 'Build A Decentralized Freelancer Marketplace On The Celo Blockchain Part 2',
    description: 'In this tutorial, we will build the front end for the part 1 where we built the smart contract for a freelancer marketplace where people can find freelancers for their projects',
    preview: require('./showcase/intermediate/build-a-decentralized-freelancer-marketplace-on-the-celo-blockchain-part-2.png'),
    website: '/blog/tutorials/build-a-decentralized-freelancer-marketplace-on-the-celo-blockchain-part-2',
    tags: ['celosage', 'solidity', 'celo', 'intermediate'],
  },
  {
    title: 'Build A Decentralized Medical Dapp Using Celo Composer And IPFS Storage',
    description: 'In this tutorial, we will build a Dapp that allows clinical admin to create and manage the medical records of patients. ',
    preview: require('./showcase/intermediate/Build-A-Decentralized-Medical-Dapp-Using-Celo-Composer-And-IPFS-Storage.png'),
    website: '/blog/tutorials/Build-A-Decentralized-Medical-Dapp-Using-Celo-Composer-And-IPFS-Storage',
    tags: ['celosage', 'solidity', 'celo', 'intermediate', 'composer','contractkit', 'dapp', 'typescript'],
  },
  {
    title: 'How To Automate Your Smart Contract Verification Programmatically on Celoscan using Hardhat On Every Deployment',
    description: 'This tutorial will guide you through the step-by-step process of setting up Hardhat, creating a smart contract and automating the verification process on Celoscan on every deployment.',
    preview: require('./showcase/intermediate/how-to-automate-your-smart-contract-verification-programmatically-on-celoscan-using-hardhat-on-every-deployment.png'),
    website: '/blog/tutorials/how-to-automate-your-smart-contract-verification-programmatically-on-celoscan-using-hardhat-on-every-deployment',
    tags: ['celosage', 'celo', 'intermediate', 'hardhat', 'solidity', 'smartcontract'],
  },
  {
    title: 'Build a Scan-to-Pay Shareable Link dApp on Celo',
    description: 'Learn how to build a dApp on the Celo blockchain that enables users to quickly and easily make payments using a simple scan-to-pay feature.',
    preview: require('./showcase/intermediate/build-a-scan-to-pay-shareable-link-dapp-on-celo.png'),
    website: '/blog/tutorials/build-a-scan-to-pay-shareable-link-dapp-on-celo',
    tags: ['celosage', 'celo', 'intermediate', 'react', 'metamask', 'valora' ],
  },
   {
    title: 'How to Build a Full Stack Voting Dapp on Celo',
    description: 'In this tutorial, we will explore how to build a full-stack voting dapp on Celo using Celo Composer and Hardhat.',
    preview: require('./showcase/intermediate/How-to-Build-a-Full-Stack-Voting-Dapp-on-Celo.png'),
    website: '/blog/tutorials/How-to-Build-a-Full-Stack-Voting-Dapp-on-Celo',
    tags: ['celosage', 'celo', 'intermediate', 'react', 'metamask', 'celowallet','contractkit','dapp','typescript', 'smartcontract', 'solidity', 'nextjs'],
  },
  {
    title: 'Build Your Own Full stack Token Airdrop dApp on Celo Blockchain',
    description: 'In this tutorial, you will learn how to a dApp that allows users sign up for an airdrop and receive tokens automatically deposited into their Celo address.',
    preview: require('./showcase/intermediate/build-your-own-full-stack-token-airdrop-dapp-on-celo-blockchain.png'),
    website: '/blog/tutorials/build-your-own-full-stack-token-airdrop-dapp-on-celo-blockchain',
    tags: ['celosage', 'celo', 'intermediate', 'react', 'metamask'],
  },
  {
    title: 'Build a Full Stack Decentralized Payroll Dapp on Celo Using Celo Composer',
    description: 'In this tutorial, we will walk you through the steps to build a full-stack decentralized payroll dApp using Celo composer, a toolkit for building smart contracts on the Celo blockchain.',
    preview: require('./showcase/intermediate/Build-a-Full-Stack-Decentralized-Payroll-Dapp-on-Celo-Using-Celo-Composer.png'),
    website: '/blog/tutorials/Build-a-Full-Stack-Decentralized-Payroll-Dapp-on-Celo-Using-Celo-Composer',
    tags: ['celosage', 'celo', 'intermediate', 'react', 'metamask', 'celowallet','contractkit','dapp','typescript', 'smartcontract', 'solidity', 'nextjs'],
  },
  {
    title: 'Build A Decentralized Freelancer Marketplace On The Celo Blockchain Part 1',
    description: 'In this tutorial, we will build a freelancer marketplace where people can find freelancers for their projects',
    preview: require('./showcase/intermediate/build-a-decentralized-freelancer-marketplace-on-the-celo-blockchain-part-1.png'),
    website: '/blog/tutorials/build-a-decentralized-freelancer-marketplace-on-the-celo-blockchain-part-1',
    tags: ['celosage', 'solidity', 'celo', 'intermediate'],
  },
  {
    title: 'Build A Full Stack Ecommerce Dapp On The Celo Blockchain',
    description: 'In this tutorial, we will build a full stack ecommerce dapp where users can buy and sell products in a decentralized way',
    preview: require('./showcase/intermediate/build-a-full-stack-ecommerce-dapp-on-the-celo-blockchain.png'),
    website: '/blog/tutorials/build-a-full-stack-ecommerce-dapp-on-the-celo-blockchain',
    tags: ['celosage', 'solidity', 'celo', 'react', 'intermediate'],
  },
  
  {
    title: 'Build And Deploy A Multi Token wallet On The Celo Blockchain.',
    description: 'In this tutorial, you will learn how to build a multi token wallet that allows you to manage your crypto assets in a decentralized way.',
    preview: require('./showcase/intermediate/build-and-deploy-a-multi-token-wallet-on-the-celo-blockchain.png'),
    website: '/blog/tutorials/build-and-deploy-a-multi-token-wallet-on-the-celo-blockchain',
    tags: ['celosage', 'celo', 'intermediate', 'solidity'],
  },
  {
    title: 'Build an Educational Credential Verification System On the Celo Blockchain',
    description: 'In this tutorial, you will learn how to build a system to verify educational credentials on the blockchain',
    preview: require('./showcase/intermediate/build-an-educational-credential-verification-system-on-the-celo-blockchain.png'),
    website: '/blog/tutorials/build-an-educational-credential-verification-system-on-the-celo-blockchain',
    tags: ['celosage', 'solidity', 'celo', 'intermediate'],
  },
  {
    title: 'Blockchain Basics - An Introduction to Web3 Terms and concepts with Celo',
    description: 'Basics of blockchain and NFTs,DEFI,and Web3 terms with Celo',
    preview: require('./showcase/beginner/blockchain-basics.png'),
    website: '/blog/tutorials/blockchain-basics-an-introduction-to-web3-terms-and-concepts-with-celo',
    tags: ['celosage','beginner'],
  },
  {

    title: 'Building an NFT Marketplace on Celo with Python',
    description: 'This tutorial provides a guide on how to use Python to build an NFT marketplace on the Celo blockchain',
    preview: require('./showcase/intermediate/building-an-nft-marketplace-on-celo-with-python.png'),
    website: 'blog/tutorials/building-an-nft-marketplace-on-celo-with-python',
    tags: ['celosage', 'nft', 'smartcontract', 'solidity', 'intermediate', 'celo'], 
  }, 
  {
    title: 'Building a Crowdfunding Platform on Celo with Python',
    description: 'This tutorial provides a guide on how to use Eth-Brownie Python to build a decentralized crowdfunding platform on the Celo blockchain',
    preview: require('./showcase/intermediate/building-a-crowdfunding-platform-on-celo-with-python.png'),
    website: 'blog/tutorials/building-a-crowdfunding-platform-on-celo-with-python',
    tags: ['celosage', 'crowdfunding', 'smartcontract', 'solidity', 'intermediate', 'celo'], 

  },
  {
    title: 'Como construir e realizar deploy de contratos Factory no blockchain Celo',
    description: 'Explicar e construir um contract Factory na prática usando Remix',
    preview: require('./showcase/intermediate/How-to-Build-and-Deploy-Factory-Contracts-on-Celo-Blockchain.png'),
    website: 'blog/tutorials/como-construir-e-realizar-deploy-de-contratos-Factory-no-blockchain-Celo',
    tags: ['intermediate','celosage','solidity','smartcontract','video'],
  },
  {
    title: 'Signature Replay Attack',
    description: ' A signature replay attack is an attack whereby a previously executed valid transaction is fraudulently or maliciously repeated on the same blockchain or a different blockchain.',
    preview: require('./showcase/advanced/solidity-vulnerabilities-signature-replay-attack.png'),
    website: '/blog/tutorials/solidity-vulnerabilities-signature-replay-attack',
    tags: ['celosage','advanced', 'solidity'],
  },
  {
    title: 'Como Construir em Celo Usando Tatum',
    description: 'Aprenda como realizar um deploy ERRC20 em Celo usando Tatum.',
    preview: require('./showcase/beginner/como-construir-em-celo-usando-tatum.png'),
    website: 'blog/tutorials/como-construir-em-celo-usando-tatum',
    tags: ['beginner','celosage','ERC20','smartcontract','video'],
  },
  {
    title: 'Como Criar um Jogo de Roleta Russa na Blockchain Celo',
    description: 'Aprenda como criar um smart contract de aposta que funciona como uma roleta russa na blockchain Celo.',
    preview: require('./showcase/advanced/como-criar-um-jogo-de-roleta-russa-na-blockchain-celo.png'),
    website: 'blog/tutorials/como-criar-um-jogo-de-roleta-russa-na-blockchain-celo',
    tags: ['advanced','celosage','smartcontract','video', 'hardhat'],
  },
  {
    title: 'Aprenda solidity e como criar os primeiros smart contract usando a IDE Remix',
    description: 'Explicarei sobre conceitos de solidity e como criar seu primeiro smart contract.',
    preview: require('./showcase/intermediate/Aprenda-solidity-e-como-criar-os-primeiros-smart-contract-usando-a-IDE-Remix.png'),
    website: 'blog/tutorials/Aprenda-solidity-e-como-criar-os-primeiros-smart-contract-usando-a-IDE-Remix',
    tags: ['beginner','celosage','openzeppelin', 'solidity','smartcontract','video'],
  },
  {title: 'Como melhorar a segurança de seu smart contract',
  description: 'Explicarei os casos mais comuns de ataques e como proteger seu smart contract contra eles.',
  preview: require('./showcase/intermediate/como-melhorar-a-seguranca-do-seu-smart-contract.png'),
  website: 'blog/tutorials/como-melhorar-a-seguranca-de-seu-smart-contract',
  tags: ['intermediate','celosage', 'solidity','smartcontract','video'],
  },
  {title: 'Escrow service on Celo that holds funds until certain conditions are met',
  description: 'This is an example of a smart contract where a guarantee can be defined between buyer and seller.',
  preview: require('./showcase/intermediate/escrow-service-on-celo-that-holds-funds-until-certain-conditions-are-met.png'),
  website: 'blog/tutorials/escrow-service-on-celo-that-holds-funds-until-certain-conditions-are-met',
  tags: ['intermediate','celosage', 'solidity','smartcontract','remix'],
  },
  {
    title: 'A Solidity Smart Contract For Auctioning Flowers On The Celo Blockchain',
    description: 'This project is a Solidity smart contract for a floral auction. It allows users to create flowers with a name, description, image, and initial price, and then sell them through an auction.',
    preview: require('./showcase/intermediate/A-Solidity-Smart-Contract-for-Auctioning-Flowers-on-the-celo-Blockchain.png'),
    website: 'blog/tutorials/A-Solidity-Smart-Contract-For-Auctioning-Flowers-On-The-Celo-Blockchain',
    tags: ['celosage', 'solidity','smartcontract','intermediate', 'celo'],
  },
  {
    title: 'A deep dive into Celo Consensus Mechanism',
    description: 'Creating a simple NFT marketplace on the Celo Blockchain using Hardhat to create smart contracts',
    preview: require('./showcase/intermediate/deep-dive-into-celo-mechanism.png'),
    website: 'blog/tutorials/a-deep-dive-into-celo-consensus-mechanism',
    tags: ['intermediate','celo', 'celosage'],
  },
  {
    title: 'Como implantar um contrato inteligente ERC721 usando a API Tatum',
    description: 'Aprenda como realizar um deploy ERC721 em Celo usando Tatum.',
    preview: require('./showcase/intermediate/Como-implantar-um-contrato-inteligente-ERC721-usando-a-API-Tatum.png'),
    website: 'blog/tutorials/como-implantar-um-contrato-inteligente-ERC721-usando-a-API-Tatum',
    tags: ['intermediate','celosage','erc721','smartcontract','video'],
  },
  {
    title: 'Aprenda sobre Oraculos em Celo',
    description: 'Aprenda e entenda mais sobre oraculos em Celo.',
    preview: require('./showcase/intermediate/aprenda_sobre_oraculos.png'),
    website: 'blog/tutorials/aprenda-sobre-oraculos',
    tags: ['intermediate','celosage','smartcontract','video'],
  },
  {
    title: 'Creating Smart Contracts for liquidity farming',
    description: ' Describing Smart Contracts For Liquidity Farming And The Technical Side Of Creating Them.',
    preview: require('./showcase/intermediate/creating-smart-contracts-for-liquidity-farming.png'),
    website: 'blog/tutorials/creating-smart-contracts-for-liquidity-farming',
    tags: ['intermediate','celosage','solidity','smartcontract'],
  },
   {
    title: 'Comprehensive Guide to building a token bridge on Celo',
    description: 'Have you ever wondered how to build a bridge that allows seamless transfer of assets between the Celo network and other Ethereum-based networks, such as the Ethereum mainnet or a testnet like Mumbai? This tutorial is for you.',
    preview: require('./showcase/advanced/comprehensive-guide-to-building-a-token-bridge-on-celo.png'),
    website: 'blog/tutorials/comprehensive-guide-to-building-a-token-bridge-on-celo',
    tags: ['solidity', 'react', 'celo', 'smartcontract', 'nextjs', 'advanced', 'tokens', 'celosage'],
  },
  {
    title: 'cUsd-based Event Ticketing and Management System',
    description: 'This project is a smart contract written in the Solidity programming language on the celo blockchain. The contract is called "Evently" and it allows users to create and buy tickets for events.',
    preview: require('./showcase/intermediate/cUsd-based-event-ticketing-and-management-system.png'),
    website: 'blog/tutorials/cUsd-based-event-ticketing-and-management-system',
    tags: ['intermediate','celosage','solidity','smartcontract'],
  },
  {
    title: 'Como criar uma carteira para a blockchain Celo',
    description: 'Aprenda como criar uma carteira para a blockchain Celo no seu navegador',
    preview: require('./showcase/beginner/como-criar-uma-carteira-para-a-blockchain-celo.png'),
    website: 'blog/tutorials/como-criar-uma-carteira-para-a-blockchain-celo',
    tags: ['celosage', 'video', 'beginner', "celo", "metamask"],
  },
  {
    title: 'Como integrar seu smart contract ao oráculo da Redstone Finance',
    description: 'Aprenda como conectar seu smart contract à rede de oráculos da Redstone Finance',
    preview: require('./showcase/advanced/como-integrar-seu-smart-contract-ao-oraculo-da-redstone-finance.png'),
    website: 'blog/tutorials/como-integrar-seu-smart-contract-ao-oraculo-da-redstone-finance',
    tags: ['celosage', 'video', 'advanced', "celo", "solidity", "hardhat"],
  },
  {
    title: 'Como conectar o seu dApp a Celo Blockchain com a Lava',
    description: 'Aprenda como conectar seu dApp a rede de full nodes da Lava',
    preview: require('./showcase/beginner/como-conectar-o-seu-dapp-a-celo-blockchain-com-a-lava.png'),
    website: 'blog/tutorials/como-conectar-o-seu-dapp-a-celo-blockchain-com-a-lava',
    tags: ['celosage', 'video', 'beginner', "celo", "react"],
  },
  {
    title: 'Como enviar e verificar um contrato na blockchain Celo com o hardhat-celo',
    description: 'Aprenda como enviar e verificar um contrato inteligente na blockchain Celo',
    preview: require('./showcase/intermediate/como-enviar-e-verificar-um-contrato-com-hardhat-celo.png'),
    website: 'blog/tutorials/como-enviar-e-verificar-um-contrato-com-hardhat-celo',
    tags: ['celosage', 'solidity', 'video', 'hardhat', 'intermediate'],
  },
  {
    title: 'C# mobile App to display Celo NFTs',
    description: 'Learn how build an Android app with C# and connect to Celo network to retriever NFT metadata and display NFT in the app.',
    preview: require('./showcase/advanced/c-sharp-mobile-dapp-to-display-celo-nfts.png'),
    website: 'https://docs.celo.org/blog/2022/07/15/csharp-mobile-app-to-display-celo-nfts',
    tags: ['advanced','foundation', 'mobile', 'android', 'nft', 'popular'],
  },
  {
    title: 'Flutter & Celo - Easily build Flutter Mobile dApps',
    description: 'Celo Composer now supports Flutter. Quickly develop mobile apps on Celo.',
    preview: require('./showcase/intermediate/flutter-and-celo-easily-build-flutter-mobile-dapps.png'),
    website: 'blog/tutorials/flutter-celo-easily-build-flutter-mobile-dApps',
    tags: ['intermediate','foundation', 'flutter', 'composer'],
  },
  {
    title: 'FloralNft Smart Contract for Buying and Gifting Flowers as NFTs',
    description: 'FloralNft is a smart contract built on the Celo blockchain that allows users to create and trade unique digital flowers as non-fungible tokens (NFTs).',
    preview: require('./showcase/intermediate/FloralNft-Smart-Contract-for-Buying-and-Gifting-Flowers-as-NFTs.png'),
    website: 'blog/tutorials/floralNft-smart-contract-for-buying-and-gifting-flowers-as-nfts',
    tags: ['celosage', 'solidity', 'intermediate', 'celo'],
  },
  {
    title: "Flutter & Celo - Easily build Flutter Mobile dApps",
    description:
      "Celo Composer now supports Flutter. Quickly develop mobile apps on Celo.",
    preview: require("./showcase/intermediate/flutter-and-celo-easily-build-flutter-mobile-dapps.png"),
    website: "blog/tutorials/flutter-celo-easily-build-flutter-mobile-dApps",
    tags: ["intermediate", "foundation", "flutter", "composer"],
  },
  {
    title: 'Step-by-Step Guide to Deploying your First Full-Stack Dapp on Celo.',
    description: 'Building a Full Stack Web3 Dapp to mint an NFT.',
    preview: require('./showcase/intermediate/step-by-step-guide-to-deploying-your-first-full-stack-dapp-on-celo.png'),
    website: '/blog/tutorials/step-by-step-guide-to-deploying-your-first-full-stack-dapp-on-celo',
    tags: ['intermediate', 'solidity','celosage','erc721','truffle'],
  },
  {
    title: 'Dynamic NFT Creation using SVG to build in Smart Contract on Celo.',
    description: 'Welcome to our tutorial on dynamic NFT creation using SVG to build in a smart contract on Celo!',
    preview: require('./showcase/intermediate/dynamic-nft-creation-using-svg-to-build-in-smart-contract-on-celo.png'),
    website: '/blog/tutorials/dynamic-nft-creation-using-svg-to-build-in-smart-contract-on-celo',
    tags: ['intermediate', 'solidity','celosage','erc721','truffle'],
  },
   {
    title: 'How to deploy a celo composer application on spheron protocol(decentralized cloud storage).',
    description: 'In this tutorial, you will learn how to deploy a dapp built using celo composer on a decentalised cloud service called spheron protocol.',
    preview: require('./showcase/intermediate/How_to_deploy_a_Celo_Composer_application_on_Spheron_protocol.png'),
    website: '/blog/tutorials/how-to-deploy-a-celo-composer-application-on-spheron-protocol',
    tags: ["intermediate", "composer", "dapp", "dappstarter", "deploy", "celosage"],
  },
  {
    title: 'Using Witnet.io Oracle to Connect Smart Contracts to Off-Chain Data with Celo',
    description: 'Connecting smart contracts to off-chain data on the Celo platform is made possible through the integration of the decentralized oracle network, Witnet.io!',
    preview: require('./showcase/intermediate/using-witnetio-oracle-to-connect-smart-contracts-to-off-chain-data-with-celo.png'),
    website: '/blog/tutorials/using-witnetio-oracle-to-connect-smart-contracts-to-off-chain-data-with-celo',
    tags: ['intermediate', 'solidity','celosage','erc721','truffle'],
  },
  {
    title: 'Composer Series - Build a Crowdfunding ReFi dApp with Celo Composer',
    description: 'How to quickly create and deploy a full-stack crowdfunding dApp on Celo.',
    preview: require('./showcase/advanced/celo-composer-build-a-crowdfunding-refi-dapp-with-celo-composer.png'),
    website: 'blog/2022/06/21/composer-series-build-a-crowdfunding-refi-dApp-with-celo-composer',
    tags: ['advanced', 'foundation', 'crowdfunding', 'composer'],
  },
  {
    title: 'Exploring Solidity Low-Level Features - ABI Encoding and Opcodes',
    description: ' Solidity also has low-level features that allow developers to interact with the Ethereum Virtual Machine (EVM) at a lower level. Two of these features are ABI encoding and opcodes.',
    preview: require('./showcase/intermediate/exploring-solidity-low-level-features-abi-encoding-and-opcodes.png'),
    website: '/blog/tutorials/exploring-solidity-low-level-features-abi-encoding-and-opcodes',
    tags: ['celosage', 'intermediate',],
  },
  {
    title: "Gas Optimization Techniques in Solidity on Celo",
    description:
      "Optimizing smart contract performance is an essential aspect of blockchain development.",
    preview: require("./showcase/advanced/gas-optimization-techniques-in-solidity.png"),
    website: "/blog/tutorials/gas-optimization-techniques-in-solidity",
    tags: ["celosage", "advanced", "solidity"],
  },
  {
    title: 'How to Assemble a Web3 Dream Team and Build a High Value dApp',
    description: 'There are multiple factors to consider when assembling a web3 dream team.',
    preview: require('./showcase/beginner/How-to-Assemble-a-Web3-Dream-Team-and-Build-a-High-Value-dApp.png'),
    website: 'blog/tutorials/how-to-assemble-a-web3-dream-team-and-build-a-high-value-dapp',
    tags: ['celo', 'dapp', 'beginner', 'celosage'],
  },
  {
    title: 'Leveraging the Power of Smart Contracts to Enhance Voting Security',
    description: 'Discover how the implementation of smart contracts can strengthen the security and transparency of voting systems, revolutionizing the way we approach democracy.',
    preview: require('./showcase/intermediate/ballot.png'),
    website: 'blog/tutorials/leveraging-the-power-of-smart-contracts-to-enhance-voting-security',
    tags: ['celo', 'intermediate', 'solidity', 'celosage'],
  },
  {
    title: 'How to Build a Full Stack Dapp For Selling Football Tickets on Celo',
    description: 'Learn how to build a dapp for seliing football tickets on the celo blockchain',
    preview: require('./showcase/intermediate/How-To-Build-a-Fullstack-Dapp-For-Selling-Football-Tickets.png'),
    website: 'blog/tutorials/how-to-build-a-fullstack-dapp-for-selling-football-tickets-on-celo',
    tags: ['celo', 'dapp', 'intermediate', 'celosage'],
  },
  {
    title: 'How to quickly build an NFT collection on Celo',
    description: 'Create a low-code NFT collection with Celo, IPFS, Pinata, and Remix.',
    preview: require('./showcase/beginner/how-to-quickly-build-an-nft-collection-on-celo.png'),
    website: 'blog/tutorials/how-to-quickly-build-an-nft-collection-on-celo',
    tags: ['beginner','foundation', 'nft', 'foundation'],
  },
  {
    title: "React Native & Celo - Easily build React Native dApps on Celo",
    description:
      "Quickly develop Android and iOS apps on Celo using the Celo Composer for React Native.",
    preview: require("./showcase/intermediate/easily-build-react-native-dapps-on-celo.png"),
    website:
      "blog/tutorials/React-Native-&-Celo-Easily-build-React-Native-dApps-on-Celo",
    tags: ["beginner", "foundation", "nft", "foundation"],
  },
  {
    title: 'How to build a Bookshop Marketplace Dapp on Celo Blockchain',
    description: 'Learn how to build a bookshop marketplace platform on celo blockchain',
    preview: require('./showcase/intermediate/how-to-build-a-bookshop-marketplace-dapp.png'),
    website: 'blog/tutorials/how-to-build-a-bookshop-marketplace-dapp',
    tags: ['celosage','celowallet', 'celo', 'solidity', 'html', 'remix', 'smartcontract', 'intermediate'],
  },
  {
    title: 'How to Write Upgradable Smart Contracts and Deploy to the Celo Blockchain',
    description: 'This tutorial will show you how to write upgradable smart contracts and deploy to the celo blockchain',
    preview: require('./showcase/intermediate/how-to-write-upgradable-smart-contracts-and-deploy-to-the-celo-blockchain.png'),
    website: 'blog/tutorials/how-to-write-upgradable-smart-contracts-and-deploy-to-the-celo-blockchain',
    tags: ['celosage', 'solidity', 'celo', 'intermediate'],
  },
  {
    title: 'How To Build A Multi Signature Wallet Contract That Requires Multiple Approvals For Transactions On Celo',
    description: 'In this tutorial, we will walk through the process of building a multi-signature wallet contract using Solidity and remix ide.',
    preview: require('./showcase/intermediate/how-to-build-a-multi-signature-wallet-contract-that-requires-multiple-approvals-for-transactions-on-celo.png'),
    website: 'blog/tutorials/how-to-build-a-multi-signature-wallet-contract-that-requires-multiple-approvals-for-transactions-on-celo',
    tags: ['celosage', 'solidity', 'celo', 'intermediate'],
  },
  {
    title: 'How To Create And Deploy A Peer To Peer Lending And Borrowing Smart Contract On The Celo Blockchain',
    description: 'In this tutorial, we will learn how to create a fully functional p2p lending and borrowing smart contract on the celo blockchain',
    preview: require('./showcase/intermediate/how-to-create-and-deploy-a-peer-to-peer-lending-and-borrowing-smart-contract-on-the-celo-blockchain.png'),
    website: 'blog/tutorials/how-to-create-and-deploy-a-peer-to-peer-lending-and-borrowing-smart-contract-on-the-celo-blockchain',
    tags: ['celosage', 'solidity', 'celo', 'intermediate'],
  },
  
  {
    title: 'Introduction to creating NFTs on Celo',
    description: 'This tutorial will walk through the basic steps required to create an NFT collection (of ERC-721 tokens) on Celo. ',
    preview: require('./showcase/beginner/introduction-to-creating-nfts-on-celo.png'),
    website: 'https://medium.com/celodevelopers/introduction-to-creating-nfts-on-celo-eb7240a71cc0',
    tags: ['beginner','foundation', 'nft', 'erc721'],
  },
  {
    title: 'Introduction to Zero-Knowledge Technology and its Blockchain Applications',
    description: 'This tutorial is an introduction to zero-knowledge technology and some use cases in the blockchain space',
    preview: require('./showcase/intermediate/introduction-to-zero-knowledge-technology-and-its-blockchain-applications.png'),
    website: 'blog/tutorials/introduction-to-zero-knowledge-technology-and-its-blockchain-applications',
    tags: ['celosage', 'intermediate'],
  },
  {
    title: ' How to Build Car Marketplace dapp Using React',
    description: 'Learn how to build a Car Marketplace on the Celo Blockchain with React as frontend framework',
    preview: require('./showcase/intermediate/how-to-build-car-marketplace-using-react.png'),
    website: 'blog/tutorials/how-to-build-car-marketplace-dapp-with-react',
    tags: ['celowallet', 'celo', 'solidity', 'react', 'celosage', 'intermediate'],
  },
  {
    title: 'How to Build a Seed Marketplace dApp using Celo, Solidity and Javascript',
    description: 'Learn how to build a seed marketplace on the blockchain using Celo, Solidity and Javascript',
    preview: require('./showcase/intermediate/Building_your_First_Marketplace_Dapp_on_Celo.png'),
    website: 'blog/tutorials/how-to-build-a-seed-marketplace-dapp-using-celo-solidity-and-javascript',
    tags: ['celosage', 'celo', 'solidity', 'html', 'remix', 'smartcontract', 'intermediate', 'javascript'],
  },
  {
    title: 'How to write a multi-signatures contract on Celo using Hardhat | Part 1/2',
    description: 'Building a multi-signatures contract on Celo blockchain using Hardhat, multi-signatures are one of the best way to keep your crypto assets or ownership of your contracts safe and remove a central point of failure.',
    preview: require('./showcase/advanced/how-to-write-a-multi-signatures-contract-on-celo-using-hardhat-part-1-2.png'),
    website: 'blog/tutorials/how-to-write-a-multi-signatures-contract-on-celo-using-hardhat-part-1-2',
    tags: ['celosage', 'celo', 'solidity', 'smartcontract', 'hardhat', 'advanced'],
  },
  {
    title: 'How to write a multi-signatures contract on Celo using Hardhat | Part 2/2',
    description: 'Writing tests for a multi-signatures contract on Celo blockchain using Hardhat, multi-signatures are one of the best way to keep your crypto assets or ownership of your contracts safe and remove a central point of failure.',
    preview: require('./showcase/advanced/how-to-write-a-multi-signatures-contract-on-celo-using-hardhat-part-2-2.png'),
    website: 'blog/tutorials/how-to-write-a-multi-signatures-contract-on-celo-using-hardhat-part-2-2',
    tags: ['celosage', 'celo', 'solidity', 'smartcontract', 'hardhat', 'advanced'],
  },
  {
    title: 'Celo Impact on Underbanked and Unbanked Communities',
    description: 'Celo a blockchain platform aimed at providing financial inclusion and access to financial services for underbanked and unbanked communities',
    preview: require('./showcase/intermediate/unbanked.png'),
    website: '/blog/tutorials/celo-impact-on-underbanked-and-unbanked-communities',
    tags: ['celo', 'intermediate', 'celosage'],
  },
  {
    title: 'Building A Restaurant Coupon NFT System on Celo',
    description: 'We would be going through building a restaurant coupon NFT system where restaurants can add their coupons and others can buy it',
    preview: require('./showcase/advanced/building-a-restaurant-coupon-nft-system.png'),
    website: '/blog/tutorials/building-a-restaurant-coupon-nft-system',
    tags: ['celo', 'advanced', 'celosage', 'nft', 'hardhat'],
  },
  {
    title: 'How to Build a Podcast Streaming Platform on Celo',
    description: 'This tutorial guides you to building a podcast streaming platform on the celo blockchain where anyone can upload their audio experience.',
    preview: require('./showcase/intermediate/how-to-build-podcast-streaming-platform-celo-1.png'),
    website: '/blog/tutorials/how-to-build-podcast-streaming-platform-celo-1',
    tags: ['celo', 'intermediate', 'celosage', 'solidity'],
  },
  {
    title: 'How to Build a Simple Anonymous dapp on Celo',
    description: 'This tutorial guides you through the steps required to building an anonymous decentralized application.',
    preview: require('./showcase/beginner/how-to-build-simple-anonymous-dapp-on-celo.png'),
    website: '/blog/tutorials/how-to-build-simple-anonymous-dapp-on-celo',
    tags: ['celo', 'beginner', 'celosage', 'solidity'],
  },
  {
    title: 'Celo Integration with Web3',
    description: ' A Look at How the Platform is Bridging the Gap Between Centralized and Decentralized Systems',
    preview: require('./showcase/advanced/web3.png'),
    website: '/blog/tutorials/celo-integration-with-web3',
    tags: ['celo', 'advanced', 'solidity', 'celosage'],
  },
  {
    title: 'Building for the Celo Connect Mobile Hackathon',
    description: 'Resources to help you build your mobile-first Celo dApp.',
    preview: require('./showcase/intermediate/building-for-the-celo-connect-mobile-hackathon.png'),
    website: 'https://medium.com/celodevelopers/building-for-the-celo-connect-mobile-hackathon-a78707b7431c',
    tags: ['intermediate','foundation'],
  },
  {
    title: 'Build Your Own Full-Stack NFT Marketplace on Celo',
    description: 'Build a full stack Nft Marketplace on the celo block-chain using ipfs and web3.storage for metadata storage.',
    preview: require('./showcase/intermediate/build-your-own-full-stack-nft-marketplace-on-celo.png'),
    website: 'blog/tutorials/Build-Your-Own-Full-Stack-NFT-Marketplace-on-Celo',
    tags: ['celosage', 'nft', 'solidity', 'celo', 'advanced'],
  },

  {
    title: 'Build Your Own A.I Art NFT Marketplace On The Celo Blockchain',
    description: 'In this tutorial we will build a marketplace for our nft ai generated art works',
    preview: require('./showcase/advanced/build_your_own_ai_art_nft_marketplace_on_the_celo_blockchain.png'),
    website: 'blog/tutorials/build-Your-own-ai-art-nft-marketplace-on-the-celo-blockchain',
    tags: ['celosage', 'nft', 'solidity', 'celo', 'advanced'],
  },
  {
    title: 'Build A Full Stack Decentralized Fund Raising Dapp On The Celo Blockchain',
    description: 'Build a full stack decentralized fundraising platform on the celo blockchain using solidity for the smart contract and reactJS for the front end',
    preview: require('./showcase/intermediate/build-a-full-stack-decentralized-fundraising-dapp-on-the-celo-blockchain.png'),
    website: 'blog/tutorials/build-a-full-stack-decentralized-fund-raising-dapp-on-the-celo-blockchain',
    tags: ['celosage', 'solidity', 'react', 'celo', 'intermediate'],
  },
  {
    title: 'Build an NFT Full Stack Monster War Game on The Celo Blockchain',
    description: 'Build a full stack NFT on chain game on the celo blockchain.',
    preview: require('./showcase/advanced/build-an-nft-full-stack-monster-war-game-on-the-celo-blockchain.png'),
    website: 'blog/tutorials/build-an-nft-full-stack-monster-war-game-on-the-celo-blockchain',
    tags: ['celosage', 'nft', 'solidity', 'celo', 'advanced'],
  },
  {
    title: 'Build Your Own Full Stack DAO On the Celo Blockchain',
    description: 'This tutorial will show you how to build a full stack decenralized autonomous organization on the celo blockchain',
    preview: require('./showcase/intermediate/build-your-own-full-stack-dao-on-the-celo-blockchain.png'),
    website: 'blog/tutorials/build-your-own-full-stack-dao-on-the-celo-blockchain',
    tags: ['celosage', 'solidity', 'celo', 'react', 'intermediate'],
  },
  {
    title: 'Build a Staking Mechanism Smart Contract With Solidity On Celo',
    description: 'This tutorial will show you how to build a staking mechanism using solidity and deploy to the blockchain',
    preview: require('./showcase/intermediate/build-a-staking-mechanism-smart-contract-with-solidity-on-celo.png'),
    website: 'blog/tutorials/build-a-staking-mechanism-smart-contract-with-solidity-on-celo',
    tags: ['celosage', 'solidity', 'celo', 'intermediate'],
  },
  {
    title: 'Build Your Own Full Stack NFT AI Art Minter On The Celo Blockchain',
    description: 'In this tutorial, we will build a full stack nft digital art minter that will generate our art with artificial intelligence.',
    preview: require('./showcase/intermediate/build-your-own-fullstack-nft-ai-art-minter-on-the-celo-blockchain.png'),
    website: 'blog/tutorials/build-your-own-full-stack-nft-ai-art-minter-on-the-celo-blockchain',
    tags: ['celosage', 'solidity', 'celo', 'nft', 'react', 'intermediate'],
  },
  {
    title: 'Building a Farmers Market on The Celo Blockchain',
    description: 'This tutorial guides you to building a decentralized marketplace on the celo blockchain.',
    preview: require('./showcase/intermediate/building-a-farmers-market-on-celo.png'),
    website: 'blog/tutorials/building-a-farmers-market-on-celo',
    tags: ["celo", "intermediate", "celosage", "solidity"],
  },
  {
    title: 'Celo Composer - Extend and Customize your Full-Stack Mobile dApps',
    description: 'Step-by-step guide to create a new custom dApp using the Celo Composer.',
    preview: require('./showcase/intermediate/celo-composer-extend-and-customize-your-full-stack-mobile-dapps.png'),
    website: 'blog/tutorials/celo-composer-customize-your-full-stack-mobile-dapps-on-celo',
    tags: ['intermediate','foundation', 'composer'],
  },
  {
    title: 'A guide to building decentralized loan dapp on the celo blockchain',
    description: 'This tutorial would put you through building a loan app where there would be little need for middlemen like banks',
    preview: require('./showcase/intermediate/a-guide-to-building-decentralized-loan-dapp.png'),
    website: 'blog/tutorials/a-guide-to-building-decentralized-loan-dapp',
    tags: ['celowallet', 'celo', 'solidity', 'celosage', 'intermediate'],
  },
  {
    title: 'ContractKit - A Practical Guide to Interacting with the Celo Core Contracts',
    description: 'How to access the Celo Blockchain with JavaScript using ContractKit.',
    preview: require('./showcase/intermediate/contractkit-a-practical-guide-to-interacting-with-the-celo-core-contracts.png'),
    website: 'blog/tutorials/contractkit-a-practical-guide-to-interacting-with-the-celo-core-contracts',
    tags: ['intermediate','foundation', 'contractkit'],
  },
  {
    title: '3 Simple Steps to Get Started with Valora on Celo',
    description: 'Send, pay, and spend cryptocurrency like everyday money — all from the palm of your hand.',
    preview: require('./showcase/beginner/3-simple-steps-to-get-started-with-valora-on-celo.png'),
    website: 'blog/tutorials/3-simple-steps-to-get-started-with-valora-on-celo',
    tags: ['beginner','foundation', 'valora'],
  },
  {
    title: 'All you need to know about Celo to Ease your Web3 Development Journey you use Celo Blockchain',
    description: 'In this tutorial, we will introduce you to the Celo blockchain and explain the key features and benefits of using it for your web3 development projects.',
    preview: require('./showcase/beginner/All-you-need-to-know-about-Celo-to-Ease-your-Web3-Development.png'),
    website: '/blog/tutorials/All-you-need-to-know-about-Celo-to-Ease-your-Web3-Development-Journey',
    tags: ['celosage', 'celo', 'video', 'remote'],
  },
  {
    title: 'Plumo - An Ultralight Blockchain Client on Celo',
    description: 'How the Celo light client became 1.7 million times lighter than Ethereum.',
    preview: require('./showcase/beginner/plumo-an-ultralight-blockchain-client-on-celo.png'),
    website: 'blog/tutorials/plumo-an-ultralight-blockchain-client-on-celo',
    tags: ['beginner', 'foundation', 'nft'],
  },
  {
    title: 'A Boilerplate guide to Airdropping on Celo',
    description: 'Deploy an Airdrop contract to Celo and claim ERC20 tokens using the web3 SDK.',
    preview: require('./showcase/intermediate/a-boilerplate-guide-to-airdropping-on-celo.png'),
    website: 'blog/tutorials/a-boilerplate-guide-to-airdropping-on-celo',
    tags: ['intermediate','foundation', 'airdrop'],
  },
  {
    title: 'Getting started with DAOs on Celo',
    description: 'Introduction to DAOs and the advantages of building a DAO on Celo.',
    preview: require('./showcase/beginner/getting-started-with-daos-on-celo.png'),
    website: 'blog/tutorials/getting-started-with-daos-on-celo',
    tags: ['beginner','foundation', 'dao'],
  },
  {
    title: 'Hardhat and Celo | The Ultimate Guide to Deploy Celo dApps using Hardhat',
    description: 'How to deploy a smart contract to Celo testnet, mainnet, or a local network using Hardhat.',
    preview: require('./showcase/beginner/the-ultimate-guide-to-deploy-celo-dapps-using-hardhat.png'),
    website: 'blog/tutorials/hardhat-and-celo-the-ultimate-guide-to-deploy-celo-dapps-using-hardhat',
    tags: ['beginner','foundation', 'hardhat'],
  },
  {
    title: 'How to become a Web3 Developer',
    description: 'In this tutorial, we will show you how to become a web3 developer and build decentralized applications on the Celo blockchain.',
    preview: require('./showcase/beginner/How-to-become-a-web3-developer.png'),
    website: 'blog/tutorials/How-to-become-a-Web3-Developer',
    tags: ['beginner','celo', 'celosage'],
  },
  {
    title: 'How Uniswap Works',
    description: 'In this tutorial, we will provide an introduction to the decentralized finance (DeFi) ecosystem on the Celo blockchain.',
    preview: require('./showcase/beginner/how-uniswap-works.png'),
    website: 'blog/tutorials/how-uniswap-works',
    tags: ['celosage', 'celo', 'beginner'],
  },
  {
    title: 'Optimizing Gas Consumption in Celo Smart Contracts A Step-by-Step Guide',
    description: 'In this comprehensive tutorial, you will learn how to optimize your smart contracts on the Celo blockchain to consume less gas.',
    preview: require('./showcase/intermediate/optimizing-gas-consumption-in-celo-smart-contracts-a-step-by-step-guide.png'),
    website: '/blog/tutorials/optimizing-gas-consumption-in-celo-smart-contracts-a-step-by-step-guide',
    tags: ['celosage', 'celo', 'intermediate', 'solidity'],
  },
  {
    title: 'Build a Full Stack Coffee Dapp With Celo Composer and Solidity',
    description: 'This tutorial will take you through a step-by-step guide on how to create a frontend and backend (Smart Contract) dApp explaining how to create a decentralized version of Buy Me A Coffee.',
    preview: require('./showcase/intermediate/Build-a-Full-Stack-Coffee-Dapp-With-Celo-Composer-and-Solidity.png'),
    website: 'blog/tutorials/Build-a-Full-Stack-Coffee-Dapp-With-Celo-Composer-and-Solidity',
    tags: ['celosage','composer','celo','celowallet','contractkit','dapp','valora','typescript', 'smartcontract', 'solidity', 'nextjs', 'intermediate', 'advanced'],
  },
  {
    title: 'How to Build a Full Stack Social Media Dapp on the Celo Blockchain',
    description: 'This tutorial covers how to build a decentralized social media dapp on the celo blockchain',
    preview: require('./showcase/intermediate/how-to-build-a-full-stack-social-media-dapp-on-the-celo-blockchain.png'),
    website: 'blog/tutorials/how-to-build-a-full-stack-social-media-dapp-on-the-celo-blockchain',
    tags: ['celosage', 'solidity', 'celo', 'react'],
  },
  {
    title: 'How to Build a Decentralized Job Board Dapp On The Celo Blockchain Part 1',
    description: 'This tutorial covers how to build a smart contract for a decentralized job board on the celo blockchain',
    preview: require('./showcase/intermediate/how-to-build-a-decentralized-job-board-dapp-on-the-celo-blockchain-part-1.png'),
    website: 'blog/tutorials/how-to-build-a-decentralized-job-board-dapp-on-the-celo-blockchain-part-1',
    tags: ['celosage', 'solidity', 'celo'],
  },
  {
    title: 'How to Build a Decentralized Job Board Dapp On The Celo Blockchain Part 2',
    description: 'This tutorial covers how to build the front end for our decentralized job board smart contract that we deployed in part 1',
    preview: require('./showcase/intermediate/how-to-build-a-decentralized-job-board-dapp-on-the-celo-blockchain-part-2.png'),
    website: 'blog/tutorials/how-to-build-a-decentralized-job-board-dapp-on-the-celo-blockchain-part-2',
    tags: ['celosage', 'solidity', 'react', 'celo'],
  },
  {
    title: 'Exploring Top Projects On Celo Blockchain, Use Cases, Features And Future Potential',
    description: 'This blog discusses top crypto projects on Celo blockchain as well as future potential',
    preview: require('./showcase/beginner/exploring-top-projects-on-celo-blockchain-use-cases-features-and-future-potential.png'),
    website: 'blog/tutorials/exploring-top-projects-on-celo-blockchain-use-cases-features-and-future-potential',
    tags: ['celosage', 'celo', 'beginner'], 
  },
  {
    title: 'Truffle and Celo | The Ultimate Guide to Deploy Celo dApps with Truffle',
    description: 'How to deploy a smart contract to Celo testnet, mainnet, or a local blockchain using Truffle.',
    preview: require('./showcase/beginner/the-ultimate-guide-to-deploy-dapps-using-truffle.png'),
    website: 'blog/tutorials/truffle-and-celo-the-ultimate-guide-to-deploy-celo-dapps-with-truffle',
    tags: ['beginner','foundation', 'truffle'],
  },
  {
    title: 'Building a Celo Remittance System A Technical Tutorial for Developers',
    description: 'Learn the technical aspects of building a remittance system on the Celo network',
    preview: require('./showcase/intermediate/building-a-celo-remittance-system-a-technical-tutorial-for-developers.png'),
    website: 'blog/tutorials/building-a-celo-remittance-system-a-technical-tutorial-for-developers',
    tags: ['celosage', 'celowallet', 'celo', 'contractkit', 'intermediate', 'metamask'],
  },
  {
    title: 'Building a Decentralized Betting Platform with Solidity On Celo',
    description: 'In this comprehensive tutorial, we will walk you through the process of creating a decentralized betting platform using Solidity',
    preview: require('./showcase/intermediate/building-a-decentralized-betting-platform-with-solidity-on-celo.png'),
    website: 'blog/tutorials/building-a-decentralized-betting-platform-with-solidity-on-celo',
    tags: ['celosage', 'solidity', 'celo', 'intermediate'],
  },
  {
    title: 'Exploring Celo in the Gaming Industry for In-Game Assets and P2P Trading',
    description: 'Learn how Celo is utilized in the Gaming Industry for In-Game Assets and P2P Trading',
    preview: require('./showcase/beginner/exploring-celo-in-the-gaming-industry-for-in-game-assets-and-p2p-trading.png'),
    website: 'blog/tutorials/exploring-celo-in-the-gaming-industry-for-in-game-assets-and-p2p-trading',
    tags: ['celosage', 'celowallet', 'celo', 'cusd', 'ledger'],
  },
  {
    title: 'Creating a Celo-based Non-Fungible Token (NFT) MarketPlace',
    description: 'Learn the technical aspects of creating a Celo-based Non-Fungible Token (NFT) MarketPlace on the Celo network',
    preview: require('./showcase/intermediate/creating-a-celo-based-non-fungible-token-marketplace.png'),
    website: 'blog/tutorials/creating-a-celo-based-non-fungible-token-marketplace',
    tags: ['celosage', 'celowallet', 'celo', 'contractkit', 'intermediate', 'metamask'],
  },
  {
    title: 'Developing a Decentralized Identity Solution on Celo',
    description: 'Learn the technical aspects of developing a Decentralized Identity Solution on Celo Network',
    preview: require('./showcase/intermediate/developing-a-decentralized-identity-solution-on-celo.png'),
    website: 'blog/tutorials/developing-a-decentralized-identity-solution-on-celo',
    tags: ['celosage', 'celowallet', 'celo', 'contractkit', 'intermediate', 'metamask'],
  },
  {
    title: '6 Steps to Quickly Build Smart Contracts on Celo with Remix',
    description: 'How to create, deploy and interact with smart contracts on Celo testnet or mainnet using Remix.',
    preview: require('./showcase/beginner/6-steps-to-quickly-build-smart-contracts-on-celo-with-remix.png'),
    website: 'blog/tutorials/6-steps-to-quickly-build-smart-contracts-on-celo-with-remix',
    tags: ['beginner','foundation', 'remix'],
  },
  {
    title: '3 Simple Steps to Connect your MetaMask Wallet To Celo',
    description: 'A step-by-step tutorial to add the Celo network to your MetaMask wallet.',
    preview: require('./showcase/beginner/3-simple-steps-to-connect-your-metamask-wallet-to-celo.png'),
    website: 'blog/tutorials/3-simple-steps-to-connect-your-metamask-wallet-to-celo',
    tags: ['beginner','foundation', 'metamask'],
  },
  {
    title: 'Celo CLI - A Practical Guide to Energize your Celo Toolkit',
    description: 'Explore the Celo blockchain using a command-line interface.',
    preview: require('./showcase/beginner/celo-cli-a-practical-guide-to-energize-your-celo-toolkit.png'),
    website: 'blog/tutorials/celo-cli-a-practical-guide-to-energize-your-celo-toolkit',
    tags: ['beginner','foundation', 'cli'],
  },
  {

    title: 'Pros and Cons of using Celo to create Decentralized Applications',
    description: 'Pros and Cons of using Celo to create Decentralized Applications',
    preview: require('./showcase/beginner/pros.png'),
    website: 'blog/tutorials/pros-and-cons-of-using-celo-to-create-decentralized-applications',
    tags: ['celosage', 'beginner', 'foundation'],
  },
  {
    title: 'Celo Composer - Easily Build Full-Stack Mobile dApps on Celo',
    description: 'Quickly develop full-stack progressive web applications on Celo with the Celo Composer.',
    preview: require('./showcase/beginner/celo-composer-easily-build-full-stack-mobile-dapps-on-celo.png'),
    website: 'blog/tutorials/easily-build-full-stack-mobile-dapps-on-celo',
    tags: ['beginner','foundation', 'composer'],
  },
  {
    title: 'A beginners Guide to Layer 1 blockchains, Social Impact, ReFi, Defi and More',
    description: 'Learn about Layer 1 blockchains, DeFi, ReFi and more on Celo and its ecosystem.',
    preview: require('./showcase/beginner/a-beginners-guide-to-layer-1-blockchains-socialimpact-refi-defi.png'),
    website: 'blog/tutorials/a-beginners-guide-to-layer-1-blockchains-socialimpact-refi-defi-and-more',
    tags: ['celosage', 'celo', 'beginner'],
  },
  {
    title: 'Unlocking the Power of Blockchain, NFTs, and Cryptography',
    description: 'Learn the potentials of web-3 decentralised finance',
    preview: require('./showcase/beginner/unlocking-the-power-of-blockchain-nft-and-cryptography.png'),
    website: '/blog/tutorials/unlocking-the-power-of-blockchain-nfts-and-cryptography',
    tags: ['celosage', 'celo', 'beginner'],
  },
  {
    title: '17 Smart Contracts Powering the Celo Protocol',
    description: 'Making sense of the logic driving the Celo platform.',
    preview: require('./showcase/intermediate/17-smart-contracts-powering-the-celo-protocol.png'),
    website: '/blog/tutorials/17-smart-contracts-powering-the-celo-protocol',
    tags: ['intermediate','foundation', 'metamask'],
  },
  {
    title: 'Introduction to Celo Composer',
    description: 'Quickly develop full-stack progressive web applications on the Celo blockchain.',
    preview: require('./showcase/beginner/introduction-to-celo-composer.png'),
    website: '/blog/2022/02/21/introduction-to-celo-progressive-dappstarter',
    tags: ['beginner','foundation', 'react', 'materialui', 'dappstarter', 'progressive'],
  },
  {
    title: 'Deploy and Interact with Smart Contracts on the Celo Blockchain',
    description: 'Learn to deploy and interact with self-executing tamper-proof agreements developing smart contracts with Solidity on Celo Blockchain',
    preview: require('./showcase/intermediate/Deploy-and-Interact-with-Smart-Contracts-on-the-Celo-Blockchain.png'),
    website: '/blog/tutorials/deploy-and-interact-with-smart-contracts-on-the-celo-blockchain',
    tags: ['celosage', 'celo', 'intermediate'],
  },
  {
    title: 'Celo Spotlight - Building a Financial System that Creates the Conditions for Prosperity — for Everyone.',
    description: 'Everything you need to get started with Celo.',
    preview: require('./showcase/beginner/celo-spotlight-everything-you-need-to-get-started-with-celo.png'),
    website: 'blog/tutorials/celo-spotlight',
    tags: ['beginner','foundation', 'celo'],
  }, 
  {
    title: 'Celo Valora + WalletConnect v1',
    description: 'How to use WalletConnect version 1 in a DApp to connect to Valora.',
    preview: require('./showcase/intermediate/celo-valora-and-walletconnect-v1.png'),
    website: '/blog/tutorials/celo-valora-and-walletconnect-v1',
    tags: ['intermediate','foundation', 'react', 'valora', 'walletconnect'],
  },
  {
    title: 'Create an Escrow NFT Platform on Celo with Python',
    description: 'Learn how to create an escrow NFT platform on Celo with Eth-Brownie Python',
    preview: require('./showcase/intermediate/create-an-escrow-nft-platform-on-celo-with-python.png'),
    website: '/blog/tutorials/create-an-escrow-nft-platform-on-celo-with-python',
    tags: ['celosage', 'intermediate','nft'],
  },
  {
    title: 'Decentralized Land Auction Smart Contract',
    description: 'The project aims to provide a decentralized platform for buying and selling land by allowing individuals to bid on available land parcels and purchase using cUSD',
    preview: require('./showcase/intermediate/Decentralize-land-auction-smart-contract.png'),
    website: 'blog/tutorials/Decentralized-land-auction-smart-contract',
    tags: ['celo', 'solidity', 'celosage', 'intermediate'],
  },
  {
    title: 'Design Patterns in Solidity on Celo. Factory, Singleton and Proxy Patterns',
    description: 'In this tutorial, we will dive deep into three widely-used design patterns in Solidity: Factory, Singleton, and Proxy patterns',
    preview: require('./showcase/intermediate/design-patterns-in-solidity-on-celo.-factory,-singleton-and-proxy-patterns.png'),
    website: 'blog/tutorials/design-patterns-in-solidity-on-celo.-factory,-singleton-and-proxy-patterns',
    tags: ['celo', 'solidity', 'celosage', 'intermediate'],
  },
  {
    title: 'Use onchain randomness',
    description: 'Onchain randomness is used for selecting validators to perform phone number verification. Read more about how onchain randomness is produced at the provided page.',
    preview: require('./showcase/intermediate/use-on-chain-randomness.png'),
    website: '/blog/2022/01/07/on-chain-randomness',
    tags: ['intermediate','foundation', 'solidity', 'randomness', 'oracle'],
  },
  {
    title: 'Understanding the Fundamentals of Auction Programming in Solidity',
    description: 'Gain a comprehensive understanding of the fundamental concepts and programming techniques for building decentralized auction applications using Solidity.',
    preview: require('./showcase/intermediate/Auction.png'),
    website: 'blog/tutorials/Understanding-the-Fundamentals-of-Auction-Programming-in-Solidity',
    tags: ['celo', 'intermediate', 'celosage'],
  },
  {
    title: 'Exploring the Decentralized Identity Features of Celo',
    description: 'Discover the powerful decentralized identity capabilities of Celo, a blockchain platform that enables secure, fast, and affordable transactions.',
    preview: require('./showcase/advanced/did.png'),
    website: 'blog/tutorials/exploring-the-decentralized-identity-features-of-celo',
    tags: ['celo', 'advanced', 'celosage'],
  },
  { 
    title: 'Understanding the Role of Proposals and Referendums in Celo Governance',
    description: 'A Comprehensive Breakdown of the Role of Proposals and Referendums in Celo Governance',
    preview: require('./showcase/intermediate/celo-governance.png'),
    website: 'blog/tutorials/Understanding-the-Role-of-Proposals-and-Referendums-in-Celo-Governance',
    tags: ['intermediate','celo', 'celosage'],
  },
  { 
    title: 'Create a React Based DApp on Celo',
    description: 'The beginner of developing a decentralised application (DApp) on Celo.',
    preview: require('./showcase/intermediate/create-a-react-based-dapp-on-celo.png'),
    website: '/blog/developer-guide/start/web-dapp',
    tags: ['intermediate','foundation', 'dapp', 'react', 'nextjs', 'usecontractkit', 'sdk'],
  },
  {
    title: 'Deploy an NFT to Celo',
    description: 'How to deploy ERC721 tokens (NFTs) on the Celo network using autogenerated code.',
    preview: require('./showcase/beginner/deploy-an-nft-to-celo.png'),
    website: '/blog/2022/01/05/no-code-erc721',
    tags: ['beginner','foundation', 'tokens', 'erc721', 'mint', 'nft', 'ipfs', 'pinata', 'solidity', 'remix'],
  },
  {
    title: 'Creating an ERC4626 token Contract on Celo',
    description: 'This tutorial introduces its readers to the concept of the token vault standard and how to write the contract',
    preview: require('./showcase/intermediate/creating-an-erc4626-token-contract-on-celo.png'),
    website: '/blog/tutorials/creating-an-erc4626-token-contract-on-celo',
    tags: ['intermediate', 'tokens', 'mint', 'nft', 'solidity', 'smartcontract', 'celosage', 'celo'],
  },
  {
    title: 'Deploy & Mint a Token',
    description: 'How to deploy a token contract that use the ERC20 token standard to Celo without writing code.',
    preview: require('./showcase/beginner/deploy-and-mint-a-token-on-celo.png'),
    website: '/blog/2022/01/04/no-code-erc20',
    tags: ['beginner','foundation', 'tokens', 'ERC20', 'mint', 'solidity', 'openzeppelin', 'remix'],
  },
  {
    title: 'Deploy and Interact with Contracts (Remotely)',
    description: 'How to deploy and interact your own smart contracts using a remote node.',
    preview: require('./showcase/intermediate/deploy-and-interact-with-contracts-remotely.png'),
    website: '/blog/developer-guide/start/hello-contract-remote-node',
    tags: ['intermediate','foundation', 'smartcontract', 'remote', 'deploy'],
  },
  {
    title: 'Deploy a Contract on Celo (local node)',
    description: 'How to deploy your own smart contracts onto a Celo local node.',
    preview: require('./showcase/intermediate/deploy-a-contract-on-celo-local-node.png'),
    website: '/blog/developer-guide/start/hellocontracts',
    tags: ['intermediate','foundation', 'smartcontract'],
  },
  {
    title: 'Designing a User-Friendly Celo DApp- A Beginners Guide to UI/UX',
    description: 'In this tutorial, we will teach interested persons how to create wireframes for their own web projects',
    preview: require('./showcase/beginner/designing-a-user-friendly-celo-dapp-a-beginners-guide-to-uiux-new.png'),
    website: '/blog/tutorials/designing-a-user-friendly-celo-dapp-a-beginners-guide-to-uiux',
    tags: ['celosage','beginner', 'celo', 'dapp', 'valora'],
  },
  {
    title: 'Sending CELO & Stable Assets',
    description: 'How to connect to the Celo test network and tranfer tokens using ContractKit.',
    preview: require('./showcase/intermediate/sending-celo-and-stable-assets.png'),
    website: '/blog/developer-guide/start/hellocelo',
    tags: ['intermediate','foundation', 'tokens', 'celowallet', 'contractkit', 'sdk', 'ledger'],
  },
  {
    title: 'Using Keystores Library for Local Key Management',
    description: 'Introduction to the keystores library and how to use it for local key management.',
    preview: require('./showcase/advanced/using-keystores-library-for-local-key-management.png'),
    website: '/blog/developer-guide/start/using-js-keystores',
    tags: ['advanced','foundation', 'keystores'],
  },
  {
    title: 'Add an ERC20 Token to Your Celo Wallet',
    description: 'Open up Cello Wallet and make sure you can see “Account Balance Details” then select “Add a new currency/token.',
    preview: require('./showcase/beginner/add-an-erc20-token-to-your-celo-wallet.png'),
    website: '/blog/add-token-celo-wallet',
    tags: ['beginner','foundation', 'tokens', 'celowallet'],
  },
  {
    title: 'Run a Celo full node in a Virtual Machine',
    description: 'Learn how to setup & run a Celo full node in a Virtual Machine.',
    preview: require('./showcase/intermediate/run-a-celo-full-node-in-a-virtual-machine.png'),
    website: 'https://learn.figment.io/tutorials/how-to-run-a-celo-full-node-in-a-virtual-machine',
    tags: ['intermediate', 'figment', 'nodejs'],
  },
  {
    title: 'Verifying Contracts with Hardhat',
    description: 'Hardhat is one of the most popular developer tools for writing contracts for EVM compatible blockchains.',
    preview: require('./showcase/intermediate/verifying-contracts-with-hardhat.png'),
    website: '/blog/hardhat-deploy-verify',
    tags: ['intermediate','foundation', 'hardhat', 'sourcify', 'verification'],
  },
  {
    title: 'Demos with ObservableHQ',
    description: 'Observable HQ is a Javascript notebook tool that makes it easy to share executable Javascript code right in the browser.',
    preview: require('./showcase/intermediate/demos-with-observable-hq.png'),
    website: '/blog/observable-intro',
    tags: ['intermediate','foundation', 'observable'],
  },
  {
    title: 'Using the Graph with Celo',
    description: 'The Graph protocol makes it easy to get historical blockchain data.',
    preview: require('./showcase/intermediate/using-the-graph-with-celo.png'),
    website: '/blog/using-the-graph',
    tags: ['intermediate','foundation', 'graph', 'dapp'],
  },
  {
    title: 'Code Playground -- Metamask',
    description: 'Connect to Metamask, switch networks, add tokens to the Metamask asset list and send them to other accounts.',
    preview: require('./showcase/beginner/code-playground-metamask-and-celo.png'),
    website: '/blog/code-metamask',
    tags: ['beginner','foundation', 'codeplayground'],
  },
  {
    title: 'Introduction to the Code Playground',
    description: 'This post provides an introduction to the live code editor that is included as a feature in this blog.',
    preview: require('./showcase/beginner/introduction-to-the-celo-code-playground.png'),
    website: '/blog/code-playground',
    tags: ['beginner','foundation', 'codeplayground'],
  },
  {
    title: 'Submit a Tutorial',
    description: "Celo is an open source project and without community contributions from people like you Celo wouldn't exist. We welcome contributions to our codebase, documentation, translations and blog.",
    preview: require('./showcase/beginner/how-to-submit-a-tutorial-to-celo-docs.png'),
    website: 'https://docs.celo.org/blog/blog-contributions',
    tags: ['beginner','foundation', 'contribute'],
  },
  {
    title: 'Celo Development 201 - Build an NFT Minter with Hardhat and React',
    description: 'Throughout this intermediate course you are going to learn about NFTs, contract development with Hardhat and how to build a React frontend with use-contractkit.',
    preview: require('./showcase/intermediate/celo-development-201-build-an-nft-minter-with-hardhat-and-react.png'),
    website: 'https://dacade.org/communities/celo/courses/celo-201',
    tags: ['intermediate','dacade', 'smartcontract', 'html', 'javascript', 'nft', 'hardhat'],
  },
  {
    title: 'Celo Development 101',
    description: 'Learn smart contract development and build a Dapp on Celo.',
    preview: require('./showcase/beginner/celo-development-101.png'),
    website: 'https://dacade.org/communities/celo/courses/celo-development-101',
    tags: ['beginner','dacade', 'smartcontract', 'html', 'javascript'],
  },
  {
    title: 'Celo Blockchain 101',
    description: 'In this course, you will learn the most important blockchain concepts that you will need to navigate the Celo ecosystem.',
    preview: require('./showcase/beginner/celo-blockchain-101.png'),
    website: 'https://dacade.org/communities/celo/courses/celo-bc-101',
    tags: ['beginner','dacade', 'smartcontract', 'html', 'javascript'],
  },
  {
    title: 'How to mint your own fungible token on Celo',
    description: 'How to create fungible tokens on Celo using the Remix IDE.',
    preview: require('./showcase/beginner/deploy-and-mint-a-token-on-celo.png'),
    website: 'https://learn.figment.io/tutorials/celo-erc20-token-on-remix',
    tags: ['beginner','figment', 'solidity', 'metamask', 'remix'],
  },
  {
    title: 'Deploying smart contracts on Celo with Truffle',
    description: 'We will learn how to use Truffle and ContractKit to deploy smart contracts to Celo.',
    preview: require('./showcase/beginner/deploying-smart-contracts-on-celo-with-truffle.png'),
    website: 'https://learn.figment.io/tutorials/deploying-smart-contracts-on-celo-with-truffle',
    tags: ['beginner','figment', 'solidity', 'metamask', 'remix'],
  },
  {
    title: 'How to successfully connect to a Celo Wallet with a React Native DApp',
    description: 'Learn how to successfully set up a Celo Wallet with a React Native DApp using Redux.',
    preview: require('./showcase/intermediate/how-to-successfully-connect-to-a-celo-wallet-with-a-react-native-dapp.png'),
    website: 'https://learn.figment.io/tutorials/how-to-successfully-connect-to-a-celo-wallet-with-a-react-native-dapp',
    tags: ['intermediate', 'figment', 'reactnative', 'nodejs'],
  },
  {
    title: 'How to customize an Ethereum smart contract for the Celo network',
    description: 'Learn how to convert & customize an existing Ethereum Smart Contract for Celo network',
    preview: require('./showcase/intermediate/how-to-customize-an-ethereum-smart-contract-for-the-celo-network.png'),
    website: 'https://learn.figment.io/tutorials/celo-contract-from-ethereum',
    tags: ['intermediate', 'figment', 'nodejs', 'smartcontract', 'truffle'],
  },
  {
    title: 'How to use Moola’s money market',
    description: 'This tutorial is a part of DeFi series where people can learn how to participate in DeFi on the Celo Blockchain.',
    preview: require('./showcase/beginner/how-to-use-moolas-money-market.png'),
    website: 'https://learn.figment.io/tutorials/moola-market',
    tags: ['beginner', 'figment'],
  },
  {
    title: 'Hackathons 101 - Everything you need to know about Hackathons',
    description: 'In this article we will discuss the benefits of attending events, including networking, learning new skills, and gaining exposure to new ideas.',
    preview: require('./showcase/beginner/hackathons-101-everything-you-need-to-know-about-hackathons.png'),
    website: '/blog/tutorials/hackathons-101-everything-you-need-to-know-about-hackathons',
    tags: ['celosage', 'beginner' ],
  },
  {
    title: 'Testing Celo Smart Contracts with Truffle',
    description: 'We will learn how to use Truffle in order to test smart contracts on Celo.',
    preview: require('./showcase/intermediate/testing-celo-smart-contracts-with-truffle.png'),
    website: 'https://learn.figment.io/tutorials/celo-testing-truffle',
    tags: ['intermediate', 'figment', 'nodejs', 'smartcontract', 'truffle', 'javascript'],
  },
  {
    title: 'Distributed File Manager (DFM) using Celo, IPFS and ReactJS',
    description: 'Learn how to make a Distributed File Manager using the IPFS protocol for storing files on the Celo network',
    preview: require('./showcase/advanced/distributed-file-manager-dfm-using-celo-ipfs-and-reactjs.png'),
    website: 'https://learn.figment.io/tutorials/distributed-file-manager-using-ipfs-celo-reactjs',
    tags: ['advanced','figment'],
  },
  {
    title: 'Introduction to dApp kit',
    description: 'In this tutorial we are going to make counter dapp with expo (react native).',
    preview: require('./showcase/intermediate/introduction-to-dapp-kit.png'),
    website: 'https://learn.figment.io/tutorials/introduction-to-dappkit',
    tags: ['intermediate', 'figment', 'reactnative', 'nodejs', 'truffle'],
  },
  {
    title: 'Build a Decentralized Autonomous Organization (DAO) on Celo',
    description: 'Build a functioning DAO by writing the Solidity smart contract and building a React Native dApp',
    preview: require('./showcase/advanced/build-a-decentralized-autonomous-organization-dao-on-celo.png'),
    website: 'https://learn.figment.io/tutorials/build-a-dao-on-celo',
    tags: ['advanced', 'figment'],
  },
  {
    title: 'How to re-deploy your Ethereum DApp on Celo',
    description: 'Learn how to re-deploy Ethereum Dapps on the Celo network.',
    preview: require('./showcase/beginner/how-to-redeploy-your-ethereum-dapp-on-celo.png'),
    website: 'https://learn.figment.io/tutorials/redeploy-ethereum-dapps-on-celo',
    tags: ['beginner', 'figment', 'truffle', 'javascript', 'cli'],
  },
  {
    title: 'Create Deploy and Mint your ERC223 contract on Celo with Hardhat',
    description: 'This tutorial is an expository piece on the ERC223 token standard, also explaining how to create and deploy a sample ERC223 contract',
    preview: require('./showcase/intermediate/ERC223-token-contract.png'),
    website: 'https://learn.figment.io/tutorials/create-deploy-and-mint-your-eRC223-contract-on-celo-with-hardhat',
    tags: ['intermediate', 'celo', 'celosage', 'javascript', 'hardhat', 'smartcontract', ],
  },
  {
    title: 'Getting started with Celo Python SDK',
    description: 'This article will provide a step-by-step guide on how to get started with Celo Python SDK.',
    preview: require('./showcase/intermediate/celo-python-sdk.png'),
    website: '/blog/tutorials/getting-started-with-celo-python-SDK',
    tags: ['intermediate', 'celo', 'celosage', 'solidity'],
  },
  {
    title: 'Create Vault Smart Contract',
    description: 'Learn how to create, deploy, and interact with Vault Smart Contract on the Celo Ecosystem',
    preview: require('./showcase/advanced/create-a-vault-smart-contract.png'),
    website: 'https://learn.figment.io/tutorials/create-vault-smart-contract',
    tags: ['advanced', 'figment', 'react', 'nodejs', 'smartcontract', 'truffle'],
  },
  {
    title: 'Introduction to Token Economics on Celo',
    description: 'A brief overview of the economic principles governing the Celo network and its native token',
    preview: require('./showcase/intermediate/token.png'),
    website: 'blog/tutorials/introduction-to-token-economics-on-celo',
    tags: ['celo', 'intermediate', 'celosage'],
  },
  {
    title: 'Unlocking Cross-Chain Liquidity',
    description: 'A Comprehensive Review of Celo Platform and its Role in Enabling Interoperability Between Blockchains',
    preview: require('./showcase/advanced/liquidity.png'),
    website: 'blog/tutorials/unlocking-cross-chain-liquidity',
    tags: ['celo', 'advanced', 'celosage'],
  },
  {
    title: 'Send CELO & cUSD',
    description: 'Learn how to connect to the Celo test network and transfer tokens using ContractKit',
    preview: require('./showcase/intermediate/send-celo-and-cusd.png'),
    website: 'https://learn.figment.io/tutorials/send-celo-and-cusd',
    tags: ['intermediate', 'cusd', 'celo', 'figment'],
  },
  {
    title: 'Create subgraphs for Celo smart contracts',
    description: 'Learn how to integrate The Graph with CELO',
    preview: require('./showcase/intermediate/create-subgraphs-for-celo-smart-contracts.png'),
    website: 'https://learn.figment.io/tutorials/celo-subgraphs',
    tags: ['intermediate', 'subgraphs', 'figment'],
  },
  {
    title: 'Hello Mobile DApp',
    description: 'Learn how to create a simple mobile DApp using dAppKit and the React Native Expo framework',
    preview: require('./showcase/beginner/hello-celo-mobile-dapp.png'),
    website: 'https://learn.figment.io/tutorials/hello-mobile-dapp',
    tags: ['beginner', 'mobile', 'figment'],
  },
  {
    title: 'Building A Dutch Auction Dapp on Celo',
    description: 'A comprehensive guide for understanding and building Dutch auction dapp on Celo.',
    preview: require('./showcase/intermediate/build-a-dutch-auction-dapp-on-celo.png'),
    website: '/blog/tutorials/building-a-dutch-auction-dapp-on-celo',
    tags: ['intermediate', 'erc721', 'hardhat', 'react', 'solidity', 'celosage'],
  },
  {
    title: 'Smart Contract Development on Celo for Python Developers',
    description: 'Write your first Vyper contract with Brownie and deploy it on Alfajores testnet.',
    preview: require('./showcase/beginner/smart-contract-development-on-celo-for-python-developers.png'),
    website: '/blog/tutorials/smart-contract-development-on-celo-for-python-developers',
    tags: ['celosage', 'beginner'],
  },
  // Videos

    {
    title: 'How to build an NFT marketplace with Nextjs ipfs etherjs and Redux',
    description: 'Learn how to build an nft marketplace with nextjs as the framework and Ipfs for storage and Redux for state management and Hardhat for compiling.',
    preview: require('./showcase/intermediate/how-to-build-nftmarkertplace.png'),
    website:'/blog/tutorials/how-to-build-an-nft-marketplace-with-nextjsipfsetherjs-and-redux',
    tags: ["celosage","metamask","dacade", "mint","nextjs","nft","intermediate","ipfs"],
  },
  {
    title: 'Deploy Celo Smart contracts with Remix IDE',
    description: 'Learn how to use Remix IDE for deploying Celo smart contracts',
    preview: require('./showcase/beginner/deploy-celo-smart-contracts-with-remix-ide.png'),
    website: 'https://learn.figment.io/tutorials/celo-for-remix',
    tags: ['beginner', 'remix', 'foundation'],
  },
  {
    title: 'How to create a ERC1155 NFT in Celo Network with Hardhat',
    description: 'Learn how to write a smart contract using the Solidity language and a contract from the Openzeppelin library for ERC1155 tokens.',
    preview: require('./showcase/intermediate/celo-crowd-funding-project-tutorial.png'),
    website: 'https://learn.figment.io/tutorials/celo-hardhat-deploy-and-nft-app',
    tags: ['intermediate', 'erc1155', 'nft', 'hardhat', 'figment'],
  },
  {
    title: 'Celo Crowd Funding Project Tutorial',
    description: 'Learn how to create a Smart Contract which facilitates crowdfunding.',
    preview: require('./showcase/advanced/celo-crowdfunding-project-tutorial.png'),
    website: 'https://learn.figment.io/tutorials/celo-crowd-funding-project',
    tags: ['advanced', 'figment', 'smartcontract', 'truffle', 'solidity'],
  },
  {
    title: 'How to create a Loyalty Program using Meta-transactions',
    description: 'What if users could get rewarded for transactions and not pay gas? This tutorial will show you how!',
    preview: require('./showcase/advanced/how-to-create-a-loyalty-program-using-meta-transactions.png'),
    website: '/blog/2022/07/27/how-to-create-a-loyalty-program-using-meta-transactions',
    tags: ['advanced', 'foundation'],
  },
  {
    title: 'Composer series: Building a decentralized news feed with Celo Composer',
    description: 'Build a decentralized news feed using React, Tailwind, IPFS, and Celo Composer.',
    preview: require('./showcase/advanced/celo-composer-building-a-decentralized-news-feed-with-celo-composer.png'),
    website: 'blog/tutorials/building-a-decentralized-newsfeed-with-celo-composer',
    tags: ['advanced', 'composer', 'foundation'],
  },
  {
    title: 'How to create an upgradeable smart contract in Celo',
    description: 'Everything you need to know about upgradable smart contracts.',
    preview: require('./showcase/advanced/how-to-create-an-upgradable-smart-contract-on-celo.png'),
    website: 'blog/tutorials/how-to-create-an-upgradeable-smart-contract-in-celo',
    tags: ['advanced', 'flutter', 'composer', 'foundation'],
  },
  {
    title: 'Bridging tokens to and from Celo via Wormhole',
    description: 'Wormhole has enabled the Celo chain.',
    preview: require('./showcase/advanced/bridging-tokens-to-and-from-celo-via-wormhole.png'),
    website: 'blog/tutorials/bridging-token-to-and-from-celo-via-wormhole',
    tags: ['advanced', 'foundation'],
  },
  {
    title: '9 Sustainable DeFi Projects Built on Celo',
    description: 'Creating the world’s first carbon-neutral blockchain was just the beginning.',
    preview: require('./showcase/beginner/9-sustainable-defi-projects-built-on-celo.png'),
    website: 'blog/tutorials/9-sustainable-defi-projects-built-on-celo',
    tags: ['beginner', 'foundation'],
  },
  {
    title: 'Composer Series - Building a Staking Defi App with Celo Composer',
    description: 'Building a Defi application to create, stake and receive rewards on your token using Celo composer.',
    preview: require('./showcase/intermediate/celo-composer-building-a-staking-defi-dapp.png'),
    website: 'blog/2022/10/27/building-a-defi-staking-dapp',
    tags: ['intermediate', 'foundation', 'composer', 'react', ],
  },
  {
    title: 'Build an On-Chain Puzzle Game on Celo',
    description: 'Learn how to build a On-Chain Puzzle Game on Celo using Solidity and Hardhat.',
    preview: require('./showcase/intermediate/on-chain-puzzle-game.png'),
    website: '/blog/tutorials/build-an-on-chain-puzzle-game-on-celo',
    tags: ['celosage', 'intermediate', 'solidity', 'hardhat'],
  },
  {
    title: 'A Practical Comparison Between ERC-1155 and ERC-721',
    description: 'An informative and practical comparison of two popular NFT standards, ERC-1155 and ERC-721, that delves into their technical details.',
    preview: require('./showcase/beginner/a-practical-comparison-between-erc-1155-and-erc-721.png'),
    website: '/blog/tutorials/a-practical-comparison-between-erc-1155-and-erc-721',
    tags: ['celosage', 'intermediate', 'erc1155', 'erc721', 'nft'],
  },
  {
    title: 'Understanding Role Based Access Control in Smart Contracts',
    description: 'In this tutorial, we will explore how to create a role-based control using openzeppelin library.',
    preview: require('./showcase/intermediate/understanding-role-based-access-control-in-smart-contracts.png'),
    website: '/blog/tutorials/understanding-role-based-access-control-in-smart-contracts',
    tags: ["celosage", "intermediate", "solidity", "hardhat", "openzeppelin", "react"],
  },

  // Videos

  {
    title: 'Panel Talk: Empowering Social Impact Through Web3',
    description: 'Join Nestor as he discusses social impact through Web3.',
    preview: require('./showcase/beginner/panel-talk-empowering-social-impact-through-web3.png'),
    website: 'https://www.youtube.com/watch?v=ZQUYGEI3yHQ',
    tags: ['beginner', 'video'],
  },
  {
    title: 'Tech Talk: Utilizing the ReFi Stack Thesis to Propel Web3 Project Idea Generation',
    description: 'Join Nirvaan from Climate Collective, and Nestor from Celo Foundation DevRel as they discuss the ReFi stack thesis to propel web3 project ideas.',
    preview: require('./showcase/beginner/tech-talk-utilizing-the-refi-stack-thesis-to-propel-web3-project-ideas.png'),
    website: 'https://www.youtube.com/watch?v=J7jyoDUIx3E&t=529s',
    tags: ['beginner', 'video'],
  },
  {
    title: 'Workshop: Introduction to Solidity and Remix',
    description: 'Join Harpal Jadeja (Twitter: @HarpalJadeja11) for a discussion with Viraz Malhotra from GoodGhosting (Twitter: @Viraz04). You will learn how to get started with Solidity and Remix online IDE.',
    preview: require('./showcase/beginner/workshop-introduction-to-solidity-and-remix.png'),
    website: 'https://www.youtube.com/watch?v=jr_P-26SdbE&t=656s',
    tags: ['beginner', 'video'],
  },
  {
    title: 'Workshop: Build a frontend for your smart contracts using react-celo',
    description: 'Join Nestor Bonilla (Twitter: @0xNestor) and Aaron Deruvo for this workshop! You will learn to utilize react-celo as a resource for frontend development by dissecting react-celo into a development approach for various javascript frameworks.',
    preview: require('./showcase/intermediate/workshop-build-a-front-end-for-your-smart-contracts-using-react-celo.png'),
    website: 'https://www.youtube.com/watch?v=3BT0sjXW1Uw',
    tags: ['intermediate', 'video'],
  },
  {
    title: 'Workshop: Introduction to Hardhat',
    description: 'Join Harpal Jadeja (Twitter: @HarpalJadeja11) and learn how to utilize Hardhat to deploy and test your smart contracts.',
    preview: require('./showcase/beginner/workshop-introduction-to-hardhat.png'),
    website: 'https://www.youtube.com/watch?v=W7nGdHKcIFw&list=PLsQbsop73cfH5QYX9Olfw1fwu0rz3Slyj&index=6',
    tags: ['beginner', 'video'],
  },
  {
    title: 'Building Your Smart Contract Web Dapp with Celo-Composer',
    description: 'Learn how to initialize a Hardhat and React project using Celo-composer.',
    preview: require('./showcase/intermediate/building-your-smart-contract-web-dapp-with-celo-composer.png'),
    website: 'blog/tutorials//building-your-first-smart-contract-web-dapp-with-celo-composer',
    tags: ['celo', 'intermediate', 'celosage', 'composer', 'nextjs', 'smartcontract', 'react', 'solidity'],
  },
  {
    title: 'Workshop: Build a DeFi staking dApp on Celo using Solidity',
    description: 'Join Ernest Nnmadi (Twitter: @ErnestElijah) for this workshop! You will learn how to build a DeFi stacking dApp on Celo.',
    preview: require('./showcase/advanced/workshop-build-a-defi-staking-dapp-on-celo-using-solidity.png'),
    website: 'https://www.youtube.com/watch?v=ke5OPItFaOQ&list=PLsQbsop73cfH5QYX9Olfw1fwu0rz3Slyj&index=7',
    tags: ['advanced', 'video'],
  },
  {
    title: 'Tech Talk: Smart Contract Security and Auditing',
    description: 'Join Ryon Shamloo for this Tech Talk! He will discuss best security practices and known vulnerabilities.',
    preview: require('./showcase/advanced/tech-talk-smart-contract-security-and-auditing.png'),
    website: 'https://www.youtube.com/watch?v=CxIzZmG2bBI&list=PLsQbsop73cfH5QYX9Olfw1fwu0rz3Slyj&index=8',
    tags: ['advanced', 'video'],
  },
  {
    title: 'Workshop: Integrating Programmable Carbon with Toucan',
    description: 'Join Harpal Jadeja (Twitter: @HarpalJadeja11)  and Alex Lazar for this workshop! You will learn about Toucan and how you can integrate their offerings into your hackathon project.',
    preview: require('./showcase/advanced/workshop-integrating-programmable-carbon-with-toucan.png'),
    website: 'https://www.youtube.com/watch?v=Y0-hzz_QbKg&list=PLsQbsop73cfH5QYX9Olfw1fwu0rz3Slyj&index=9',
    tags: ['advanced', 'video'],
  },
  {
    title: 'Tech talk: stCelo',
    description: 'Join Harpal Jadeja (Twitter: @HarpalJadeja11)  and Mathieu for this workshop! You will learn about stCelo and how you can integrate their offerings into your hackathon project.',
    preview: require('./showcase/intermediate/tech-talk-stcelo.png'),
    website: 'https://www.youtube.com/watch?v=0PL31bwzdKA&list=PLsQbsop73cfH5QYX9Olfw1fwu0rz3Slyj&index=10',
    tags: ['intermediate', 'video'],
  },
  {
    title: 'Workshop: Token gating content using Unlock Protocol',
    description: 'Join Harpal Jadeja (Twitter: @HarpalJadeja11)  and Angela Steffens for this workshop!',
    preview: require('./showcase/advanced/workshop-token-gating-content-using-unlock-protocol.png'),
    website: 'https://www.youtube.com/watch?v=B2O6FcgvXAI&list=PLsQbsop73cfH5QYX9Olfw1fwu0rz3Slyj&index=12',
    tags: ['advanced', 'video'],
  },
  {
    title: 'Tech Talk: Smart Contract Security 201',
    description: 'Ryon Shamloo takes you through part two of his best security practices talk!',
    preview: require('./showcase/intermediate/tech-talk-smart-contract-security-201.png'),
    website: 'https://www.youtube.com/watch?v=HIEcAXshU8U&list=PLsQbsop73cfH5QYX9Olfw1fwu0rz3Slyj&index=13',
    tags: ['intermediate', 'video'],
  },
  {
    title: 'The Future of Regenerative Finance and its potential impact',
    description: 'Learn about how Celo is committed to its mission of building a regenerative economy, potential impact of ReFi, the future of ReFi and more',
    preview: require('./showcase/beginner/the-future-of-regenerative-finance-and-its-potential-impact.png'),
    website: '/blog/tutorials/the-future-of-regenerative-finance-and-its-potential-impact',
    tags: ['beginner', 'celo', 'celosage'],
  },
  {
    title: 'Workshop: Building an exchange on Celo',
    description: 'Use Celo composer and Fiat-connect to build an exchange, Part I',
    preview: require('./showcase/intermediate/workshop-building-an-exchange-on-celo.png'),
    website: 'https://www.youtube.com/watch?v=O6DjaYFGLmE&list=PLsQbsop73cfH5QYX9Olfw1fwu0rz3Slyj&index=15',
    tags: ['intermediate', 'video'],
  },
    {
    title: 'Building A Decentralized Investment Platform on the Celo blockchain',
    description: 'In this tutorial, we would build a mock investment platform that returns profit on the celo blockchain',
    preview: require('./showcase/intermediate/building-a-decentralized-investment-platform.png'),
    website: 'blog/tutorials/building-a-decentralized-investment-platform',
    tags: ['celosage','celowallet', 'celo', 'solidity', 'html', 'remix', 'smartcontract', 'intermediate'],
  },
  {
    title: 'Workshop: Building an exchange on Celo, Part II',
    description: 'Use Celo composer and Fiat-connect to build an exchange, Part II',
    preview: require('./showcase/advanced/workshop-building-an-exchange-on-celo-part-2.png'),
    website: 'https://www.youtube.com/watch?v=xxLWRUmAKvs&list=PLsQbsop73cfH5QYX9Olfw1fwu0rz3Slyj&index=16',
    tags: ['advanced', 'video'],
  },
  {
    title: 'Introduction to Valora',
    description: 'Join this workshop for an introduction to Valora',
    preview: require('./showcase/beginner/introduction-to-valora.png'),
    website: 'https://www.youtube.com/watch?v=foamzu62nZk&list=PLsQbsop73cfH5QYX9Olfw1fwu0rz3Slyj&index=18',
    tags: ['beginner', 'video'],
  },
  {
    title: 'Workshop: Building an NFT collection on Celo using Celo composer',
    description: 'Join Ewerton Lopes Pereira to build an NFT collection on Celo',
    preview: require('./showcase/intermediate/workshop-building-an-nft-collection-on-celo-using-celo-composer.png'),
    website: 'https://www.youtube.com/watch?v=hf5gTAQ8G10&list=PLsQbsop73cfH5QYX9Olfw1fwu0rz3Slyj&index=19',
    tags: ['intermediate', 'video'],
  },
  {
    title: 'Introduction to Mento',
    description: 'Join Nestor Bonilla for an introduction to the Mento protocol',
    preview: require('./showcase/intermediate/introduction-to-mento.png'),
    website: 'https://www.youtube.com/watch?v=hf5gTAQ8G10&list=PLsQbsop73cfH5QYX9Olfw1fwu0rz3Slyj&index=19',
    tags: ['intermediate', 'video'],
  },
  {
    title: 'Overview of Developer Tools in the Celo Ecosystem',
    description: 'This article is to help you choose the right tool in the Celo ecosystem',
    preview: require('./showcase/beginner/overview-of-developer-tools-in-the-celo-ecosystem.png'),
    website: 'blog/tutorials/overview-of-developer-tools-in-the-celo-ecosystem',
    tags: ['celosage', 'react', 'composer', 'contractkit', 'cli', 'beginner'],
  },
  {
    title: 'How to Fractionalize an NFT on the Celo Platform',
    description: 'Building a dApp to fractionalize an NFT on top of Celo.',
    preview: require('./showcase/advanced/how-to-fractionalize-an-nft-on-the-celo-platform.png'),
    website: 'blog/tutorials/how-to-fractionalize-nft-on-celo-platform',
    tags: ['advanced', 'nft', 'celo', 'celosage'],
  },
  {
    title: 'Preventing Vulnerabilities in Solidity: Delegate Call',
    description: 'Understanding and preventing solidity vulnerabilities.',
    preview: require('./showcase/intermediate/solidity-vulnerabilities-delegated-call.png'),
    website: 'blog/tutorials/solidity-vulnerabilities-delegated-call',
    tags: ['celosage', 'advanced', 'solidity'],
  },
  {
    title: 'How to Create and Test Contract Calls with Celo and Hardhat',
    description: 'How to create and test contract calls with Celo and Hardhat.',
    preview: require('./showcase/intermediate/how-to-create-and-test-contract-calls-with-celo-and-hardhat.png'),
    website: 'blog/tutorials/how-to-create-and-test-contract-calls-on-hardhat',
    tags: ['celosage', 'intermediate', 'hardhat'],
  },
  {
    title: 'Redeploying Dapp to Celo.',
    description: 'How to Re Deploy your Ethereum DApp to Celo with Hardhat.',
    preview: require('./showcase/intermediate/how-to-redeploy-your-ethereum-dApp-to-celo-with-hardhat.png'),
    website: 'blog/tutorials/how-to-redeploy-your-ethereum-dApp-to-celo-with-hardhat',
    tags: ['intermediate', 'hardhat', 'celosage', 'smartcontract', 'deploy', 'solidity', 'celo'],
  },
  {
    title: 'How to Create your own DAO on Celo',
    description: 'Build your own DAO with on-chain governance',
    preview: require('./showcase/intermediate/how-to-create-your-own-dao-on-celo.png'),
    website: 'blog/tutorials/how-to-create-a-dao-on-celo',
    tags: ['celosage', 'intermediate', 'hardhat', 'solidity', 'dao'],
  },
  {
    title: 'How to Write Unit Testing for Smart Contract with Hardhat',
    description: 'How to write unit testing for smart contracts with Hardhat.',
    preview: require('./showcase/intermediate/how-to-write-unit-testing-for-smart-contracts-with-hardhat.png'),
    website: 'blog/tutorials/how-to-write-unit-testing-for-contracts-with-hardhat',
    tags: ['celo', 'intermediate', 'celosage', 'smartcontract', 'solidity'],
  },
  {
    title: 'Creating, Deploying, Minting your ERC1155 Token on Celo',
    description: 'How to Creating, Deploying, Minting your ERC1155 Token on Celo using Hardhat',
    preview: require('./showcase/intermediate/how-to-create-deploy-and-mint-your-erc1155-token-on-celo-with-hardhat.png'),
    website: 'blog/tutorials/how-to-create-deploy-and-mint-your-erc1155-token-on-celo-with-hardhat',
    tags: ['celo', 'intermediate', 'celosage', 'deploy', 'smartcontract', 'solidity', 'tokens', 'ipfs', 'hardhat'],
  },
  {
    title: 'Unit Testing with Truffle and Celo',
    description: 'How to write unit testing for smart contracts with Truffle.',
    preview: require('./showcase/beginner/how-to-write-unit-testing-for-contracts-with-truffle.png'),
    website: 'blog/tutorials/how-to-write-unit-testing-for-smart-contract-with-truffle',
    tags: ['intermediate', 'truffle', 'smartcontract', 'celosage'],

  },
  {
    title: 'Proof Of Stack Consensus',
    description: 'A Deep Dive into Celo Proof of Stake Consensus.',
    preview: require('./showcase/beginner/a-deep-dive-into-celo-proof-of-stake-consensus.png'),
    website: 'blog/tutorials/a-deep-dive-into-celo-proof-of-stake-consensus',
    tags: ['intermediate', 'smartcontract', 'celosage', 'celo'],
  },
  {
  title: 'Understanding the Decentralized Storage System',
  description: 'This tutorial is a comprehensive and explanatory guide to understanding the decentralized storage system',
  preview: require('./showcase/intermediate/understanding-the-decentralized-storage-system.png'),
  website: 'blog/tutorials/understanding-the-decentralized-storage-system',
  tags: ['celo', 'intermediate', 'celosage'],
},
{
  title: 'How to listen to smart contract On-Chain events with Celo',
  description: 'This tutorial teaches its readers about reading celo on-chain event',
  preview: require('./showcase/intermediate/how-to-listen-to-smart-contract-on-chain-event-with-celo.png'),
  website: 'blog/tutorials/how-to-listen-to-smart-contract-on-chain-event-with-celo',
  tags: ['celo', 'intermediate', 'celosage'],
},
  {
    title: 'Minting your ERC1155 Token on Celo',
    description: 'How to Minting your ERC1155 Token on Celo using Remix',
    preview: require('./showcase/intermediate/how-to-mint-your-erc1155-nft-on-celo-with-remix.png'),
    website: 'blog/tutorials/how-to-mint-your-erc1155-nft-on-celo-with-remix',
    tags: ['celo', 'intermediate', 'celosage', 'solidity', 'erc1155'],
  },
  {
    title: 'How To Download and Test The Celo Extension Wallet on Your Browser',
    description: 'How To Download and Test The Celo Extension Wallet on Your Browser.',
    preview: require('./showcase/beginner/how-to-download-and-test-the-Celo-extension-wallet-on-your-browser.png'),
    website: 'blog/tutorials/how-to-download-and-test-the-Celo-extension-wallet-on-your-browser',
    tags: ['celosage', 'video', 'beginner'],
  },
  {
    title: 'How to create an NFT with royalties on Celo',
    description: 'Building a dApp to mint an NFT with royalty',
    preview: require('./showcase/intermediate/how-to-create-an-nft-with-royalties-on-celo.png'),
    website: 'blog/tutorials/how-to-create-an-nft-with-royalties-on-celo',
    tags: ['celosage', 'nft', 'advanced'],
  },
  {
    title: 'How to build a marketplace for selling shoes on the celo blockchain',
    description: 'Learn how to build a marketplace for seliing shoes on the celo blockchain.',
    preview: require('./showcase/intermediate/How-to-Build-a-Marketplace-for-Selling-Shoes-on-Celo.png'),
    website: 'blog/tutorials/how-to-build-a-marketplace-for-selling-shoes-on-the-celo-blockchain',
    tags: ['celosage', 'solidity', 'intermediate'],
  },
  {
    title: 'Build a Frontend dApp for Celo Network in Angular',
    description: 'How to build a frontend for an NFT Auction dApp that runs on the Celo blockchain using Angular',
    preview: require('./showcase/intermediate/build-a-frontend-dapp-for-celo-network-in-angular.png'),
    website: 'blog/tutorials/build-a-frontend-dapp-for-celo-network-in-angular',
    tags: ['celosage', 'hardhat', 'advanced'],
  },
  {
    title: 'How to create interactive NFTs on Celo',
    description: 'Building a dApp to show interactive nfts',
    preview: require('./showcase/intermediate/how-to-create-interactive-nfts-on-celo.png'),
    website: 'blog/tutorials/how-to-create-interactive-nfts-on-celo',
    tags: ['celosage', 'nft', 'advanced'],
  },
  {
    title: 'Potential Growth of Blockchain and its Use Cases',
    description: 'In this tutorial, we will explore the current and potential future applications of blockchain technology',
    preview: require('./showcase/beginner/potential-growth-of-blockchain-and-its-use-cases.png'),
    website: 'blog/tutorials/potential-growth-of-blockchain-and-its-use-cases',
    tags: ['celosage', 'beginner'],
  },
  {
    title: 'Overview of NFTs on the Celo Platform',
    description: 'In this tutorial, we explore NFTs and what NFTs platforms are on Celo',
    preview: require('./showcase/beginner/overview-of-NFTs-on-the-Celo-Platform.png'),
    website: 'blog/tutorials/overview-of-nfts-on-the-celo-platform',
    tags: ['celosage', 'nft', 'celo', 'beginner'],
  },
  {
    title: 'Advance hardhat configration on celo using plugins',
    description: 'Leveraging plug-ins for better developer experience',
    preview: require('./showcase/intermediate/advance-hardhat-configuration-on-celo-using-plugins.png'),
    website: 'blog/tutorials/advance-hardhat-configuration-on-celo-using-plugins',
    tags: ['celosage', 'hardhat', 'intermediate', 'javascript'],
  },
  {
    title: 'Solidity from Zero to Hero',
    description: 'In this article you will learn Solidity language',
    preview: require('./showcase/beginner/solidity-from-zero-to-hero.png'),
    website: 'blog/tutorials/solidity-from-zero-to-hero',
    tags: ['celosage', 'intermediate'],
  },
  {
    title: 'Build an NFT Marketplace for Tech Artisans on Celo',
    description: 'This tutorial will show you how to use React, Solidity, react-celo, and IPFS to create a platform that connects creators and collectors in the NFT market space',
    preview: require('./showcase/intermediate/build-an-nft-marketplace-for-tech-artisans-on-celo.png'),
    website: 'blog/tutorials/build-an-nft-marketplace-for-tech-artisans-on-celo',
    tags: ['celosage', 'intermediate', 'react', 'ipfs', 'nft'],
  },
  {
    title: 'How to use Witnet oracle network to display cryptocurrency prices',
    description: 'This tutorial will demonstrate the process of utilizing the Witnet oracle network to obtain cryptocurrency prices by linking off-chain data with the blockchain',
    preview: require('./showcase/intermediate/how-to-use-witnet-oracle-to-display-cryptocurrency-prices.png'),
    website: 'blog/tutorials/how-to-use-witnet-oracle-to-display-cryptocurrency-prices',
    tags: ['celosage', 'intermediate', 'react', 'hardhat', 'oracle'],
  },
  {
    title: 'Getting Started On Celo With Hardhat',
    description: 'Providing Celo developers with comprehensive information on Web3 tools and their usage',
    preview: require('./showcase/beginner/getting-started-on-celo-with-hardhat.png'),
    website: 'blog/tutorials/getting-started-on-celo-with-hardhat',
    tags: ['celosage', 'hardhat', 'smartcontract', 'solidity', 'intermediate'],
  },
  {
    title: 'How to Add Crypto Payment to an E-Commerce Website with Celo and Valora',
    description: 'This article will provide a step-by-step guide on how to add Crypto payment to an E-commerce website with Celo Valora.',
    preview: require('./showcase/advanced/how-to-add-crypto-pay-using-valora.png'),
    website: 'blog/tutorials/how-to-add-crypto-pay-using-valora',
    tags: ['celosage', 'advanced', 'celo', 'react', 'valora'],
  },
  {
    title: 'Regenerative Finance - What it is and Why it Matters',
    description: 'In this article, we will look into the financial protocol behind the Celo blockchain, the "how" and the "helps"',
    preview: require('./showcase/beginner/regenerative-finance-and-celo-the-process-and-partnership.png'),
    website: 'blog/tutorials/regenerative-finance-and-celo-the-process-and-partnership',
    tags: ['celosage', 'intermediate'],
  },
  {
    title: 'Best practices for writing smart contracts with real world examples',
    description: 'Showing some of the best practices for writing smart contracts',
    preview: require('./showcase/intermediate/best-practices-for-writing-smart-contracts-with-real-world-examples.png'),
    website: 'blog/tutorials/best-practices-for-writing-smart-contracts-with-real-world-examples',
    tags: ['celosage', 'intermediate', 'solidity', 'hardhat'],
  },
  {
    title: 'An Introduction to Layer 1 and Layer 2 Blockchain Protocols',
    description: 'In this tutorial, we will provide an introduction to the different types of blockchain protocols and explain the key differences between layer 1 and layer 2 protocols.',
    preview: require('./showcase/beginner/an-introduction-to-layer-1-and-layer-2-blockchain-protocols.png'),
    website: 'blog/tutorials/an-introduction-to-layer-1-and-layer-2-blockchain-protocols',
    tags: ['celosage', 'beginner'],
  },
  {
    title: 'Crypto Wallets - The Celo Way',
    description: 'This tutorials teaches you all you need to know about Crypto Wallets',
    preview: require('./showcase/beginner/crypto-wallets.png'),
    website: 'blog/tutorials/crypto-wallets-the-celo-way',
    tags: ['celosage', 'beginner'],
  },
  {
    title: 'How to create your first smart contract on the celo blockchain',
    description: 'This tutorials teaches you how to create your first sample smart contract and deploy it on the celo blockchain',
    preview: require('./showcase/beginner/create-your-first-smart-contract-on-celo.png'),
    website: 'blog/tutorials/create-your-first-smart-contract-on-celo',
    tags: ['celosage', 'remix', 'smartcontract', 'solidity'],
  },
  {
    title: 'Build a Simple Forum Dapp with Flutter on Celo',
    description: 'In this tutorial, we will guide you through the process of writing and deploying a simple forum smart contract on the Celo network, and then using Flutter to build a user-friendly interface for interacting with the contract.',
    preview: require('./showcase/intermediate/build-a-simple-forum-dapp-with-flutter-on-celo.png'),
    website: 'blog/tutorials/build-a-simple-forum-dapp-with-flutter-on-celo',
    tags: ['celosage', 'flutter', 'advanced'],
  },
  {
    title: 'Build a generic staking dapp using Foundry and NextJs',
    description: 'Compiling, testing and deploying contracts using foundry with frontend using Nextjs',
    preview: require('./showcase/advanced/build-a-generic-staking-dapp-using-foundry-and-nextjs.png'),
    website: 'blog/tutorials/build-a-generic-staking-dapp-using-foundry-and-nextjs',
    tags: ['celosage', 'advanced', 'smartcontract', 'solidity', 'nextjs', 'materialui', 'react'],
  },
  {
    title: 'Connect and interact with Celo using web3onboard library',
    description: 'A convenient library for connecting to Celo blockchain',
    preview: require('./showcase/intermediate/connect-and-interact-with-celo-using-web3onboard-library.png'),
    website: 'blog/tutorials/connect-and-interact-with-celo-using-web3onboard-library',
    tags: ['celosage', 'intermediate', 'smartcontract', 'solidity', 'nextjs', 'materialui', 'react'],
  },
  {
    title: 'Proof of Work vs Proof of Stake - A Comprehensive Comparison',
    description: 'In this article, we will provide a comprehensive comparison of proof of work and proof of stake.',
    preview: require('./showcase/beginner/proof-of-work-vs-proof-of-stake-a-comprehensive-comparison.png'),
    website: 'blog/tutorials/proof-of-work-vs-proof-of-stake-a-comprehensive-comparison',
    tags: ['celosage', 'intermediate'],
  },
  {
    title: 'Preventing Vulnerabilities in Solidity - Denial of Service Attack',
    description: 'The Denial of Service attack in Solidity is a comprehensive attack.',
    preview: require('./showcase/advanced/preventing-vulnerabilities-in-solidity-denial-of-service-attack.png'),
    website: 'blog/tutorials/preventing-vulnerabilities-in-solidity-denial-of-service-attack',
    tags: ['celosage', 'advanced'],
  },
  {
    title: 'Create a Crowdfunding Smart Contract on Celo using Hardhat',
    description: 'This tutorial teach developers how to build a crowdfunding contract on Celo, using Solidity and Hardhat framework.',
    preview: require('./showcase/advanced/create-a-crowdfunding-smart-contract-on-celo-using-hardhat.png'),
    website: 'blog/tutorials/create-a-crowdfunding-smart-contract-on-celo-using-hardhat',
    tags: ['celosage', 'solidity', 'hardhat', 'advanced'],
  },
  {
    title: 'Why should you use Celo Blockchain',
    description: 'In this tutorial, we will introduce you to the Celo blockchain and explain its key features and benefits in a way that is easy to understand, even for complete beginners.',
    preview: require('./showcase/beginner/why-should-you-use-celo.png'),
    website: '/blog/tutorials/why-should-you-use-celo',
    tags: ['celosage','celo', 'beginner'], 
  },
  {
    title: 'Build a Donation dApp on Celo to award your Favorite Content Creator',
    description: 'In this tutorial, we will show you how to create donation dApp to reward your favourite content creator.',
    preview: require('./showcase/advanced/build-a-donation-dapp-on-celo-to-award-your-favourite-content-creator.png'),
    website: '/blog/tutorials/build-a-donation-dapp-on-celo-to-award-your-favourite-content-creator',
    tags: ['celosage','celo', 'advanced'], 
  },
  {
    title: 'Create a Full Stack Whitelist dApp with Merkle Trees on CELO',
    description: 'Learn how you can use Merkle trees, a powerful data structure hierarchy, to efficiently verify if a particular data is part of a dataset',
    preview: require('./showcase/advanced/create-full-stack-whitelist-dapp-with-merkle-trees-celo.png'),
    website: 'blog/tutorials/create-full-stack-whitelist-dapp-with-merkle-trees-celo',
    tags: ['advanced', 'hardhat', 'celosage', 'solidity'],
  },{
    title: 'Creating a Twitter-Like Decentralized Application on Celo using Solidity',
    description: 'Building a decentralized Twitter on the Celo blockchain refers to the creation of a social media platform that utilizes blockchain technology to enable users to communicate and share information in a decentralized and censorship-resistant manner',
    preview: require('./showcase/intermediate/creating-a-twitter-like-decentralized-application-on-celo-using-solidity.png'),
    website: 'blog/tutorials/building-a-decentralized-twitter-on-the-celo-blockchain',
    tags: ['celosage', 'dacade', 'smartcontract', 'solidity',],
  },
  {
    title: 'How to Use Hardware Tools with the Celo Blockchain',
    description: 'In this series, we will explore how hardware is driving the adoption of the Celo blockchain',
    preview: require('./showcase/intermediate/how-to-use-hardware-tools-with-the-celo-blockchain.png'),
    website: 'blog/tutorials/how-to-use-hardware-tools-with-the-celo-blockchain',
    tags: ['intermediate','celo','celosage'],
  },
  {
    title: 'Build feature-rich, persistent dapp on celo using wagmi',
    description: 'An alternative method of connecting to Celo networks',
    preview: require('./showcase/advanced/build-a-feature-rich-persistent-dapp-on-celo-using-wagmi.png'),
    website: 'blog/tutorials/build-a-feature-rich-persistent-dapp-on-celo-using-wagmi',
    tags: ['hardhat', 'celosage', 'solidity', 'react', 'nextjs', 'materialui', 'typescript'],
  },
  {
    title: 'Why you should Build your Next Project on the Celo Blockchain',
    description: 'This tutorial examines the features and capabilities of the Celo Blockchain',
    preview: require('./showcase/beginner/why-you-should-build-your-next-project-on-the-celo-blockchain.png'),
    website: '/blog/tutorials/why-you-should-build-your-next-project-on-the-celo-blockchain',
    tags: ['celosage','beginner','celo'],
  },
  {
    title: 'Simplifying the Celo 2.0 Roadmap for Celo Builders',
    description: 'This article breaks down the details of the Celo 2.0 roadmap into specific features, building requirements and outlooks as well as pointing out the developments that will follow this new roadmap.',
    preview: require('./showcase/beginner/simplifying-the-celo-2.0-roadmap-for-celo-builders.png'),
    website: '/blog/tutorials/simplifying-the-celo-2.0-roadmap-for-celo-builders',
    tags: ['celosage','celo'], 
  },
  {
    title: 'Solidity Event Logging And Monitoring On Celo Best Practices',
    description: 'In this tutorial we will teach you about solidity events. How to use them and the best practices.',
    preview: require('./showcase/intermediate/solidity-event-logging-and-monitoring-on-celo-best-Practices.png'),
    website: '/blog/tutorials/solidity-event-logging-and-monitoring-on-celo-best-Practices',
    tags: ['celosage', 'solidity', 'celo'], 
  },
  {
    title: 'How to Add Support for Stablecoin Gas Fees using Celo Composer',
    description: 'Learn how to implement stablecoin gas fee support in your application, using the Solidity programming language and React for the front-end',
    preview: require('./showcase/intermediate/how-to-add-support-for-stablecoin-gas-fees-using-celo-composer.png'),
    website: 'blog/tutorials/how-to-add-support-for-stablecoin-gas-fees-using-celo-composer',
    tags: ['intermediate', 'hardhat', 'celosage', 'solidity'],
  },
  {
    title: 'Connect and interact with Celo using Web3React',
    description: 'Alternative method of connecting to Celo using web3React',
    preview: require('./showcase/advanced/connect-and-interact-with-celo-using-web3react.png'),
    website: 'blog/tutorials/connect-and-interact-with-celo-using-web3react',
    tags: ['celosage', 'advanced', 'smartcontract', 'solidity', 'nextjs', 'materialui', 'react'],
  },
  {
    title: 'How to build a crowdfunding platform on Celo',
    description: 'In this tutorial, we will guide you through the process of building a crowdfunding platform on the Celo blockchain',
    preview: require('./showcase/advanced/how-to-build-a-crowdfunding-platform-on-celo.png'),
    website: '/blog/tutorials/how-to-build-a-crowdfunding-platform-on-celo',
    tags: ['celosage','celo', 'advanced'], 
  },
  {
    title: 'A guide to building and deploying upgradeable contracts on CELO with Diamond standard',
    description: 'This tutorial introduces the diamond standard for writing modular and upgradeable smart contracts, and give a brief walkthrough of how to build an upgrade-able ERC20 token compatible contract, deploy to CELO, and perform an upgrade to this contract',
    preview: require('./showcase/advanced/a-guide-to-building-and-deploying-upgradeable-contracts-on-CELO-with-Diamond-standard.png'),
    website: '/blog/tutorials/a-guide-to-building-and-deploying-upgradeable-contracts-on-CELO-with-Diamond-standard',
    tags: ['celosage','celo', 'ERC20', 'solidity', 'advanced'],
  },
  {
    title: 'Build an nft-gated dapp and deploy on a decentralized hosting service',
    description: 'An interesting use case for NFTs on Celo network',
    preview: require('./showcase/advanced/build-an-nft-gated-dapp-and-deploy-on-decentralized-hosting-service.png'),
    website: 'blog/tutorials/build-an-nft-gated-dapp-and-deploy-on-decentralized-hosting-service',
    tags: ['advanced', 'solidity', 'nextjs', 'celosage'],
  },
  {
    title: 'How to Create a Decentralized Application Using React-Celo',
    description: 'This sequel walks blockchain developers on the Celo network through the process of creating a Decentralized Application (dApp) to interact with the created crowdfunding smart contract using React-Celo',
    preview: require('./showcase/intermediate/how-to-create-a-decentralized-application-using-react-celo.png'),
    website: 'blog/tutorials/how-to-create-a-decentralized-application-using-react-celo',
    tags: ['celosage', 'smartcontract', 'solidity', 'react', 'hardhat', 'crowdfunding', 'intermediate'],
  },
  {
    title: 'Example architectures for a simple payment dapp',
    description: 'This post will focus on the front-end part of how to create a simple payment dapp',
    preview: require('./showcase/beginner/example-architectures-for-a-simple-payment-dapp.png'),
    website: 'blog/tutorials/example-architectures-for-a-simple-payment-dapp',
    tags: ['javascript', 'react', 'beginner', 'celo'], 
  },
  {
    title: 'Build a Tic Tac Toe game with Flutter using Celo Composer',
    description: 'This tutorial will guide you through building an example using Celo Composer, a Tic Tac To game applications on the Celo blockchain using Flutter.',
    preview: require('./showcase/intermediate/build-a-tic-tac-toe-game-with-flutter-using-celo-composer.png'),
    website: 'blog/tutorials/build-a-tic-tac-toe-game-with-flutter-using-celo-composer',
    tags: ['celosage', 'flutter', 'solidity', 'intermediate', 'celo'], 
  },
  {
    title: 'Build a library-based dapp on Celo',
    description: 'Working with library in solidity',
    preview: require('./showcase/advanced/build-a-library-based-dapp-on-celo.png'),
    website: 'blog/tutorials/build-a-library-based-dapp-on-celo',
    tags: ['advanced', 'solidity', 'hardhat', 'celosage'],
  },
  {
    title: 'Connect and interact with Celo using web3modal',
    description: 'Alternative method of connecting to Celo using web3Modal',
    preview: require('./showcase/advanced/connect-and-interact-with-celo-using-web3modal.png'),
    website: 'blog/tutorials/connect-and-interact-with-celo-using-web3modal',
    tags: ['celosage', 'advanced', 'smartcontract', 'solidity', 'nextjs', 'materialui', 'react'],
   },
   {
    title: 'Interact with Celo Blockchain using web3dart',
    description: 'This article explains how to construct a dart program to communicate with the Celo blockchain using web3dart',
    preview: require('./showcase/beginner/interact-with-celo-blockchain-using-web3dart.png'),
    website: 'blog/tutorials/interact-with-celo-blockchain-using-web3dart',
    tags: ['celosage', 'flutter', 'beginner', 'celo'], 
  },
   {
    title: 'Upgrading a Smart Contract on Celo',
    description: 'This tutorial provides a guide to upgrading a smart contract on the Celo blockchain and its importance',
    preview: require('./showcase/intermediate/upgrading-a-smart-contract-on-celo.png'),
    website: 'blog/tutorials/upgrading-a-smart-contract-on-celo',
    tags: ['celosage', 'smartcontract', 'solidity', 'intermediate', 'celo'], 
  },
  {
    title: 'Building a Smart Contract Lottery Application on Celo with Python',
    description: 'This tutorial provides a guide on how to use Python to build a smart contract lottery application on the Celo blockchain',
    preview: require('./showcase/intermediate/building-a-smart-contract-lottery-application-on-celo-with-python.png'),
    website: 'blog/tutorials/building-a-smart-contract-lottery-application-on-celo-with-python',
    tags: ['celosage', 'smartcontract', 'solidity', 'intermediate', 'celo'], 
  },
  {
    title: 'Deploying a proposal for DAOs on Celo',
    description: 'This article explains how to deploy a governance proposal on Celo',
    preview: require('./showcase/intermediate/deploying-a-proposal-for-daos-on-celo.png'),
    website: 'blog/tutorials/deploying-a-proposal-for-daos-on-celo',
    tags: ['celosage', 'intermediate',  'celo'], 
  },
  {
    title: 'How to build a Celo Price Tracker browser extension using Vite and Celo Contractkit.',
    description: 'In this article, I will show developers how to create a Celo Price Tracker browser extension that works with any browser, such as Brave, Chrome, and Firefox, by using Vite (a React template), Crxjs Vite Plugin, and the Celo Contractkit package.',
    preview: require('./showcase/beginner/how-to-build-a-celo-price-tracker-browser-extension-using-vite-and-celo-contractkit.png'),
    website: 'blog/tutorials/how-to-build-a-celo-price-tracker-browser-extension-using-vite-and-celo-contractkit',
    tags: ['celosage', 'react', 'beginner', 'celo'],
  },

  {
    title: 'Build a Full-Stack Mobile DApp with React Native and Web.JS on Celo',
    description: 'Learn hoe to build chat app on celo network using react-native and web3js',
    preview: require('./showcase/intermediate/build-a-full-stack-mobile-dapp-with-react-native-and-webjs-on-celo.png'),
    website: 'blog/tutorials/build-a-full-stack-mobile-dapp-with-react-native-and-webjs-on-celo',
    tags: ['celosage', 'reactnative', 'intermediate', 'celo'], 
  },
  {
    title: 'What are PFP NFTs, How to Create Them?',
    description: 'PFP NFTs are blockchain-based digital assets used as profile pictures. To create one, design an image, choose a blockchain platform and compatible wallet, and mint it on an NFT marketplace.',
    preview: require('./showcase/intermediate/what-are-pfp-nfts-and-how-to-create-them.png'),
    website: 'blog/tutorials/what-are-pfp-nfts-and-how-to-create-them',
    tags: ['celosage', 'solidity', 'intermediate', 'celo', 'erc721', 'truffle'], 
  },
  {
    title: 'Developing a Crowdfunding Platform for Social Causes on Celo Blockchain - Part 1',
    description: 'A Celo-based crowdfunding platform for social causes would enable social organizations, charities, and individuals to create campaigns and connect directly with donors to donate funds, leveraging the transparency and security of blockchain technology.',
    preview: require('./showcase/intermediate/developing-a-crowdfunding-platform-for-social-causes-on-celo-blockchain-part-1.png'),
    website: 'blog/tutorials/developing-a-crowdfunding-platform-for-social-causes-on-celo-blockchain-part-1',
    tags: ['celosage', 'solidity', 'intermediate', 'celo', 'truffle'], 
  },
  {
    title: 'Interact with smart contract on Celo using Web3js',
    description: 'Learn how to navigate through web3js framework',
    preview: require('./showcase/intermediate/interact-with-smart-contract-on-celo-using-web3js.png'),
    website: 'blog/tutorials/interact-with-smart-contract-on-celo-using-web3js',
    tags: ['celosage', 'solidity', 'intermediate', 'celo', 'hardhat'], 
  },
  {
    title: 'The Future of NFT Creation - Unleashing the Power of Batch Minting with ERC721psi',
    description: 'Batch minting with ERC721psi is an efficient way of creating multiple tokens at once, saving time and money. This feature is important for scalability and is implemented using smart contracts.',
    preview: require('./showcase/intermediate/the-future-of-nft-creation-unleashing-the-power-of-batch-minting-with-erc721psi.png'),
    website: 'blog/tutorials/the-future-of-nft-creation-unleashing-the-power-of-batch-minting-with-erc721psi',
    tags: ['celosage', 'erc721', 'intermediate', 'celo', 'solidity'], 
  },
  {
    title: 'Automate Flutter Celo DApp Deployment with GitHub Actions',
    description: 'Learn how to deploy and publish your Flutter DApp to Google Play Store or Google Drive using GitHub Actions.',
    preview: require('./showcase/intermediate/automate-flutter-celo-dapp-deployment-with-github-actions.png'),
    website: 'blog/tutorials/automate-flutter-celo-dapp-deployment-with-github-actions',
    tags: ['celosage', 'flutter', 'intermediate', 'celo', 'deploy'], 
  },
  {
    title: 'Get started with CELO using Rust',
    description: 'This article is intended for developers that have some familiarity with Rust and want to construct a Rust program to communicate with the Celo blockchain.',
    preview: require('./showcase/beginner/get-started-with-celo-using-rust.png'),
    website: 'blog/tutorials/get-started-with-celo-using-rust',
    tags: ['celosage', 'beginner', 'celo', 'deploy'], 
  },
  {
    title: "Build a monthly susbscription platform using Celo composer & Openzeppelin Defender",
    description: "This comprehensive tutorial will guide you through setting up a crypto payment subscription platform on Celo.",
    preview: require("./showcase/advanced/build-a-monthly-susbscription-platform-using-celo-composer-openzeppelin-defender.png"),
    website: "/blog/tutorials/build-a-monthly-susbscription-platform-using-celo-composer-openzeppelin-defender",
    tags: ["advanced", "celosage", "celo", "openzeppelin"],
  },
  {
    title: "Build an Airdrop Distribution System for Millions of Users with Verification of Merkle Tree Proofs",
    description: "Curious about how Uniswap and other projects are able to airdrop tokens to thousands of users? In this tutorial, we will show you how they use Merkle proof in Solidity and Javascript to accomplish this feat.",
    preview: require("./showcase/advanced/build-an-airdrop-distribution-system-for-millions-of-users-with-verification-of-merkle-tree-proofs.png"),
    website: "/blog/tutorials/build-an-airdrop-distribution-system-for-millions-of-users-with-verification-of-merkle-tree-proofs",
    tags: ["advanced", "celosage", "celo", "tokens"],
  },
  {
    title: "Lazy Minting NFTs A Cost-Effective and Flexible Approach to NFT Creation",
    description: "Lazy Minting NFTs offer a budget-friendly and adaptable way of creating NFTs without sacrificing quality or control. Simplify the process with ease.",
    preview: require("./showcase/intermediate/lazy-minting-nfts-a-cost-effective-and-flexible-approach-to-nft-creation.png"),
    website: "/blog/tutorials/lazy-minting-nfts-a-cost-effective-and-flexible-approach-to-nft-creation",
    tags: ["intermediate", "solidity", "celosage", "erc721", "truffle"],
  },
  {
    title: 'Automate React Native Celo DApp Deployment with GitHub Actions',
    description: 'Learn how to deploy and publish your React Native DApp to Google Play Store or Google Drive',
    preview: require('./showcase/intermediate/automate-react-native-celo-dapp-deployment-with-github-actions.png'),
    website: 'blog/tutorials/automate-react-native-celo-dapp-deployment-with-github-actions',
    tags: ['celosage', 'reactnative', 'intermediate', 'celo'], 
  },
  {
    title: 'Building a Celo Blockchain Explorer with Python',
    description: 'In this tutorial, well use Python and the web3.py module to create a blockchain explorer for the Celo network.',
    preview: require('./showcase/intermediate/sage-building-a-celo-blockchain-explorer-with-python.png'),
    website: '/blog/tutorials/building-a-celo-blockchain-explorer-with-python',
    tags: ['celosage','celo', 'intermediate', 'smartcontract', 'solidity'],
  },
  {
    title: 'Using Python to Interact with Celos Governance System',
    description: 'In this article, we will know what the Celo Governance system is and how we can interact with it using Python and web3.py',
    preview: require('./showcase/intermediate/sage-using-python-to-interact-with-celos-governance-system.png'),
    website: '/blog/tutorials/using-python-to-interact-with-celos-governance-system',
    tags: ['celosage','celo', 'intermediate', 'smartcontract', 'solidity'],
  },
   {
    title: 'Implementing Staking & Reward Contract Using Solidity',
    description: 'Staking and reward contracts are popular mechanisms for incentivizing participation in the activities of a blockchain network.',
    preview: require('./showcase/intermediate/implementing-staking-and-reward-contract-using-solidity.png'),
    website: 'blog/tutorials/implementing-staking-and-reward-contract-using-solidity',
    tags: ['celosage', 'intermediate', 'smartcontract'],
  },
  {
    title: 'Using Python to Build a Celo Blockchain Identity System',
    description: 'This article explains how to use Python and the Web3.py library to build a decentralized identity system on the Celo blockchain.',
    preview: require('./showcase/intermediate/sage-using-python-to-build-a-celo-blockchain-identity-system.png'),
    website: '/blog/tutorials/using-python-to-build-a-celo-blockchain-identity-system',
    tags: ['celosage','celo', 'intermediate', 'smartcontract', 'solidity'], 
  },
  {
    title: 'Automate Celo DApp Deployment to Cloudflare Pages with GitHub Actions',
    description: 'Learn How to Deploy and Publish your Celo DApp Cloudflare Pages with GitHub Actions',
    preview: require('./showcase/intermediate/automate-celo-dapp-deployment-to-cloudflare-pages-with-github-actions.png'),
    website: 'blog/tutorials/automate-celo-dapp-deployment-to-cloudflare-pages-with-github-actions',
    tags: ['celosage', 'react', 'intermediate', 'celo'], 
  },
  {
    title: 'Billeteras como crearlas y como fondearlas',
    description: '¡Bienvenido a nuestro tutorial sobre cómo comenzar con su billetera digital en Celo! En este tutorial, le mostraremos cómo crear una billetera, almacenar su frase de recuperación, financiar la billetera y enviar y recibir dinero en la plataforma Celo.',
    preview: require('./showcase/beginner/Billeteras-como-crearlas-y-como-fondearlas.png'),
    website: 'blog/tutorials/billeteras-como-crearlas-y-como-fondearlas',
    tags: ['celosage', 'beginner'], 
  },
  {
    title: 'Introducing Prosperity Passport - The First Soulbound Token-Powered Web3 Identity Solution for Celo Blockchain',
    description: 'Introducing Prosperity Passport - a groundbreaking Web3 identity solution for Celo blockchain.',
    preview: require('./showcase/beginner/introducing-prosperity-passport-the-first-soulbound-token-powered-web3-identity-solution-for-celo-blockchain.png'),
    website: 'blog/tutorials/introducing-prosperity-passport-the-first-soulbound-token-powered-web3-identity-solution-for-celo-blockchain',
    tags: ['celosage', 'beginner', 'celo'], 
  },
  {
    title: 'Building a Decentralized Exchange on Celo with Golang',
    description: 'This article could focus on building a decentralized exchange (DEX) on the Celo blockchain using the go-ethereum, a Golang blockchain framework',
    preview: require('./showcase/intermediate/building-a-decentralized-exchange-on-celo-with-golang.png'),
    website: 'blog/tutorials/building-a-decentralized-exchange-on-celo-with-golang',
    tags: ['celosage', 'intermediate', 'smartcontract', 'solidity'], 
  },
  {
    title: 'Easily Deploy your Celo DApp to Cloudflare Pages',
    description: 'Learn How to Deploy and Publish your Celo DApp Cloudflare Pages with Ease',
    preview: require('./showcase/beginner/easily-deploy-your-celo-dapp-to-cloudflare-pages.png'),
    website: 'blog/tutorials/easily-deploy-your-celo-dapp-to-cloudflare-pages',
    tags: ['celosage', 'dapp', 'beginner', 'celo'], 
  },
  {
    title: 'Building Decentralized Applications on the Celo Platform using the Celo SDK and Celo Smart Contracts',
    description: 'Learn how to build and deploy decentralized applications on the Celo platform using the Celo SDK and Celo smart contracts',
    preview: require('./showcase/beginner/building-decentralized-applications-on-celo.png'),
    website: 'blog/tutorials/building-decentralized-applications-on-the-celo-platform-using-the-celo-sdk-and-celo-smart-contract',
    tags: ["celo", "celosage", "truffle", "smartcontract", "solidity", "beginner"], 
  },
  {
    title: 'Building a Celo Voting System with Golang',
    description: 'This article could provide a tutorial on how to use the Celo Golang go ethereum framework to build a secure and transparent voting system on the blockchain',
    preview: require('./showcase/intermediate/building-a-celo-voting-system-with-golang.png'),
    website: 'blog/tutorials/building-a-celo-voting-system-with-golang',
    tags: ['celosage', 'intermediate', 'smartcontract', 'solidity'], 
  },  
  {
    title: 'A Guide to Exploring Celo-Specific Python Library called web3.py',
    description: 'This article could provide a tutorial on how to use the web3.py library to interact with the celo blockcchain',
    preview: require('./showcase/beginner/a-guide-to-exploring-celo-specific-python-library-called-web3py.png'),
    website: 'blog/tutorials/a-guide-to-exploring-celo-specific-python-library-called-web3py',
    tags: ['celosage', 'beginner', 'dapp', 'celo'], 
  },
  {
    title: 'Interact with smart contract on celo using ethersjs',
    description: 'Understand how to use the ethersjs library',
    preview: require('./showcase/intermediate/interact-with-smart-contract-on-celo-using-ethersjs.png'),
    website: 'blog/tutorials/interact-with-smart-contract-on-celo-using-ethersjs',
    tags: ['celosage', 'intermediate', 'smartcontract', 'typescript', 'solidity'], 
  },
  {
    title: 'Deploying Celo Applications using Golang',
    description: 'This article could provide a tutorial on deploying Celo applications built using the Golang . It could cover topics such as setting up a Celo node, setting up the development environment, creating and deploying smart contracts, and monitoring the deployed contract activities using Celo explorer.',
    preview: require('./showcase/intermediate/deploying-celo-applications-using-golang.png'),
    website: 'blog/tutorials/deploying-celo-applications-using-golang',
    tags: ['celosage', 'intermediate', 'smartcontract', 'solidity'], 

  },
  {
    title: 'Implementing a Token on Celo using Golang',
    description: "This article could provide a step-by-step tutorial on how to implement a custom token on the Celo blockchain using the Golang SDK. It could cover topics such as defining the token's smart contract and deploying it to the Celo network. This article is for developers that want to get started with building blockchain applications using Golang on Celo.",
    preview: require('./showcase/intermediate/implementing-a-token-on-celo-using-golang.png'),
    website: 'blog/tutorials/implementing-a-token-on-celo-using-golang',
    tags: ['celosage', 'intermediate', 'smartcontract', 'solidity'], 

  },
  {
<<<<<<< HEAD
    title: 'Using Web3.py to Interact with a Deployed Smart Contract in Python',
    description: 'This tutorial provides a step-by-step guide on how to use Web3.py, a Python library to interact with the Ethereum blockchain, to interact with a deployed Smart Contract',
    preview: require('./showcase/intermediate/sage-using-web3.py-to-interact-with-a-deployed-smart-contract-in-python.png'),
    website: 'blog/tutorials/using-web3.py-to-interact-with-a-deployed-smart-contract-in-python',
    tags: ['celosage', 'intermediate', 'smartcontract', 'solidity'], 
  },
=======
    title: 'Building a Celo Wallet using Golang',
    description: 'This article could focus on building a Celo wallet application using the Golang programming language. It could cover topics such as generating and storing private keys, interacting with the Celo blockchain and implementing features such as sending and receiving Celo transactions.',
    preview: require('./showcase/intermediate/building-a-celo-wallet-using-golang.png'),
    website: 'blog/tutorials/building-a-celo-wallet-using-golang',
    tags: ['celosage', 'intermediate', 'smartcontract', 'solidity'], 
  },
  {

    title: 'Building a Simple DeFi Application on the Celo Blockchain Using Python',
    description: 'In this tutorial, we will build a simple decentralized finance (DeFi) application on the Celo blockchain using Python',
    preview: require('./showcase/intermediate/sage-building-a-simple-defi-application-on-the-celo-blockchain-using-python.png'),
    website: 'blog/tutorials/building-a-simple-defi-application-on-the-celo-blockchain-using-python',
    tags: ['celosage', 'intermediate', 'smartcontract', 'solidity'], 
  },
  {
    title: 'Deploying Smart Contracts on Celo Using Foundry - A Step-by-Step Guide',
    description: 'This comprehensive guide provides a detailed, sequential walkthrough for deploying smart contracts on the Celo blockchain using Foundry.',
    preview: require('./showcase/beginner/deploying-smart-contracts-on-celo-using-foundry-a-step-by-step-guide.png'),
    website: 'blog/tutorials/deploying-smart-contracts-on-celo-using-foundry-a-step-by-step-guide',
    tags: ['celosage', 'beginner', 'smartcontract', 'solidity'], 
  },
  {
    title: 'Building a Solidity Smart Contract for NFT Royalty Fees - A Step-by-Step Guide',
    description: 'Learn to code a self-executing contract on Ethereum blockchain with Solidity language for NFT royalty payments, following our step-by-step guide.',
    preview: require('./showcase/intermediate/building-a-solidity-smart-contract-for-nft-royalty-fees-a-step-by-step-guide.png'),
    website: 'blog/tutorials/building-a-solidity-smart-contract-for-nft-royalty-fees-a-step-by-step-guide',
    tags: ['celosage', 'intermediate', 'smartcontract', 'solidity','erc721', 'truffle'], 

  },
  {
    title: 'Build Celo DApp without JavaScript Framework',
    description: 'Learn How to Build Celo DApp without JavaScript Framework. With your HTML, CSS and JavaScript skills, you can build Celo DApp with Ease.',
    preview: require('./showcase/intermediate/no-js-framework.png'),
    website: 'blog/tutorials/build-celo-dapp-without-js-framework',
    tags: ['celosage', 'intermediate', 'smartcontract', 'solidity','javascript'], 
  },
  {
    title: 'Build a complete off chain fullstack web3 app using Laravel Part-1',
    description: 'Learn How to Build an off-chain fullstack web3 app using Laravel.',
    preview: require('./showcase/intermediate/build-a-complete-off-chain-fullstack-web3-app-using-laravel-part-1.png'),
    website: 'blog/tutorials/build-a-complete-off-chain-fullstack-web3-app-using-laravel-part-1',
    tags: ['celosage', 'intermediate', 'smartcontract', 'solidity','javascript'], 
  },
  {
    title: 'Build a cross-chain token bridge between Celo and BSC from scratch',
    description: 'Bridging tokens between two EVM-compatible blockchains from scratch',
    preview: require('./showcase/intermediate/build-a-cross-chain-token-bridge-between-Celo-and-BSC-from-the-scratch.png'),
    website: 'blog/tutorials/build-a-cross-chain-token-bridge-between-Celo-and-BSC-from-the-scratch',
    tags: ['celosage', 'intermediate', 'smartcontract', 'solidity', 'tokens'], 
  },
  {
    title: 'Integrating Celo into the Process of Web/App Development',
    description: 'The article will focus on the Celo framework that provides users with a seamless online payment method.',
    preview: require('./showcase/intermediate/sage-integrating-celo-into-the-process-of-fintech-web-app-development.png'),
    website: 'blog/tutorials/integrating-celo-into-the-process-of-fintech-web-app-development',
    tags: ['celo', 'celosage', 'intermediate', 'contractkit', 'javascript', 'nodejs'], 
  },
>>>>>>> dfbc7d04
  /*
  Pro Tip: add your site in alphabetical order.
  Appending your site here (at the end) is more likely to produce Git conflicts.
   */
];

export const TagList = Object.keys(Tags) as TagType[];
function sortUsers() {
  let result = Users;
  // Sort by site name
  result = sortBy(result, (user) => user.title.toLowerCase());
  // Sort by apps tag, popular first
  result = sortBy(result, (user) => !user.tags.includes("favorite"));
  return result;
}

export const sortedUsers = sortUsers();
2;<|MERGE_RESOLUTION|>--- conflicted
+++ resolved
@@ -2982,14 +2982,13 @@
 
   },
   {
-<<<<<<< HEAD
     title: 'Using Web3.py to Interact with a Deployed Smart Contract in Python',
     description: 'This tutorial provides a step-by-step guide on how to use Web3.py, a Python library to interact with the Ethereum blockchain, to interact with a deployed Smart Contract',
     preview: require('./showcase/intermediate/sage-using-web3.py-to-interact-with-a-deployed-smart-contract-in-python.png'),
     website: 'blog/tutorials/using-web3.py-to-interact-with-a-deployed-smart-contract-in-python',
     tags: ['celosage', 'intermediate', 'smartcontract', 'solidity'], 
   },
-=======
+  {
     title: 'Building a Celo Wallet using Golang',
     description: 'This article could focus on building a Celo wallet application using the Golang programming language. It could cover topics such as generating and storing private keys, interacting with the Celo blockchain and implementing features such as sending and receiving Celo transactions.',
     preview: require('./showcase/intermediate/building-a-celo-wallet-using-golang.png'),
@@ -3047,7 +3046,6 @@
     website: 'blog/tutorials/integrating-celo-into-the-process-of-fintech-web-app-development',
     tags: ['celo', 'celosage', 'intermediate', 'contractkit', 'javascript', 'nodejs'], 
   },
->>>>>>> dfbc7d04
   /*
   Pro Tip: add your site in alphabetical order.
   Appending your site here (at the end) is more likely to produce Git conflicts.
