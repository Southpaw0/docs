/**
 * Copyright (c) Facebook, Inc. and its affiliates.
 *
 * This source code is licensed under the MIT license found in the
 * LICENSE file in the root directory of this source tree.
 */

/* eslint-disable global-require */

import { translate } from "@docusaurus/Translate";
import { sortBy } from "@site/src/utils/jsUtils";

/*
 * ADD YOUR SITE TO THE DOCUSAURUS SHOWCASE:
 *
 * Requirements for adding your site to our showcase:
 * - It is a production-ready site with real content and decent customizations
 * (different from the init templates)
 * - It is NOT a work-in-progress with empty pages
 * - It has a stable domain (a Netlify/Vercel deploy preview is not allowed)
 *
 * Instructions:
 * - Add your site in the json array below
 * - `title` is your project's name (no need for the "Docs" suffix)
 * - A short (≤120 characters) description of your project
 * - Use relevant tags to categorize your site (read the tag descriptions below)
 * - Add a local image preview (decent screenshot of your Docusaurus site)
 * - The image MUST be added to the GitHub repository, and use `require("img")`
 * - The image has to have minimum width 640 and an aspect of no wider than 2:1
 * - If your website is open-source, add your source link. The link should open
 *   to a directory containing the `docusaurus.config.js` file
 * - Open a PR and check for reported CI errors
 *
 * Example PR: https://github.com/facebook/docusaurus/pull/3976
 *
 * If you edit this file through the GitHub interface, you can:
 * - Submit first your users.tsx edit PR
 * - This will create a branch on your Docusaurus fork (usually "patch-1")
 * - Go to https://github.com/<username>/docusaurus/tree/<branch>/website/src/data/showcase
 * - Drag-and-drop an image here to add it to your existing PR
 *
 * Please help us maintain this showcase page data:
 * - Update sites with wrong data
 * - Ensure site tags remain correct over time
 * - Remove sites not using Docusaurus anymore
 * - Add missing Docusaurus sites (if the site owner agreed)
 */

export type Tag = {
  label: string;
  description: string;
  color: string;
};

export type TagType =
  | "popular"
  | "favorite"
  | "foundation"
  | "celosage"
  | "figment"
  | "dacade"
  | "advanced"
  | "airdrop"
  | "android"
  | "beginner"
  | "celo"
  | "celowallet"
  | "cli"
  | "codeplayground"
  | "composer"
  | "contractkit"
  | "contribute"
  | "crowdfunding"
  | "cusd"
  | "dao"
  | "dapp"
  | "dappstarter"
  | "deploy"
  | "erc1155"
  | "ERC20"
  | "erc721"
  | "flutter"
  | "graph"
  | "hardhat"
  | "html"
  | "intermediate"
  | "ipfs"
  | "javascript"
  | "keystores"
  | "ledger"
  | "materialui"
  | "metamask"
  | "mint"
  | "mobile"
  | "nextjs"
  | "nft"
  | "nodejs"
  | "observable"
  | "openzeppelin"
  | "oracle"
  | "pinata"
  | "progressive"
  | "randomness"
  | "react"
  | "reactnative"
  | "remix"
  | "remote"
  | "sdk"
  | "smartcontract"
  | "solidity"
  | "sourcify"
  | "subgraphs"
  | "tokens"
  | "truffle"
  | "typescript"
  | "usecontractkit"
  | "valora"
  | "verification"
  | "walletconnect"
  | "video";

export type User = {
  title: string;
  description: string;
  preview: string;
  website: string;
  // source: string | null;
  tags: TagType[];
};

// LIST OF AVAILABLE TAGS
// Available tags to assign to your site
// Please choose all tags that you think might apply.
// We'll remove inappropriate tags, but it's less likely that we add tags.
export const Tags: { [type in TagType]: Tag } = {
  // DO NOT USE THIS TAG: we choose sites to add to appss
  popular: {
    label: translate({ message: "Popular" }),
    description: translate({
      message: "",
      id: "showcase.tag.popular.description",
    }),
    color: "#e9669e",
  },

  // For open-source sites, a link to the source code is required
  // The source should be your *website's* source, not your project's source!
  // apps: {
  //   label: translate({ message: "Apps" }),
  //   description: translate({
  //     message: "",
  //     id: "showcase.tag.apps.description",
  //   }),
  //   color: "#39ca30",
  // },
  // impact: {
  //   label: translate({ message: "Impact" }),
  //   description: translate({
  //     message: "",
  //     id: "showcase.tag.impact.description",
  //   }),
  //   color: "#dfd545",
  // },
  foundation: {
    label: translate({ message: "Foundation" }),
    description: translate({
      message: "",
      id: "showcase.tag.foundation.description",
    }),
    color: "#35D07F",
  },
  celosage: {
    label: translate({ message: "Celo Sage" }),
    description: translate({
      message: "",
      id: "showcase.tag.celosage.description",
    }),
    color: "#35D07F",
  },
  favorite: {
    label: translate({ message: "Favorite" }),
    description: translate({
      message: "",
      id: "showcase.tag.favorite.description",
    }),
    color: "#35D07F",
  },

  figment: {
    label: translate({ message: "Figment" }),
    description: translate({
      message: "",
      id: "showcase.tag.figment.description",
    }),
    color: "#FBCC5C",
  },
  dacade: {
    label: translate({ message: "Dacade" }),
    description: translate({
      message: "",
      id: "showcase.tag.dacade.description",
    }),
    color: "#35D07F",
  },
  advanced: {
    label: translate({ message: "Advanced" }),
    description: translate({
      message: "",
      id: "showcase.tag.advanced.description",
    }),
    color: "#35D07F",
  },
  airdrop: {
    label: translate({ message: "Airdrop" }),
    description: translate({
      message: "",
      id: "showcase.tag.airdrop.description",
    }),
    color: "#127f82",
  },
  android: {
    label: translate({ message: "Android" }),
    description: translate({
      message: "",
      id: "showcase.tag.android.description",
    }),
    color: "#BF97FF",
  },
  beginner: {
    label: translate({ message: "Beginner" }),
    description: translate({
      message: "",
      id: "showcase.tag.beginner.description",
    }),
    color: "#FB7C6D",
  },
  celo: {
    label: translate({ message: "Celo" }),
    description: translate({
      message: "",
      id: "showcase.tag.celo.description",
    }),
    color: "#73DDFF",
  },
  celowallet: {
    label: translate({ message: "Celo Wallet" }),
    description: translate({
      message: "",
      id: "showcase.tag.celowallet.description",
    }),
    color: "#3488EC",
  },
  cli: {
    label: translate({ message: "CLI" }),
    description: translate({
      message: "",
      id: "showcase.tag.cli.description",
    }),
    color: "#BF97FF",
  },
  codeplayground: {
    label: translate({ message: "Code Playground" }),
    description: translate({
      message: "",
      id: "showcase.tag.codeplayground.description",
    }),
    color: "#35D07F",
  },
  composer: {
    label: translate({ message: "Composer" }),
    description: translate({
      message: "",
      id: "showcase.tag.composer.description",
    }),
    color: "#FB7C6D",
  },
  contractkit: {
    label: translate({ message: "ContractKit" }),
    description: translate({
      message: "",
      id: "showcase.tag.contractkit.description",
    }),
    color: "#FBCC5C",
  },
  contribute: {
    label: translate({ message: "Contribute" }),
    description: translate({
      message: "",
      id: "showcase.tag.contribute.description",
    }),
    color: "#FBCC5C",
  },
  crowdfunding: {
    label: translate({ message: "Crowdfunding" }),
    description: translate({
      message: "",
      id: "showcase.tag.crowdfunding.description",
    }),
    color: "#BF97FF",
  },
  cusd: {
    label: translate({ message: "cUSD" }),
    description: translate({
      message: "",
      id: "showcase.tag.cusd.description",
    }),
    color: "#FB7C6D",
  },
  dao: {
    label: translate({ message: "DAO" }),
    description: translate({
      message: "",
      id: "showcase.tag.dao.description",
    }),
    color: "#73DDFF",
  },
  dapp: {
    label: translate({ message: "Dapp" }),
    description: translate({
      message: "",
      id: "showcase.tag.dapp.description",
    }),
    color: "#3488EC",
  },
  dappstarter: {
    label: translate({ message: "Dappstarter" }),
    description: translate({
      message: "",
      id: "showcase.tag.dappstarter.description",
    }),
    color: "#35D07F",
  },
  deploy: {
    label: translate({ message: "Deploy" }),
    description: translate({
      message: "",
      id: "showcase.tag.deploy.description",
    }),
    color: "#FBCC5C",
  },
  erc1155: {
    label: translate({ message: "erc1155" }),
    description: translate({
      message: "",
      id: "showcase.tag.erc1155.description",
    }),
    color: "#BF97FF",
  },
  ERC20: {
    label: translate({ message: "ERC20" }),
    description: translate({
      message: "",
      id: "showcase.tag.erc20.description",
    }),
    color: "#BF97FF",
  },
  erc721: {
    label: translate({ message: "ERC721" }),
    description: translate({
      message: "",
      id: "showcase.tag.erc721.description",
    }),
    color: "#FB7C6D",
  },
  flutter: {
    label: translate({ message: "flutter" }),
    description: translate({
      message: "",
      id: "showcase.tag.flutter.description",
    }),
    color: "#73DDFF",
  },
  graph: {
    label: translate({ message: "Graph" }),
    description: translate({
      message: "",
      id: "showcase.tag.graph.description",
    }),
    color: "#3488EC",
  },
  hardhat: {
    label: translate({ message: "Hardhat" }),
    description: translate({
      message: "",
      id: "showcase.tag.hardhat.description",
    }),
    color: "#FB7C6D",
  },
  html: {
    label: translate({ message: "HTML" }),
    description: translate({
      message: "",
      id: "showcase.tag.html.description",
    }),
    color: "#35D07F",
  },
  intermediate: {
    label: translate({ message: "Intermediate" }),
    description: translate({
      message: "",
      id: "showcase.tag.intermediate.description",
    }),
    color: "#FBCC5C",
  },
  ipfs: {
    label: translate({ message: "IPFS" }),
    description: translate({
      message: "",
      id: "showcase.tag.ipfs.description",
    }),
    color: "#BF97FF",
  },
  javascript: {
    label: translate({ message: "Javascript" }),
    description: translate({
      message: "",
      id: "showcase.tag.javascript.description",
    }),
    color: "#FB7C6D",
  },
  keystores: {
    label: translate({ message: "Keystores" }),
    description: translate({
      message: "",
      id: "showcase.tag.keystores.description",
    }),
    color: "#BF97FF",
  },
  ledger: {
    label: translate({ message: "Ledger" }),
    description: translate({
      message: "",
      id: "showcase.tag.ledger.description",
    }),
    color: "#FB7C6D",
  },
  materialui: {
    label: translate({ message: "Material UI" }),
    description: translate({
      message: "",
      id: "showcase.tag.material-ui.description",
    }),
    color: "#73DDFF",
  },
  metamask: {
    label: translate({ message: "Metamask" }),
    description: translate({
      message: "",
      id: "showcase.tag.metamask.description",
    }),
    color: "#3488EC",
  },
  mint: {
    label: translate({ message: "Mint" }),
    description: translate({
      message: "",
      id: "showcase.tag.mint.description",
    }),
    color: "#35D07F",
  },
  mobile: {
    label: translate({ message: "Mobile" }),
    description: translate({
      message: "",
      id: "showcase.tag.mobile.description",
    }),
    color: "#FBCC5C",
  },
  nextjs: {
    label: translate({ message: "Nextjs" }),
    description: translate({
      message: "",
      id: "showcase.tag.nextjs.description",
    }),
    color: "#FB7C6D",
  },
  nft: {
    label: translate({ message: "NFT" }),
    description: translate({
      message: "",
      id: "showcase.tag.nft.description",
    }),
    color: "#73DDFF",
  },
  nodejs: {
    label: translate({ message: "Nodejs" }),
    description: translate({
      message: "",
      id: "showcase.tag.nodejs.description",
    }),
    color: "#BF97FF",
  },
  observable: {
    label: translate({ message: "Obervable" }),
    description: translate({
      message: "",
      id: "showcase.tag.observable.description",
    }),
    color: "#FB7C6D",
  },
  openzeppelin: {
    label: translate({ message: "Open Zeppelin" }),
    description: translate({
      message: "",
      id: "showcase.tag.openzeppelin.description",
    }),
    color: "#73DDFF",
  },
  oracle: {
    label: translate({ message: "Oracle" }),
    description: translate({
      message: "",
      id: "showcase.tag.metamask.description",
    }),
    color: "#3488EC",
  },
  pinata: {
    label: translate({ message: "pinata" }),
    description: translate({
      message: "",
      id: "showcase.tag.pinata.description",
    }),
    color: "#73DDFF",
  },
  progressive: {
    label: translate({ message: "Progressive" }),
    description: translate({
      message: "",
      id: "showcase.tag.progressive.description",
    }),
    color: "#35D07F",
  },
  randomness: {
    label: translate({ message: "Randomness" }),
    description: translate({
      message: "",
      id: "showcase.tag.randomness.description",
    }),
    color: "#FBCC5C",
  },
  react: {
    label: translate({ message: "React" }),
    description: translate({
      message: "",
      id: "showcase.tag.react.description",
    }),
    color: "#73DDFF",
  },
  reactnative: {
    label: translate({ message: "React Native" }),
    description: translate({
      message: "",
      id: "showcase.tag.reactnative.description",
    }),
    color: "#3488EC",
  },
  remix: {
    label: translate({ message: "Remix" }),
    description: translate({
      message: "",
      id: "showcase.tag.remix.description",
    }),
    color: "#BF97FF",
  },
  remote: {
    label: translate({ message: "Remote" }),
    description: translate({
      message: "",
      id: "showcase.tag.remote.description",
    }),
    color: "#FB7C6D",
  },
  sdk: {
    label: translate({ message: "SDK" }),
    description: translate({
      message: "",
      id: "showcase.tag.sdk.description",
    }),
    color: "#73DDFF",
  },
  smartcontract: {
    label: translate({ message: "Smart Contract" }),
    description: translate({
      message: "",
      id: "showcase.tag.smartcontract.description",
    }),
    color: "#3488EC",
  },
  solidity: {
    label: translate({ message: "Solidity" }),
    description: translate({
      message: "",
      id: "showcase.tag.solidity.description",
    }),
    color: "#3488EC",
  },
  sourcify: {
    label: translate({ message: "Sourcify" }),
    description: translate({
      message: "",
      id: "showcase.tag.sourcify.description",
    }),
    color: "#35D07F",
  },
  subgraphs: {
    label: translate({ message: "Subgraphs" }),
    description: translate({
      message: "",
      id: "showcase.tag.subgraphs.description",
    }),
    color: "#FBCC5C",
  },
  tokens: {
    label: translate({ message: "Tokens" }),
    description: translate({
      message: "",
      id: "showcase.tag.tokens.description",
    }),
    color: "#3488EC",
  },
  truffle: {
    label: translate({ message: "Truffle" }),
    description: translate({
      message: "",
      id: "showcase.tag.truffle.description",
    }),
    color: "#35D07F",
  },
  usecontractkit: {
    label: translate({ message: "use-contractkit" }),
    description: translate({
      message: "",
      id: "showcase.tag.usecontractkit.description",
    }),
    color: "#BF97FF",
  },
  valora: {
    label: translate({ message: "Valora" }),
    description: translate({
      message: "",
      id: "showcase.tag.valora.description",
    }),
    color: "#FB7C6D",
  },
  verification: {
    label: translate({ message: "Verification" }),
    description: translate({
      message: "",
      id: "showcase.tag.verification.description",
    }),
    color: "#73DDFF",
  },
  walletconnect: {
    label: translate({ message: "Wallet Connect" }),
    description: translate({
      message: "",
      id: "showcase.tag.walletconnect.description",
    }),
    color: "#3488EC",
  },
  video: {
    label: translate({ message: "Video" }),
    description: translate({
      message: "",
      id: "showcase.tag.video.description",
    }),
    color: "#35D07F",
  },
  typescript: {
    label: translate({ message: "Typescript" }),
    description: translate({
      message: "",
      id: "showcase.tag.typescript.description",
    }),
    color: "#3488EC",
  },
};

// Add your site to this list
// prettier-ignore
const Users: User[] = [
  // Paths
  // {
  //   title: '1. Celo Composer',
  //   description: 'Quickly build and deploy Celo dApps with Celo Composer',
  //   preview: require('./showcase/1.png'),
  //   website: '/tutorials?tags=composer',
  //   tags: ['favorite'],
  // },

  {
    title: "Securing Multi-Sig Wallet Using Hardware Wallet. The Benefits for Securing Community Funds",
    description: "A step-by-step instructions on setting up and using a hardware wallet with a multi-sig wallet like Celo-safe",
    preview: require('./showcase/beginner/securing-multi-sig-wallet-using-hardware-wallet-the-benefits-for-securing-community-funds.png'),
    website: '/blog/tutorials/securing-multi-sig-wallet-using-hardware-wallet-the-benefits-for-securing-community-funds',
    tags: ['beginner','celosage','celo'],
  },
   {
    title: "Leveraging Blockchain and IoT for ReFi and Climate Actions through Celo",
    description: "We look into how carbon sensors, rain sensors, etc. can be used with oracles to provide on-chain data for ReFi applications",
    preview: require('./showcase/beginner/leveraging-blockchain-and-iot-for-refi-and-climate-actions-through-celo.png'),
    website: '/blog/tutorials/leveraging-blockchain-and-iot-for-refi-and-climate-actions-through-celo',
    tags: ['beginner','celosage','celo'],
  },
  {
    title: 'A Comparison of Hardware, Software and Human Oracles',
    description: 'In this article, we will examine the differences between Human, Hardware and software Oracle',
    preview: require('./showcase/beginner/a-comparison-of-hardware-software-and-human-oracles.png'),
    website: '/blog/tutorials/a-comparison-of-hardware-software-and-human-oracles',
    tags: ['beginner','celosage','celo','oracle'],
  },
  {
    title: 'Exclusive List of Hardware Wallets that Support the Celo Network',
    description: 'This tutorial aims to provide an exclusive list of hardware wallets that support the Celo network',
    preview: require('./showcase/beginner/exclusive-list-of-hardware-wallets-that-support-the-celo-network.png'),
    website: '/blog/tutorials/exclusive-list-of-hardware-wallets-that-support-the-celo-network',
    tags: ['beginner','celosage','celo','ledger','ERC20'],
  },
  {
    title: " Celo Composer",
    description: "Build on Celo in 5 minutes of less with Celo Composer.",
    preview: require("./showcase/celo-composer.png"),
    website: "/tutorials?tags=composer",
    tags: ["favorite"],
  },
  {
    title: ' A Comprehensive Guide to Comparing Hardware and Software Wallets on Celo',
    description: 'This tutorial will explain the differences between software and hardware wallets, and how to choose the right one for you.',
    preview: require('./showcase/beginner/A-Comprehensive-Guide-to-Comparing-Hardware-and-Software-Wallets-What-You-Need-to-Know.png'),
    website: '/blog/tutorials/a-comprehensive-guide-to-comparing-hardware-and-software-wallets-on-celo',
    tags: ['beginner','celosage','celo'],
  },
  {
    title: 'A detailed guide on how to create a decentralized marketplace for magazines on the Celo blockchain',
    description: 'Learn how to build a marketplace for seliing magazine on the celo blockchain',
    preview: require('./showcase/intermediate/A-detailed-guide-on-how-to-create-a-decentralized-marketplace-for-magazines-on-the-celo-blockchain.png'),
    website: 'blog/tutorials/a-detailed-guide-on-how-to-create-a-decentralized-marketplace-for-magazines-on-the-Celo-blockchain',
    tags: ['celosage', 'solidity', 'intermediate','celo'],
  },
  {
    title: 'How to Transition from Web2 to Web3',
    description: 'Learn the basics of blockchain technology and web3 development',
    preview: require('./showcase/beginner/how-to-transition-from-web2-to-web3.png'),
    website: 'blog/tutorials/how-to-transition-from-web2-to-web3',
    tags: ['celosage', 'beginner','celo'],
  },
  {
    title: 'How to Tokenize Physical Assets on Celo',
    description: 'Understand how to start the tokenization on Celo',
    preview: require('./showcase/beginner/how-to-tokenize.png'),
    website: 'blog/tutorials/how-to-tokenize-a-physical-asset-on-celo',
    tags: ['celosage', 'beginner','celo', 'smartcontract'],
  },
   {
    title: 'Decentralized Marketplace for Buying and Selling Animals',
    description: 'AnimalHouse is a blockchain-based platform connecting animal lovers to adopt, rescue, and care for animals securely and transparently',
    preview: require('./showcase/intermediate/decentralized-marketplace-for-buying-and-selling-animals.png'),
    website: 'blog/tutorials/decentralized-marketplace-for-buying-and-selling-animals',
    tags: ['celosage', 'intermediate','celo', 'solidity'],
  },
  {
    title: 'Prepare for Auditing Your Smart Contract',
    description: 'Auditing is the process of reviewing your smart contracts code for errors, vulnerabilities, and potential weaknesses',
    preview: require('./showcase/intermediate/prepare-for-auditing-your-smart-contract.png'),
    website: 'blog/tutorials/prepare-for-auditing-your-smart-contract',
    tags: ['celosage', 'intermediate','celo', 'smartcontract'],
  },
  {
    title: '1. Beginner Tutorials',
    description: 'Curated list of beginner Celo developer tutorials.',
    preview: require('./showcase/beginner/beginner-tutorials.png'),
    website: '/tutorials?tags=beginner',
    tags: ['favorite'],
  },
  {
    title: "2. Intermediate Tutorials",
    description: "Curated list of intermediate Celo developer tutorials.",
    preview: require("./showcase/intermediate/intermediate-tutorials.png"),
    website: "/tutorials?tags=intermediate",
    tags: ["favorite"],
  },
  {
    title: "3. Advanced Tutorials",
    description: "Curated list of advanced Celo developer tutorials.",
    preview: require("./showcase/advanced/advanced-tutorials.png"),
    website: "/tutorials?tags=advanced",
    tags: ["favorite"],
  },

  // Posts
  {
    title: "Introducing Celo Sage",
    description:
      "Create. Earn. Grow. Providing opportunities for growth and development in the Celo Community.",
    preview: require("./showcase/celo-sage.png"),
    website: "blog/tutorials/introducing-celo-sage",
    tags: ["beginner", "celosage"],
  },
  {
    title: 'Preventing Vulnerabilities in Solidity: Ownership Attack',
    description: "In Solidity, an ownership attack takes advantage of a smart contract's vulnerabilities and gives illegal and unauthorized access to a foreign party.",
    preview: require('./showcase/intermediate/preventing-vulnerabilities-in-solidity-ownership-attack.png'),
    website: 'blog/tutorials/preventing-vulnerabilities-in-solidity-ownership-attack',
    tags: ['intermediate','celosage'],
  },
  {
    title: 'Introduction to ERC-20R and Reversible Transactions',
    description: "This article provides a detailed look into the need for reversible transactions and a technical approach to how they function.",
    preview: require('./showcase/beginner/introduction-to-erc-20r-and-reversible-transactions.png'),
    website: 'blog/tutorials/introduction-to-erc-20r-and-reversible-transactions',
    tags: ['beginner','celosage'],
  },
  {
    title: 'Blockchain Based Festival Booking System with CUSD Payment Integration',
    description: 'Decentralized event booking platform for organizers to showcase programs and users to book slots with cUSD.',
    preview: require('./showcase/intermediate/blockchain-based-festival-booking-system-with-cusd-payment-Integration.png'),
    website: '/blog/tutorials/blockchain-based-festival-booking-system-with-cusd-payment-integration',
    tags: ['celosage','intermediate', 'solidity', 'celo'],
  },
  {
    title: 'Integrating Rainbow-Kit Celo into Your DApps',
    description: 'This sequel walks blockchain developers through the process of integrating the Rainbow-Kit Celo tool into their DApps for seamless financial operation and compatible wallet integration',
    preview: require('./showcase/intermediate/integrating-rainbow-kit-celo-into-your-smart-contract-dapp.png'),
    website: 'blog/tutorials/integrating-rainbow-kit-celo-into-your-dapps',
    tags: ['celosage', 'smartcontract', 'solidity', 'react', 'hardhat', 'intermediate'], 
  },

  {
    title: 'Exploring the Robust Structure of Celos Protocol Design',
    description: "Exploring the Robust Structure of Celo's Protocol Design",
    preview: require('./showcase/intermediate/Exploring_the_Robust_Structure_of_Celo_s_Protocol_Design.png'),
    website: 'blog/tutorials/exploring-the-robust-structure-of-celo-protocol-design',
    tags: ['intermediate','celosage'],
  },
  {
    title: 'Understanding Celos Approach to Layer-2 Scaling',
    description: "An evaluation of rolllups,sidechains and state channels",
    preview: require('./showcase/intermediate/understanding-celos-approach-to-layer2.png'),
    website: 'blog/tutorials/understanding-celos-approach-to-layer2-scaling',
    tags: ['intermediate','solidity','smartcontract', 'celosage'],
  },
  {
    title: 'Introducing Celo Sage',
    description: 'In Solidity, reentrancy describes a scenario in which a contract calls a second contract. The second contract then calls the first contract while the first contract is still running.',
    preview: require('./showcase/intermediate/preventing-vulnerabilities-in-solidity-reentrancy-attack.png'),
    website: 'blog/tutorials//preventing-vulnerabilities-in-solidity-reentrancy-attack',
    tags: ['intermediate','celosage'],
  },
  {
    title: 'Como usar a metodologia de gestão de produtos para criar soluções com NFT',
    description: 'Aprenda como usar a metodologia de gestão de produtos para criar soluções com NFT',
    preview: require('./showcase/beginner/metodologia-de-gestao-de-produtos.png'),
    website: 'blog/tutorials/como-usar-a-metodologia-de-gestao-de-produtos-para-criar-solucoes-com-NFT',
    tags: ['beginner', 'erc721', 'celosage'],
  },
  {
    title: 'Understanding Utility and Security Tokens',
    description: 'Utility tokens are digital assets that lives on the blockchain and can be used to gain access to certain things, such as a game or a website.',
    preview: require('./showcase/beginner/understanding-utility-and-security-tokens.png'),
    website: 'blog/tutorials/understanding-utility-and-security-tokens',
    tags: ['beginner', 'celosage'],
  },
  {
    title: 'Integrating Blockchain Technology into Legacy Systems on Celo',
    description:
      'Blockchain technology can facilitate new forms of collaboration and innovation by enabling the exchange of information and value between different parties.',
    preview: require('./showcase/intermediate/blockchain-integration-updating-legacy-systems-with-the-celo-platform.png'),
    website:
      '/blog/tutorials/blockchain-integration-updating-legacy-systems-with-the-celo-platform',
    tags: ['intermediate', 'celosage'],
  },
   {
    title: 'Song Marketplace Contract with ERC-20 Token Integration',
    description: 'The Song Marketplace Contract with ERC-20 Token Integration is a smart contract built on the Celo blockchain that enables users to buy and sell songs using a stablecoin ERC-20 token called "cUSD".',
    preview: require('./showcase/intermediate/song-marketplace-contract-with-ERC-20-token-integration.png'),
    website: '/blog/tutorials/song-marketplace-contract-with-ERC-20-token-integration',
    tags: ['intermediate', 'solidity', 'celosage', 'celo'],
  },
  {
    title: 'How to Connect to a Node on Celo using Docker',
    description: 'This tutorial teaches how to connect to a node on the celo blockchain using docker',
    preview: require('./showcase/beginner/how-to-connect-to-a-node-on-celo-using-docker.png'),
    website: 'blog/tutorials/how-to-connect-to-a-node-on-celo-using-docker',
    tags: ['celosage', 'celo', 'beginner', 'cli'], 
  },
  {
    title: 'Implementing an English Auction Contract in Solidity',
    description:
      'An English auction is ideal for selling NFTs because it gives all potential buyers a fair chance at placing bids until only one bidder with the highest bid is left.',
    preview: require('./showcase/intermediate/implementing-an-english-auction-contract-in-solidity.png'),
    website:
      '/blog/tutorials/implementing-an-english-auction-contract-in-solidity',
    tags: ['intermediate', 'celosage'],
  },
  {
    title: 'Product Discovery é a chave para criar produtos de NFT de sucesso no blockchain Celo',
    description: 'Aprenda como criar produtos de NFT de sucesso no blockchain Celo através de processos de product discovery',
    preview: require('./showcase/intermediate/product-discovery-a-chave-para-criar-produtos-de-NFT-de-sucesso-no-blockchain-Celo.png'),
    website: 'blog/tutorials/product-discovery-a-chave-para-criar-produtos-de-NFT-de-sucesso-no-blockchain-Celo',
    tags: ['intermediate', 'erc721', 'celosage'],
  },
  {
    title: 'Buy Me A Coffee Android App Using the Celo Java-SDK',
    description: 'This tutorial will show you how to create a simple Android app that allows users to make payments using the Celo Java SDK. The app, called "Buy Me A Coffee".',
    preview: require('./showcase/advanced/buyme-a-coffee-android-app-using-the-celo-java-sdk.png'),
    website: '/blog/tutorials/buy-me-a-coffee-android-app-using-the-celo-java-sdk',
    tags: ['celosage', 'android', 'celo', 'dapp', 'mobile', 'sdk', 'valora', 'advanced'],
  },
  {
    title: 'A Technical Overview of Celo Light Client Protocol',
    description: 'A comprehensive breakdown of celo light client protocol',
    preview: require('./showcase/intermediate/celo-light-client.png'),
    website: '/blog/tutorials/a-technical-overview-of-celo-light-client-protocol',
    tags: ['intermediate','celo','sdk','valora','celosage'],
  },
  {
    title: 'Cryptography in Blockchain - An Overview of Hash Functions and Digital Signatures',
    description: ' Cryptography plays a critical role in ensuring the security and privacy of data in the blockchain, the Distributed Ledger Technology (DLT) that has gained widespread adoption in recent years.',
    preview: require('./showcase/intermediate/cryptography-in-blockchain-an-overview-of-hash-functions-and-digital-signatures.png'),
    website: '/blog/tutorials/cryptography-in-blockchain-an-overview-of-hash-functions-and-digital-signatures',
    tags: ['celosage', 'intermediate'],
  },
   {
    title: 'Creating a Charity Donation dApp using Celo Composer, React and Rainbowkit Celo',
    description: 'A step-by-step guide on how to build a charity donation dapp using Celo Composer and React and Rainbow Kit.',
    preview: require('./showcase/intermediate/creating-a-charity-donation-dApp-using-celo-composer-and-react-and-rainbowKit-celo.png'),
    website: '/blog/tutorials/creating-a-charity-donation-dApp-using-celo-composer-and-react-and-rainbowKit-celo',
    tags: ['celosage', 'intermediate', 'composer', 'react', 'typescript', 'metamask', 'javascript'],
  },
  {
    title: 'How to build a Basic CRUD App in Solidity',
    description: 'This post will teach you how to create a basic Create, Read, Update and Delete (CRUD) smart contract and test it with the Truffle framework.',
    preview: require('./showcase/beginner/how-to-build-a-basic-crud-app-in-solidity.png'),
    website: 'blog/tutorials/how-to-build-a-basic-crud-app-in-solidity',
    tags: ['celosage','beginner'],
  },
  {
    title: 'On-Chain Randomness with Celo using Subgraphs',
    description: 'This tutorial covers using Celo Randomness and Subgraph to make a simple lottery game. Users create lottery clubs with Native Coin prizes, stable tokens, or NFT Tokens.',
    preview: require('./showcase/intermediate/on-chain-randomness-with-celo-using-subgraphs.png'),
    website: '/blog/tutorials/on-chain-randomness-with-celo-using-subgraphs',
    tags: ['celosage','intermediate', 'subgraphs', 'randomness'],
  },
  {
    title: 'Navigating through Celo docs in a helpful manner for a newbie developer',
    description: 'In this article I will be trying to share a pathway to ake your developing journey with ease.',
    preview: require('./showcase/beginner/Navigating-the-celo-documentation.png'),
    website: '/blog/tutorials/navigating-through-celo-docs-in-a-helpful-manner-for-a-newbie-developer',
    tags: ['celosage','beginner'],
  },
  {
    title: 'Build In Public - Tips for making an impact',
    description: 'In this article we will discuss the benifits of having an online presence and the ways it can make your developer experience easy and enjoyable.',
    preview: require('./showcase/beginner/build-in-public.png'),
    website: '/blog/tutorials/build-in-public-tips-for-making-an-impact',
    tags: ['celosage','beginner'],
  },
  {
    title: 'Exploring the intersection of Artificial Intelligence and Web3',
    description: 'In this article we will explore the ways in which the AI can help to develop dApps and to improve the productivity of all in Web3',
    preview: require('./showcase/beginner/exploring-intersection-of-ai-and-web3.png'),
    website: '/blog/tutorials/exploring-the-intersection-of-artificial-intelligence-and-web3',
    tags: ['celosage','beginner'],
  },
  {
    title: 'Build a Decentralized Lottery Game on Celo',
    description: 'Learn to build a Decentralized Lottery Game on Celo along with a frontend.',
    preview: require('./showcase/intermediate/build-a-decentralized-lottery-game-on-celo.png'),
    website: '/blog/tutorials/build-a-decentralized-lottery-game-on-celo',
    tags: ['celosage', 'intermediate', 'hardhat', 'solidity', 'randomness', 'javascript'],
  },
  {
    title: 'Build a Decentralized Parking Ticket Payments DApp on Celo',
    description: 'Build and deploy a decentralized Parking Tickets issuing and payments dapp on Celo alfajores network.',
    preview: require('./showcase/intermediate/build-a-decentralized-parking-ticket-payments-dapp-on-celo.png'),
    website: '/blog/tutorials/build-a-decentralized-parking-ticket-payments-dapp-on-celo',
    tags: ['celosage', 'intermediate', 'solidity', 'hardhat', 'smartcontract'],
  },
  {
    title: 'Build a FullStack User Authentication Dapp With React and Celo',
    description: 'This tutorial will guide you through the process of building a React Dapp that restricts access to a catalogue of pages based on Celo authentication.',
    preview: require('./showcase/intermediate/build-a-fullstack-user-authentication-dapp-with-react-and-celo.png'),
    website: '/blog/tutorials/build-a-fullstack-user-authentication-dapp-with-react-and-celo',
    tags: ['celosage', 'celo', 'intermediate', 'react', 'metamask'],
  },
  {
    title: 'Build a FullStack Token Swap Application on Celo using React and 0x API',
    description: 'This tutorial will guide you through the process of building a full-stack token swap application on the Celo blockchain using React and the 0x API.',
    preview: require('./showcase/intermediate/build-a-fullStack-token-swap-application-on-celo-using-react-and-0x-api.png'),
    website: '/blog/tutorials/build-a-fullStack-token-swap-application-on-celo-using-react-and-0x-api',
    tags: ['celosage', 'celo', 'intermediate', 'react'],
  },
  {
    title: 'Build A Decentralized Freelancer Marketplace On The Celo Blockchain Part 2',
    description: 'In this tutorial, we will build the front end for the part 1 where we built the smart contract for a freelancer marketplace where people can find freelancers for their projects',
    preview: require('./showcase/intermediate/build-a-decentralized-freelancer-marketplace-on-the-celo-blockchain-part-2.png'),
    website: '/blog/tutorials/build-a-decentralized-freelancer-marketplace-on-the-celo-blockchain-part-2',
    tags: ['celosage', 'solidity', 'celo', 'intermediate'],
  },
  {
    title: 'How To Automate Your Smart Contract Verification Programmatically on Celoscan using Hardhat On Every Deployment',
    description: 'This tutorial will guide you through the step-by-step process of setting up Hardhat, creating a smart contract and automating the verification process on Celoscan on every deployment.',
    preview: require('./showcase/intermediate/how-to-automate-your-smart-contract-verification-programmatically-on-celoscan-using-hardhat-on-every-deployment.png'),
    website: '/blog/tutorials/how-to-automate-your-smart-contract-verification-programmatically-on-celoscan-using-hardhat-on-every-deployment',
    tags: ['celosage', 'celo', 'intermediate', 'hardhat', 'solidity', 'smartcontract'],
  },
  {
    title: 'Build a Scan-to-Pay Shareable Link dApp on Celo',
    description: 'Learn how to build a dApp on the Celo blockchain that enables users to quickly and easily make payments using a simple scan-to-pay feature.',
    preview: require('./showcase/intermediate/build-a-scan-to-pay-shareable-link-dapp-on-celo.png'),
    website: '/blog/tutorials/build-a-scan-to-pay-shareable-link-dapp-on-celo',
    tags: ['celosage', 'celo', 'intermediate', 'react', 'metamask', 'valora' ],
  },
  {
    title: 'Build Your Own Full stack Token Airdrop dApp on Celo Blockchain',
    description: 'In this tutorial, you will learn how to a dApp that allows users sign up for an airdrop and receive tokens automatically deposited into their Celo address.',
    preview: require('./showcase/intermediate/build-your-own-full-stack-token-airdrop-dapp-on-celo-blockchain.png'),
    website: '/blog/tutorials/build-your-own-full-stack-token-airdrop-dapp-on-celo-blockchain',
    tags: ['celosage', 'celo', 'intermediate', 'react', 'metamask'],
  },
  {
    title: 'Build A Decentralized Freelancer Marketplace On The Celo Blockchain Part 1',
    description: 'In this tutorial, we will build a freelancer marketplace where people can find freelancers for their projects',
    preview: require('./showcase/intermediate/build-a-decentralized-freelancer-marketplace-on-the-celo-blockchain-part-1.png'),
    website: '/blog/tutorials/build-a-decentralized-freelancer-marketplace-on-the-celo-blockchain-part-1',
    tags: ['celosage', 'solidity', 'celo', 'intermediate'],
  },
  {
    title: 'Build And Deploy A Multi Token wallet On The Celo Blockchain.',
    description: 'In this tutorial, you will learn how to build a multi token wallet that allows you to manage your crypto assets in a decentralized way.',
    preview: require('./showcase/intermediate/build-and-deploy-a-multi-token-wallet-on-the-celo-blockchain.png'),
    website: '/blog/tutorials/build-and-deploy-a-multi-token-wallet-on-the-celo-blockchain',
    tags: ['celosage', 'celo', 'intermediate', 'solidity'],
  },
  {
    title: 'Blockchain Basics - An Introduction to Web3 Terms and concepts with Celo',
    description: 'Basics of blockchain and NFTs,DEFI,and Web3 terms with Celo',
    preview: require('./showcase/beginner/blockchain-basics.png'),
    website: '/blog/tutorials/blockchain-basics-an-introduction-to-web3-terms-and-concepts-with-celo',
    tags: ['celosage','beginner'],
  },
  {

    title: 'Building an NFT Marketplace on Celo with Python',
    description: 'This tutorial provides a guide on how to use Python to build an NFT marketplace on the Celo blockchain',
    preview: require('./showcase/intermediate/building-an-nft-marketplace-on-celo-with-python.png'),
    website: 'blog/tutorials/building-an-nft-marketplace-on-celo-with-python',
    tags: ['celosage', 'nft', 'smartcontract', 'solidity', 'intermediate', 'celo'], 
  }, 
  {
    title: 'Building a Crowdfunding Platform on Celo with Python',
    description: 'This tutorial provides a guide on how to use Eth-Brownie Python to build a decentralized crowdfunding platform on the Celo blockchain',
    preview: require('./showcase/intermediate/building-a-crowdfunding-platform-on-celo-with-python.png'),
    website: 'blog/tutorials/building-a-crowdfunding-platform-on-celo-with-python',
    tags: ['celosage', 'crowdfunding', 'smartcontract', 'solidity', 'intermediate', 'celo'], 

  },
  {
    title: 'Como construir e realizar deploy de contratos Factory no blockchain Celo',
    description: 'Explicar e construir um contract Factory na prática usando Remix',
    preview: require('./showcase/intermediate/How-to-Build-and-Deploy-Factory-Contracts-on-Celo-Blockchain.png'),
    website: 'blog/tutorials/como-construir-e-realizar-deploy-de-contratos-Factory-no-blockchain-Celo',
    tags: ['intermediate','celosage','solidity','smartcontract','video'],
  },
  {
    title: 'Signature Replay Attack',
    description: ' A signature replay attack is an attack whereby a previously executed valid transaction is fraudulently or maliciously repeated on the same blockchain or a different blockchain.',
    preview: require('./showcase/advanced/solidity-vulnerabilities-signature-replay-attack.png'),
    website: '/blog/tutorials/solidity-vulnerabilities-signature-replay-attack',
    tags: ['celosage','advanced', 'solidity'],
  },
  {
    title: 'Como Construir em Celo Usando Tatum',
    description: 'Aprenda como realizar um deploy ERRC20 em Celo usando Tatum.',
    preview: require('./showcase/beginner/como-construir-em-celo-usando-tatum.png'),
    website: 'blog/tutorials/como-construir-em-celo-usando-tatum',
    tags: ['beginner','celosage','ERC20','smartcontract','video'],
  },
  {
    title: 'Como Criar um Jogo de Roleta Russa na Blockchain Celo',
    description: 'Aprenda como criar um smart contract de aposta que funciona como uma roleta russa na blockchain Celo.',
    preview: require('./showcase/advanced/como-criar-um-jogo-de-roleta-russa-na-blockchain-celo.png'),
    website: 'blog/tutorials/como-criar-um-jogo-de-roleta-russa-na-blockchain-celo',
    tags: ['advanced','celosage','smartcontract','video', 'hardhat'],
  },
  {
    title: 'Aprenda solidity e como criar os primeiros smart contract usando a IDE Remix',
    description: 'Explicarei sobre conceitos de solidity e como criar seu primeiro smart contract.',
    preview: require('./showcase/intermediate/Aprenda-solidity-e-como-criar-os-primeiros-smart-contract-usando-a-IDE-Remix.png'),
    website: 'blog/tutorials/Aprenda-solidity-e-como-criar-os-primeiros-smart-contract-usando-a-IDE-Remix',
    tags: ['beginner','celosage','openzeppelin', 'solidity','smartcontract','video'],
  },
  {title: 'Como melhorar a segurança de seu smart contract',
  description: 'Explicarei os casos mais comuns de ataques e como proteger seu smart contract contra eles.',
  preview: require('./showcase/intermediate/como-melhorar-a-seguranca-do-seu-smart-contract.png'),
  website: 'blog/tutorials/como-melhorar-a-seguranca-de-seu-smart-contract',
  tags: ['intermediate','celosage', 'solidity','smartcontract','video'],
  },
  {title: 'Escrow service on Celo that holds funds until certain conditions are met',
  description: 'This is an example of a smart contract where a guarantee can be defined between buyer and seller.',
  preview: require('./showcase/intermediate/escrow-service-on-celo-that-holds-funds-until-certain-conditions-are-met.png'),
  website: 'blog/tutorials/escrow-service-on-celo-that-holds-funds-until-certain-conditions-are-met',
  tags: ['intermediate','celosage', 'solidity','smartcontract','remix'],
  },
  {
    title: 'A Solidity Smart Contract For Auctioning Flowers On The Celo Blockchain',
    description: 'This project is a Solidity smart contract for a floral auction. It allows users to create flowers with a name, description, image, and initial price, and then sell them through an auction.',
    preview: require('./showcase/intermediate/A-Solidity-Smart-Contract-for-Auctioning-Flowers-on-the-celo-Blockchain.png'),
    website: 'blog/tutorials/A-Solidity-Smart-Contract-For-Auctioning-Flowers-On-The-Celo-Blockchain',
    tags: ['celosage', 'solidity','smartcontract','intermediate', 'celo'],
  },
  {
    title: 'Como implantar um contrato inteligente ERC721 usando a API Tatum',
    description: 'Aprenda como realizar um deploy ERC721 em Celo usando Tatum.',
    preview: require('./showcase/intermediate/Como-implantar-um-contrato-inteligente-ERC721-usando-a-API-Tatum.png'),
    website: 'blog/tutorials/como-implantar-um-contrato-inteligente-ERC721-usando-a-API-Tatum',
    tags: ['intermediate','celosage','erc721','smartcontract','video'],
  },
  {
    title: 'Aprenda sobre Oraculos em Celo',
    description: 'Aprenda e entenda mais sobre oraculos em Celo.',
    preview: require('./showcase/intermediate/aprenda_sobre_oraculos.png'),
    website: 'blog/tutorials/aprenda-sobre-oraculos',
    tags: ['intermediate','celosage','smartcontract','video'],
  },
  {
    title: 'Creating Smart Contracts for liquidity farming',
    description: ' Describing Smart Contracts For Liquidity Farming And The Technical Side Of Creating Them.',
    preview: require('./showcase/intermediate/creating-smart-contracts-for-liquidity-farming.png'),
    website: 'blog/tutorials/creating-smart-contracts-for-liquidity-farming',
    tags: ['intermediate','celosage','solidity','smartcontract'],
  },
  {
    title: 'cUsd-based Event Ticketing and Management System',
    description: 'This project is a smart contract written in the Solidity programming language on the celo blockchain. The contract is called "Evently" and it allows users to create and buy tickets for events.',
    preview: require('./showcase/intermediate/cUsd-based-event-ticketing-and-management-system.png'),
    website: 'blog/tutorials/cUsd-based-event-ticketing-and-management-system',
    tags: ['intermediate','celosage','solidity','smartcontract'],
  },
  {
    title: 'Como criar uma carteira para a blockchain Celo',
    description: 'Aprenda como criar uma carteira para a blockchain Celo no seu navegador',
    preview: require('./showcase/beginner/como-criar-uma-carteira-para-a-blockchain-celo.png'),
    website: 'blog/tutorials/como-criar-uma-carteira-para-a-blockchain-celo',
    tags: ['celosage', 'video', 'beginner', "celo", "metamask"],
  },
  {
    title: 'Como integrar seu smart contract ao oráculo da Redstone Finance',
    description: 'Aprenda como conectar seu smart contract à rede de oráculos da Redstone Finance',
    preview: require('./showcase/advanced/como-integrar-seu-smart-contract-ao-oraculo-da-redstone-finance.png'),
    website: 'blog/tutorials/como-integrar-seu-smart-contract-ao-oraculo-da-redstone-finance',
    tags: ['celosage', 'video', 'advanced', "celo", "solidity", "hardhat"],
  },
  {
    title: 'Como conectar o seu dApp a Celo Blockchain com a Lava',
    description: 'Aprenda como conectar seu dApp a rede de full nodes da Lava',
    preview: require('./showcase/beginner/como-conectar-o-seu-dapp-a-celo-blockchain-com-a-lava.png'),
    website: 'blog/tutorials/como-conectar-o-seu-dapp-a-celo-blockchain-com-a-lava',
    tags: ['celosage', 'video', 'beginner', "celo", "react"],
  },
  {
    title: 'Como enviar e verificar um contrato na blockchain Celo com o hardhat-celo',
    description: 'Aprenda como enviar e verificar um contrato inteligente na blockchain Celo',
    preview: require('./showcase/intermediate/como-enviar-e-verificar-um-contrato-com-hardhat-celo.png'),
    website: 'blog/tutorials/como-enviar-e-verificar-um-contrato-com-hardhat-celo',
    tags: ['celosage', 'solidity', 'video', 'hardhat', 'intermediate'],
  },
  {
    title: 'C# mobile App to display Celo NFTs',
    description: 'Learn how build an Android app with C# and connect to Celo network to retriever NFT metadata and display NFT in the app.',
    preview: require('./showcase/advanced/c-sharp-mobile-dapp-to-display-celo-nfts.png'),
    website: 'https://docs.celo.org/blog/2022/07/15/csharp-mobile-app-to-display-celo-nfts',
    tags: ['advanced','foundation', 'mobile', 'android', 'nft', 'popular'],
  },
  {
    title: 'Flutter & Celo - Easily build Flutter Mobile dApps',
    description: 'Celo Composer now supports Flutter. Quickly develop mobile apps on Celo.',
    preview: require('./showcase/intermediate/flutter-and-celo-easily-build-flutter-mobile-dapps.png'),
    website: 'blog/tutorials/flutter-celo-easily-build-flutter-mobile-dApps',
    tags: ['intermediate','foundation', 'flutter', 'composer'],
  },
  {
    title: 'FloralNft Smart Contract for Buying and Gifting Flowers as NFTs',
    description: 'FloralNft is a smart contract built on the Celo blockchain that allows users to create and trade unique digital flowers as non-fungible tokens (NFTs).',
    preview: require('./showcase/intermediate/FloralNft-Smart-Contract-for-Buying-and-Gifting-Flowers-as-NFTs.png'),
    website: 'blog/tutorials/floralNft-smart-contract-for-buying-and-gifting-flowers-as-nfts',
    tags: ['celosage', 'solidity', 'intermediate', 'celo'],
  },
  {
    title: "Flutter & Celo - Easily build Flutter Mobile dApps",
    description:
      "Celo Composer now supports Flutter. Quickly develop mobile apps on Celo.",
    preview: require("./showcase/intermediate/flutter-and-celo-easily-build-flutter-mobile-dapps.png"),
    website: "blog/tutorials/flutter-celo-easily-build-flutter-mobile-dApps",
    tags: ["intermediate", "foundation", "flutter", "composer"],
  },
  {
    title: 'Step-by-Step Guide to Deploying your First Full-Stack Dapp on Celo.',
    description: 'Building a Full Stack Web3 Dapp to mint an NFT.',
    preview: require('./showcase/intermediate/step-by-step-guide-to-deploying-your-first-full-stack-dapp-on-celo.png'),
    website: '/blog/tutorials/step-by-step-guide-to-deploying-your-first-full-stack-dapp-on-celo',
    tags: ['intermediate', 'solidity','celosage','erc721','truffle'],
  },
  {
    title: 'Dynamic NFT Creation using SVG to build in Smart Contract on Celo.',
    description: 'Welcome to our tutorial on dynamic NFT creation using SVG to build in a smart contract on Celo!',
    preview: require('./showcase/intermediate/dynamic-nft-creation-using-svg-to-build-in-smart-contract-on-celo.png'),
    website: '/blog/tutorials/dynamic-nft-creation-using-svg-to-build-in-smart-contract-on-celo',
    tags: ['intermediate', 'solidity','celosage','erc721','truffle'],
  },
   {
    title: 'How to deploy a celo composer application on spheron protocol(decentralized cloud storage).',
    description: 'In this tutorial, you will learn how to deploy a dapp built using celo composer on a decentalised cloud service called spheron protocol.',
    preview: require('./showcase/intermediate/How_to_deploy_a_Celo_Composer_application_on_Spheron_protocol.png'),
    website: '/blog/tutorials/how-to-deploy-a-celo-composer-application-on-spheron-protocol',
    tags: ["intermediate", "composer", "dapp", "dappstarter", "deploy", "celosage"],
  },
  {
    title: 'Using Witnet.io Oracle to Connect Smart Contracts to Off-Chain Data with Celo',
    description: 'Connecting smart contracts to off-chain data on the Celo platform is made possible through the integration of the decentralized oracle network, Witnet.io!',
    preview: require('./showcase/intermediate/using-witnetio-oracle-to-connect-smart-contracts-to-off-chain-data-with-celo.png'),
    website: '/blog/tutorials/using-witnetio-oracle-to-connect-smart-contracts-to-off-chain-data-with-celo',
    tags: ['intermediate', 'solidity','celosage','erc721','truffle'],
  },
  {
    title: 'Composer Series - Build a Crowdfunding ReFi dApp with Celo Composer',
    description: 'How to quickly create and deploy a full-stack crowdfunding dApp on Celo.',
    preview: require('./showcase/advanced/celo-composer-build-a-crowdfunding-refi-dapp-with-celo-composer.png'),
    website: 'blog/2022/06/21/composer-series-build-a-crowdfunding-refi-dApp-with-celo-composer',
    tags: ['advanced', 'foundation', 'crowdfunding', 'composer'],
  },
  {
    title: 'Exploring Solidity Low-Level Features - ABI Encoding and Opcodes',
    description: ' Solidity also has low-level features that allow developers to interact with the Ethereum Virtual Machine (EVM) at a lower level. Two of these features are ABI encoding and opcodes.',
    preview: require('./showcase/intermediate/exploring-solidity-low-level-features-abi-encoding-and-opcodes.png'),
    website: '/blog/tutorials/exploring-solidity-low-level-features-abi-encoding-and-opcodes',
    tags: ['celosage', 'intermediate',],
  },
  {
    title: "Gas Optimization Techniques in Solidity on Celo",
    description:
      "Optimizing smart contract performance is an essential aspect of blockchain development.",
    preview: require("./showcase/advanced/gas-optimization-techniques-in-solidity.png"),
    website: "/blog/tutorials/gas-optimization-techniques-in-solidity",
    tags: ["celosage", "advanced", "solidity"],
  },
  {
    title: 'How to Assemble a Web3 Dream Team and Build a High Value dApp',
    description: 'There are multiple factors to consider when assembling a web3 dream team.',
    preview: require('./showcase/beginner/How-to-Assemble-a-Web3-Dream-Team-and-Build-a-High-Value-dApp.png'),
    website: 'blog/tutorials/how-to-assemble-a-web3-dream-team-and-build-a-high-value-dapp',
    tags: ['celo', 'dapp', 'beginner', 'celosage'],
  },
  {
    title: 'Leveraging the Power of Smart Contracts to Enhance Voting Security',
    description: 'Discover how the implementation of smart contracts can strengthen the security and transparency of voting systems, revolutionizing the way we approach democracy.',
    preview: require('./showcase/intermediate/ballot.png'),
    website: 'blog/tutorials/leveraging-the-power-of-smart-contracts-to-enhance-voting-security',
    tags: ['celo', 'intermediate', 'solidity', 'celosage'],
  },
  {
    title: 'How to Build a Full Stack Dapp For Selling Football Tickets on Celo',
    description: 'Learn how to build a dapp for seliing football tickets on the celo blockchain',
    preview: require('./showcase/intermediate/How-To-Build-a-Fullstack-Dapp-For-Selling-Football-Tickets.png'),
    website: 'blog/tutorials/how-to-build-a-fullstack-dapp-for-selling-football-tickets-on-celo',
    tags: ['celo', 'dapp', 'intermediate', 'celosage'],
  },
  {
    title: 'How to quickly build an NFT collection on Celo',
    description: 'Create a low-code NFT collection with Celo, IPFS, Pinata, and Remix.',
    preview: require('./showcase/beginner/how-to-quickly-build-an-nft-collection-on-celo.png'),
    website: 'blog/tutorials/how-to-quickly-build-an-nft-collection-on-celo',
    tags: ['beginner','foundation', 'nft', 'foundation'],
  },
  {
    title: "React Native & Celo - Easily build React Native dApps on Celo",
    description:
      "Quickly develop Android and iOS apps on Celo using the Celo Composer for React Native.",
    preview: require("./showcase/intermediate/easily-build-react-native-dapps-on-celo.png"),
    website:
      "blog/tutorials/React-Native-&-Celo-Easily-build-React-Native-dApps-on-Celo",
    tags: ["beginner", "foundation", "nft", "foundation"],
  },
  {
    title: 'How to build a Bookshop Marketplace Dapp on Celo Blockchain',
    description: 'Learn how to build a bookshop marketplace platform on celo blockchain',
    preview: require('./showcase/intermediate/how-to-build-a-bookshop-marketplace-dapp.png'),
    website: 'blog/tutorials/how-to-build-a-bookshop-marketplace-dapp',
    tags: ['celosage','celowallet', 'celo', 'solidity', 'html', 'remix', 'smartcontract', 'intermediate'],
  },
  {
    title: 'How to Write Upgradable Smart Contracts and Deploy to the Celo Blockchain',
    description: 'This tutorial will show you how to write upgradable smart contracts and deploy to the celo blockchain',
    preview: require('./showcase/intermediate/how-to-write-upgradable-smart-contracts-and-deploy-to-the-celo-blockchain.png'),
    website: 'blog/tutorials/how-to-write-upgradable-smart-contracts-and-deploy-to-the-celo-blockchain',
    tags: ['celosage', 'solidity', 'celo', 'intermediate'],
  },
  {
    title: 'How To Create And Deploy A Peer To Peer Lending And Borrowing Smart Contract On The Celo Blockchain',
    description: 'In this tutorial, we will learn how to create a fully functional p2p lending and borrowing smart contract on the celo blockchain',
    preview: require('./showcase/intermediate/how-to-create-and-deploy-a-peer-to-peer-lending-and-borrowing-smart-contract-on-the-celo-blockchain.png'),
    website: 'blog/tutorials/how-to-create-and-deploy-a-peer-to-peer-lending-and-borrowing-smart-contract-on-the-celo-blockchain',
    tags: ['celosage', 'solidity', 'celo', 'intermediate'],
  },
  
  {
    title: 'Introduction to creating NFTs on Celo',
    description: 'This tutorial will walk through the basic steps required to create an NFT collection (of ERC-721 tokens) on Celo. ',
    preview: require('./showcase/beginner/introduction-to-creating-nfts-on-celo.png'),
    website: 'https://medium.com/celodevelopers/introduction-to-creating-nfts-on-celo-eb7240a71cc0',
    tags: ['beginner','foundation', 'nft', 'erc721'],
  },
  {
    title: 'Introduction to Zero-Knowledge Technology and its Blockchain Applications',
    description: 'This tutorial is an introduction to zero-knowledge technology and some use cases in the blockchain space',
    preview: require('./showcase/intermediate/introduction-to-zero-knowledge-technology-and-its-blockchain-applications.png'),
    website: 'blog/tutorials/introduction-to-zero-knowledge-technology-and-its-blockchain-applications',
    tags: ['celosage', 'intermediate'],
  },
  {
    title: ' How to Build Car Marketplace dapp Using React',
    description: 'Learn how to build a Car Marketplace on the Celo Blockchain with React as frontend framework',
    preview: require('./showcase/intermediate/how-to-build-car-marketplace-using-react.png'),
    website: 'blog/tutorials/how-to-build-car-marketplace-dapp-with-react',
    tags: ['celowallet', 'celo', 'solidity', 'react', 'celosage', 'intermediate'],
  },
  {
    title: 'How to Build a Seed Marketplace dApp using Celo, Solidity and Javascript',
    description: 'Learn how to build a seed marketplace on the blockchain using Celo, Solidity and Javascript',
    preview: require('./showcase/intermediate/Building_your_First_Marketplace_Dapp_on_Celo.png'),
    website: 'blog/tutorials/how-to-build-a-seed-marketplace-dapp-using-celo-solidity-and-javascript',
    tags: ['celosage', 'celo', 'solidity', 'html', 'remix', 'smartcontract', 'intermediate', 'javascript'],
  },
  {
    title: 'How to write a multi-signatures contract on Celo using Hardhat | Part 1/2',
    description: 'Building a multi-signatures contract on Celo blockchain using Hardhat, multi-signatures are one of the best way to keep your crypto assets or ownership of your contracts safe and remove a central point of failure.',
    preview: require('./showcase/advanced/how-to-write-a-multi-signatures-contract-on-celo-using-hardhat-part-1-2.png'),
    website: 'blog/tutorials/how-to-write-a-multi-signatures-contract-on-celo-using-hardhat-part-1-2',
    tags: ['celosage', 'celo', 'solidity', 'smartcontract', 'hardhat', 'advanced'],
  },
  {
    title: 'How to write a multi-signatures contract on Celo using Hardhat | Part 2/2',
    description: 'Writing tests for a multi-signatures contract on Celo blockchain using Hardhat, multi-signatures are one of the best way to keep your crypto assets or ownership of your contracts safe and remove a central point of failure.',
    preview: require('./showcase/advanced/how-to-write-a-multi-signatures-contract-on-celo-using-hardhat-part-2-2.png'),
    website: 'blog/tutorials/how-to-write-a-multi-signatures-contract-on-celo-using-hardhat-part-2-2',
    tags: ['celosage', 'celo', 'solidity', 'smartcontract', 'hardhat', 'advanced'],
  },
  {
    title: 'Celo Impact on Underbanked and Unbanked Communities',
    description: 'Celo a blockchain platform aimed at providing financial inclusion and access to financial services for underbanked and unbanked communities',
    preview: require('./showcase/intermediate/unbanked.png'),
    website: '/blog/tutorials/celo-impact-on-underbanked-and-unbanked-communities',
    tags: ['celo', 'intermediate', 'celosage'],
  },
  {
    title: 'Building A Restaurant Coupon NFT System on Celo',
    description: 'We would be going through building a restaurant coupon NFT system where restaurants can add their coupons and others can buy it',
    preview: require('./showcase/advanced/building-a-restaurant-coupon-nft-system.png'),
    website: '/blog/tutorials/building-a-restaurant-coupon-nft-system',
    tags: ['celo', 'advanced', 'celosage', 'nft', 'hardhat'],
  },
  {
    title: 'How to Build a Podcast Streaming Platform on Celo',
    description: 'This tutorial guides you to building a podcast streaming platform on the celo blockchain where anyone can upload their audio experience.',
    preview: require('./showcase/intermediate/how-to-build-podcast-streaming-platform-celo-1.png'),
    website: '/blog/tutorials/how-to-build-podcast-streaming-platform-celo-1',
    tags: ['celo', 'intermediate', 'celosage', 'solidity'],
  },
  {
    title: 'Celo Integration with Web3',
    description: ' A Look at How the Platform is Bridging the Gap Between Centralized and Decentralized Systems',
    preview: require('./showcase/advanced/web3.png'),
    website: '/blog/tutorials/celo-integration-with-web3',
    tags: ['celo', 'advanced', 'solidity', 'celosage'],
  },
  {
    title: 'Building for the Celo Connect Mobile Hackathon',
    description: 'Resources to help you build your mobile-first Celo dApp.',
    preview: require('./showcase/intermediate/building-for-the-celo-connect-mobile-hackathon.png'),
    website: 'https://medium.com/celodevelopers/building-for-the-celo-connect-mobile-hackathon-a78707b7431c',
    tags: ['intermediate','foundation'],
  },
  {
    title: 'Build Your Own Full-Stack NFT Marketplace on Celo',
    description: 'Build a full stack Nft Marketplace on the celo block-chain using ipfs and web3.storage for metadata storage.',
    preview: require('./showcase/intermediate/build-your-own-full-stack-nft-marketplace-on-celo.png'),
    website: 'blog/tutorials/Build-Your-Own-Full-Stack-NFT-Marketplace-on-Celo',
    tags: ['celosage', 'nft', 'solidity', 'celo', 'advanced'],
  },
  {
    title: 'Build A Full Stack Decentralized Fund Raising Dapp On The Celo Blockchain',
    description: 'Build a full stack decentralized fundraising platform on the celo blockchain using solidity for the smart contract and reactJS for the front end',
    preview: require('./showcase/intermediate/build-a-full-stack-decentralized-fundraising-dapp-on-the-celo-blockchain.png'),
    website: 'blog/tutorials/build-a-full-stack-decentralized-fund-raising-dapp-on-the-celo-blockchain',
    tags: ['celosage', 'solidity', 'react', 'celo', 'intermediate'],
  },
  {
    title: 'Build an NFT Full Stack Monster War Game on The Celo Blockchain',
    description: 'Build a full stack NFT on chain game on the celo blockchain.',
    preview: require('./showcase/advanced/build-an-nft-full-stack-monster-war-game-on-the-celo-blockchain.png'),
    website: 'blog/tutorials/build-an-nft-full-stack-monster-war-game-on-the-celo-blockchain',
    tags: ['celosage', 'nft', 'solidity', 'celo', 'advanced'],
  },
  {
    title: 'Build Your Own Full Stack DAO On the Celo Blockchain',
    description: 'This tutorial will show you how to build a full stack decenralized autonomous organization on the celo blockchain',
    preview: require('./showcase/intermediate/build-your-own-full-stack-dao-on-the-celo-blockchain.png'),
    website: 'blog/tutorials/build-your-own-full-stack-dao-on-the-celo-blockchain',
    tags: ['celosage', 'solidity', 'celo', 'react', 'intermediate'],
  },
  {
    title: 'Build Your Own Full Stack NFT AI Art Minter On The Celo Blockchain',
    description: 'In this tutorial, we will build a full stack nft digital art minter that will generate our art with artificial intelligence.',
    preview: require('./showcase/intermediate/build-your-own-fullstack-nft-ai-art-minter-on-the-celo-blockchain.png'),
    website: 'blog/tutorials/build-your-own-full-stack-nft-ai-art-minter-on-the-celo-blockchain',
    tags: ['celosage', 'solidity', 'celo', 'nft', 'react', 'intermediate'],
  },
  {
    title: 'Celo Composer - Extend and Customize your Full-Stack Mobile dApps',
    description: 'Step-by-step guide to create a new custom dApp using the Celo Composer.',
    preview: require('./showcase/intermediate/celo-composer-extend-and-customize-your-full-stack-mobile-dapps.png'),
    website: 'blog/tutorials/celo-composer-customize-your-full-stack-mobile-dapps-on-celo',
    tags: ['intermediate','foundation', 'composer'],
  },
  {
    title: 'A guide to building decentralized loan dapp on the celo blockchain',
    description: 'This tutorial would put you through building a loan app where there would be little need for middlemen like banks',
    preview: require('./showcase/intermediate/a-guide-to-building-decentralized-loan-dapp.png'),
    website: 'blog/tutorials/a-guide-to-building-decentralized-loan-dapp',
    tags: ['celowallet', 'celo', 'solidity', 'celosage', 'intermediate'],
  },
  {
    title: 'ContractKit - A Practical Guide to Interacting with the Celo Core Contracts',
    description: 'How to access the Celo Blockchain with JavaScript using ContractKit.',
    preview: require('./showcase/intermediate/contractkit-a-practical-guide-to-interacting-with-the-celo-core-contracts.png'),
    website: 'blog/tutorials/contractkit-a-practical-guide-to-interacting-with-the-celo-core-contracts',
    tags: ['intermediate','foundation', 'contractkit'],
  },
  {
    title: '3 Simple Steps to Get Started with Valora on Celo',
    description: 'Send, pay, and spend cryptocurrency like everyday money — all from the palm of your hand.',
    preview: require('./showcase/beginner/3-simple-steps-to-get-started-with-valora-on-celo.png'),
    website: 'blog/tutorials/3-simple-steps-to-get-started-with-valora-on-celo',
    tags: ['beginner','foundation', 'valora'],
  },
  {
    title: 'All you need to know about Celo to Ease your Web3 Development Journey you use Celo Blockchain',
    description: 'In this tutorial, we will introduce you to the Celo blockchain and explain the key features and benefits of using it for your web3 development projects.',
    preview: require('./showcase/beginner/All-you-need-to-know-about-Celo-to-Ease-your-Web3-Development.png'),
    website: '/blog/tutorials/All-you-need-to-know-about-Celo-to-Ease-your-Web3-Development-Journey',
    tags: ['celosage', 'celo', 'video', 'remote'],
  },
  {
    title: 'Plumo - An Ultralight Blockchain Client on Celo',
    description: 'How the Celo light client became 1.7 million times lighter than Ethereum.',
    preview: require('./showcase/beginner/plumo-an-ultralight-blockchain-client-on-celo.png'),
    website: 'blog/tutorials/plumo-an-ultralight-blockchain-client-on-celo',
    tags: ['beginner', 'foundation', 'nft'],
  },
  {
    title: 'A Boilerplate guide to Airdropping on Celo',
    description: 'Deploy an Airdrop contract to Celo and claim ERC20 tokens using the web3 SDK.',
    preview: require('./showcase/intermediate/a-boilerplate-guide-to-airdropping-on-celo.png'),
    website: 'blog/tutorials/a-boilerplate-guide-to-airdropping-on-celo',
    tags: ['intermediate','foundation', 'airdrop'],
  },
  {
    title: 'Getting started with DAOs on Celo',
    description: 'Introduction to DAOs and the advantages of building a DAO on Celo.',
    preview: require('./showcase/beginner/getting-started-with-daos-on-celo.png'),
    website: 'blog/tutorials/getting-started-with-daos-on-celo',
    tags: ['beginner','foundation', 'dao'],
  },
  {
    title: 'Hardhat and Celo | The Ultimate Guide to Deploy Celo dApps using Hardhat',
    description: 'How to deploy a smart contract to Celo testnet, mainnet, or a local network using Hardhat.',
    preview: require('./showcase/beginner/the-ultimate-guide-to-deploy-celo-dapps-using-hardhat.png'),
    website: 'blog/tutorials/hardhat-and-celo-the-ultimate-guide-to-deploy-celo-dapps-using-hardhat',
    tags: ['beginner','foundation', 'hardhat'],
  },
  {
    title: 'How to become a Web3 Developer',
    description: 'In this tutorial, we will show you how to become a web3 developer and build decentralized applications on the Celo blockchain.',
    preview: require('./showcase/beginner/How-to-become-a-web3-developer.png'),
    website: 'blog/tutorials/How-to-become-a-Web3-Developer',
    tags: ['beginner','celo', 'celosage'],
  },
  {
    title: 'How Uniswap Works',
    description: 'In this tutorial, we will provide an introduction to the decentralized finance (DeFi) ecosystem on the Celo blockchain.',
    preview: require('./showcase/beginner/how-uniswap-works.png'),
    website: 'blog/tutorials/how-uniswap-works',
    tags: ['celosage', 'celo', 'beginner'],
  },
  {
    title: 'Optimizing Gas Consumption in Celo Smart Contracts A Step-by-Step Guide',
    description: 'In this comprehensive tutorial, you will learn how to optimize your smart contracts on the Celo blockchain to consume less gas.',
    preview: require('./showcase/intermediate/optimizing-gas-consumption-in-celo-smart-contracts-a-step-by-step-guide.png'),
    website: '/blog/tutorials/optimizing-gas-consumption-in-celo-smart-contracts-a-step-by-step-guide',
    tags: ['celosage', 'celo', 'intermediate', 'solidity'],
  },
  {
    title: 'Build a Full Stack Coffee Dapp With Celo Composer and Solidity',
    description: 'This tutorial will take you through a step-by-step guide on how to create a frontend and backend (Smart Contract) dApp explaining how to create a decentralized version of Buy Me A Coffee.',
    preview: require('./showcase/intermediate/Build-a-Full-Stack-Coffee-Dapp-With-Celo-Composer-and-Solidity.png'),
    website: 'blog/tutorials/Build-a-Full-Stack-Coffee-Dapp-With-Celo-Composer-and-Solidity',
    tags: ['celosage','composer','celo','celowallet','contractkit','dapp','valora','typescript', 'smartcontract', 'solidity', 'nextjs', 'intermediate', 'advanced'],
  },
  {
    title: 'How to Build a Full Stack Social Media Dapp on the Celo Blockchain',
    description: 'This tutorial covers how to build a decentralized social media dapp on the celo blockchain',
    preview: require('./showcase/intermediate/how-to-build-a-full-stack-social-media-dapp-on-the-celo-blockchain.png'),
    website: 'blog/tutorials/how-to-build-a-full-stack-social-media-dapp-on-the-celo-blockchain',
    tags: ['celosage', 'solidity', 'celo', 'react'],
  },
  {
    title: 'How to Build a Decentralized Job Board Dapp On The Celo Blockchain Part 1',
    description: 'This tutorial covers how to build a smart contract for a decentralized job board on the celo blockchain',
    preview: require('./showcase/intermediate/how-to-build-a-decentralized-job-board-dapp-on-the-celo-blockchain-part-1.png'),
    website: 'blog/tutorials/how-to-build-a-decentralized-job-board-dapp-on-the-celo-blockchain-part-1',
    tags: ['celosage', 'solidity', 'celo'],
  },
  {
    title: 'Exploring Top Projects On Celo Blockchain, Use Cases, Features And Future Potential',
    description: 'This blog discusses top crypto projects on Celo blockchain as well as future potential',
    preview: require('./showcase/beginner/exploring-top-projects-on-celo-blockchain-use-cases-features-and-future-potential.png'),
    website: 'blog/tutorials/exploring-top-projects-on-celo-blockchain-use-cases-features-and-future-potential',
    tags: ['celosage', 'celo', 'beginner'], 
  },
  {
    title: 'Truffle and Celo | The Ultimate Guide to Deploy Celo dApps with Truffle',
    description: 'How to deploy a smart contract to Celo testnet, mainnet, or a local blockchain using Truffle.',
    preview: require('./showcase/beginner/the-ultimate-guide-to-deploy-dapps-using-truffle.png'),
    website: 'blog/tutorials/truffle-and-celo-the-ultimate-guide-to-deploy-celo-dapps-with-truffle',
    tags: ['beginner','foundation', 'truffle'],
  },
  {
    title: 'Building a Celo Remittance System A Technical Tutorial for Developers',
    description: 'Learn the technical aspects of building a remittance system on the Celo network',
    preview: require('./showcase/intermediate/building-a-celo-remittance-system-a-technical-tutorial-for-developers.png'),
    website: 'blog/tutorials/building-a-celo-remittance-system-a-technical-tutorial-for-developers',
    tags: ['celosage', 'celowallet', 'celo', 'contractkit', 'intermediate', 'metamask'],
  },
  {
    title: 'Exploring Celo in the Gaming Industry for In-Game Assets and P2P Trading',
    description: 'Learn how Celo is utilized in the Gaming Industry for In-Game Assets and P2P Trading',
    preview: require('./showcase/beginner/exploring-celo-in-the-gaming-industry-for-in-game-assets-and-p2p-trading.png'),
    website: 'blog/tutorials/exploring-celo-in-the-gaming-industry-for-in-game-assets-and-p2p-trading',
    tags: ['celosage', 'celowallet', 'celo', 'cusd', 'ledger'],
  },
  {
    title: 'Creating a Celo-based Non-Fungible Token (NFT) MarketPlace',
    description: 'Learn the technical aspects of creating a Celo-based Non-Fungible Token (NFT) MarketPlace on the Celo network',
    preview: require('./showcase/intermediate/creating-a-celo-based-non-fungible-token-marketplace.png'),
    website: 'blog/tutorials/creating-a-celo-based-non-fungible-token-marketplace',
    tags: ['celosage', 'celowallet', 'celo', 'contractkit', 'intermediate', 'metamask'],
  },
  {
    title: 'Developing a Decentralized Identity Solution on Celo',
    description: 'Learn the technical aspects of developing a Decentralized Identity Solution on Celo Network',
    preview: require('./showcase/intermediate/developing-a-decentralized-identity-solution-on-celo.png'),
    website: 'blog/tutorials/developing-a-decentralized-identity-solution-on-celo',
    tags: ['celosage', 'celowallet', 'celo', 'contractkit', 'intermediate', 'metamask'],
  },
  {
    title: '6 Steps to Quickly Build Smart Contracts on Celo with Remix',
    description: 'How to create, deploy and interact with smart contracts on Celo testnet or mainnet using Remix.',
    preview: require('./showcase/beginner/6-steps-to-quickly-build-smart-contracts-on-celo-with-remix.png'),
    website: 'blog/tutorials/6-steps-to-quickly-build-smart-contracts-on-celo-with-remix',
    tags: ['beginner','foundation', 'remix'],
  },
  {
    title: '3 Simple Steps to Connect your MetaMask Wallet To Celo',
    description: 'A step-by-step tutorial to add the Celo network to your MetaMask wallet.',
    preview: require('./showcase/beginner/3-simple-steps-to-connect-your-metamask-wallet-to-celo.png'),
    website: 'blog/tutorials/3-simple-steps-to-connect-your-metamask-wallet-to-celo',
    tags: ['beginner','foundation', 'metamask'],
  },
  {
    title: 'Celo CLI - A Practical Guide to Energize your Celo Toolkit',
    description: 'Explore the Celo blockchain using a command-line interface.',
    preview: require('./showcase/beginner/celo-cli-a-practical-guide-to-energize-your-celo-toolkit.png'),
    website: 'blog/tutorials/celo-cli-a-practical-guide-to-energize-your-celo-toolkit',
    tags: ['beginner','foundation', 'cli'],
  },
  {

    title: 'Pros and Cons of using Celo to create Decentralized Applications',
    description: 'Pros and Cons of using Celo to create Decentralized Applications',
    preview: require('./showcase/beginner/pros.png'),
    website: 'blog/tutorials/pros-and-cons-of-using-celo-to-create-decentralized-applications',
    tags: ['celosage', 'beginner', 'foundation'],
  },
  {
    title: 'Celo Composer - Easily Build Full-Stack Mobile dApps on Celo',
    description: 'Quickly develop full-stack progressive web applications on Celo with the Celo Composer.',
    preview: require('./showcase/beginner/celo-composer-easily-build-full-stack-mobile-dapps-on-celo.png'),
    website: 'blog/tutorials/easily-build-full-stack-mobile-dapps-on-celo',
    tags: ['beginner','foundation', 'composer'],
  },
  {
    title: 'A beginners Guide to Layer 1 blockchains, Social Impact, ReFi, Defi and More',
    description: 'Learn about Layer 1 blockchains, DeFi, ReFi and more on Celo and its ecosystem.',
    preview: require('./showcase/beginner/a-beginners-guide-to-layer-1-blockchains-socialimpact-refi-defi.png'),
    website: 'blog/tutorials/a-beginners-guide-to-layer-1-blockchains-socialimpact-refi-defi-and-more',
    tags: ['celosage', 'celo', 'beginner'],
  },
  {
    title: 'Unlocking the Power of Blockchain, NFTs, and Cryptography',
    description: 'Learn the potentials of web-3 decentralised finance',
    preview: require('./showcase/beginner/unlocking-the-power-of-blockchain-nft-and-cryptography.png'),
    website: '/blog/tutorials/unlocking-the-power-of-blockchain-nfts-and-cryptography',
    tags: ['celosage', 'celo', 'beginner'],
  },
  {
    title: '17 Smart Contracts Powering the Celo Protocol',
    description: 'Making sense of the logic driving the Celo platform.',
    preview: require('./showcase/intermediate/17-smart-contracts-powering-the-celo-protocol.png'),
    website: '/blog/tutorials/17-smart-contracts-powering-the-celo-protocol',
    tags: ['intermediate','foundation', 'metamask'],
  },
  {
    title: 'Introduction to Celo Composer',
    description: 'Quickly develop full-stack progressive web applications on the Celo blockchain.',
    preview: require('./showcase/beginner/introduction-to-celo-composer.png'),
    website: '/blog/2022/02/21/introduction-to-celo-progressive-dappstarter',
    tags: ['beginner','foundation', 'react', 'materialui', 'dappstarter', 'progressive'],
  },
  {
    title: 'Deploy and Interact with Smart Contracts on the Celo Blockchain',
    description: 'Learn to deploy and interact with self-executing tamper-proof agreements developing smart contracts with Solidity on Celo Blockchain',
    preview: require('./showcase/intermediate/Deploy-and-Interact-with-Smart-Contracts-on-the-Celo-Blockchain.png'),
    website: '/blog/tutorials/deploy-and-interact-with-smart-contracts-on-the-celo-blockchain',
    tags: ['celosage', 'celo', 'intermediate'],
  },
  {
    title: 'Celo Spotlight - Building a Financial System that Creates the Conditions for Prosperity — for Everyone.',
    description: 'Everything you need to get started with Celo.',
    preview: require('./showcase/beginner/celo-spotlight-everything-you-need-to-get-started-with-celo.png'),
    website: 'blog/tutorials/celo-spotlight',
    tags: ['beginner','foundation', 'celo'],
  }, 
  {
    title: 'Celo Valora + WalletConnect v1',
    description: 'How to use WalletConnect version 1 in a DApp to connect to Valora.',
    preview: require('./showcase/intermediate/celo-valora-and-walletconnect-v1.png'),
    website: '/blog/tutorials/celo-valora-and-walletconnect-v1',
    tags: ['intermediate','foundation', 'react', 'valora', 'walletconnect'],
  },
  {
    title: 'Create an Escrow NFT Platform on Celo with Python',
    description: 'Learn how to create an escrow NFT platform on Celo with Eth-Brownie Python',
    preview: require('./showcase/intermediate/create-an-escrow-nft-platform-on-celo-with-python.png'),
    website: '/blog/tutorials/create-an-escrow-nft-platform-on-celo-with-python',
    tags: ['celosage', 'intermediate','nft'],
  },
  {
    title: 'Decentralized Land Auction Smart Contract',
    description: 'The project aims to provide a decentralized platform for buying and selling land by allowing individuals to bid on available land parcels and purchase using cUSD',
    preview: require('./showcase/intermediate/Decentralize-land-auction-smart-contract.png'),
    website: 'blog/tutorials/Decentralized-land-auction-smart-contract',
    tags: ['celo', 'solidity', 'celosage', 'intermediate'],
  },
  {
    title: 'Use onchain randomness',
    description: 'Onchain randomness is used for selecting validators to perform phone number verification. Read more about how onchain randomness is produced at the provided page.',
    preview: require('./showcase/intermediate/use-on-chain-randomness.png'),
    website: '/blog/2022/01/07/on-chain-randomness',
    tags: ['intermediate','foundation', 'solidity', 'randomness', 'oracle'],
  },
  {
    title: 'Understanding the Fundamentals of Auction Programming in Solidity',
    description: 'Gain a comprehensive understanding of the fundamental concepts and programming techniques for building decentralized auction applications using Solidity.',
    preview: require('./showcase/intermediate/Auction.png'),
    website: 'blog/tutorials/Understanding-the-Fundamentals-of-Auction-Programming-in-Solidity',
    tags: ['celo', 'intermediate', 'celosage'],
  },
  {
    title: 'Exploring the Decentralized Identity Features of Celo',
    description: 'Discover the powerful decentralized identity capabilities of Celo, a blockchain platform that enables secure, fast, and affordable transactions.',
    preview: require('./showcase/advanced/did.png'),
    website: 'blog/tutorials/exploring-the-decentralized-identity-features-of-celo',
    tags: ['celo', 'advanced', 'celosage'],
  },
  { 
    title: 'Understanding the Role of Proposals and Referendums in Celo Governance',
    description: 'A Comprehensive Breakdown of the Role of Proposals and Referendums in Celo Governance',
    preview: require('./showcase/intermediate/celo-governance.png'),
    website: 'blog/tutorials/Understanding-the-Role-of-Proposals-and-Referendums-in-Celo-Governance',
    tags: ['intermediate','celo', 'celosage'],
  },
  { 
    title: 'Create a React Based DApp on Celo',
    description: 'The beginner of developing a decentralised application (DApp) on Celo.',
    preview: require('./showcase/intermediate/create-a-react-based-dapp-on-celo.png'),
    website: '/blog/developer-guide/start/web-dapp',
    tags: ['intermediate','foundation', 'dapp', 'react', 'nextjs', 'usecontractkit', 'sdk'],
  },
  {
    title: 'Deploy an NFT to Celo',
    description: 'How to deploy ERC721 tokens (NFTs) on the Celo network using autogenerated code.',
    preview: require('./showcase/beginner/deploy-an-nft-to-celo.png'),
    website: '/blog/2022/01/05/no-code-erc721',
    tags: ['beginner','foundation', 'tokens', 'erc721', 'mint', 'nft', 'ipfs', 'pinata', 'solidity', 'remix'],
  },
  {
    title: 'Creating an ERC4626 token Contract on Celo',
    description: 'This tutorial introduces its readers to the concept of the token vault standard and how to write the contract',
    preview: require('./showcase/intermediate/creating-an-erc4626-token-contract-on-celo.png'),
    website: '/blog/tutorials/creating-an-erc4626-token-contract-on-celo',
    tags: ['intermediate', 'tokens', 'mint', 'nft', 'solidity', 'smartcontract', 'celosage', 'celo'],
  },
  {
    title: 'Deploy & Mint a Token',
    description: 'How to deploy a token contract that use the ERC20 token standard to Celo without writing code.',
    preview: require('./showcase/beginner/deploy-and-mint-a-token-on-celo.png'),
    website: '/blog/2022/01/04/no-code-erc20',
    tags: ['beginner','foundation', 'tokens', 'ERC20', 'mint', 'solidity', 'openzeppelin', 'remix'],
  },
  {
    title: 'Deploy and Interact with Contracts (Remotely)',
    description: 'How to deploy and interact your own smart contracts using a remote node.',
    preview: require('./showcase/intermediate/deploy-and-interact-with-contracts-remotely.png'),
    website: '/blog/developer-guide/start/hello-contract-remote-node',
    tags: ['intermediate','foundation', 'smartcontract', 'remote', 'deploy'],
  },
  {
    title: 'Deploy a Contract on Celo (local node)',
    description: 'How to deploy your own smart contracts onto a Celo local node.',
    preview: require('./showcase/intermediate/deploy-a-contract-on-celo-local-node.png'),
    website: '/blog/developer-guide/start/hellocontracts',
    tags: ['intermediate','foundation', 'smartcontract'],
  },
  {
    title: 'Designing a User-Friendly Celo DApp- A Beginners Guide to UI/UX',
    description: 'In this tutorial, we will teach interested persons how to create wireframes for their own web projects',
    preview: require('./showcase/beginner/designing-a-user-friendly-celo-dapp-a-beginners-guide-to-uiux-new.png'),
    website: '/blog/tutorials/designing-a-user-friendly-celo-dapp-a-beginners-guide-to-uiux',
    tags: ['celosage','beginner', 'celo', 'dapp', 'valora'],
  },
  {
    title: 'Sending CELO & Stable Assets',
    description: 'How to connect to the Celo test network and tranfer tokens using ContractKit.',
    preview: require('./showcase/intermediate/sending-celo-and-stable-assets.png'),
    website: '/blog/developer-guide/start/hellocelo',
    tags: ['intermediate','foundation', 'tokens', 'celowallet', 'contractkit', 'sdk', 'ledger'],
  },
  {
    title: 'Using Keystores Library for Local Key Management',
    description: 'Introduction to the keystores library and how to use it for local key management.',
    preview: require('./showcase/advanced/using-keystores-library-for-local-key-management.png'),
    website: '/blog/developer-guide/start/using-js-keystores',
    tags: ['advanced','foundation', 'keystores'],
  },
  {
    title: 'Add an ERC20 Token to Your Celo Wallet',
    description: 'Open up Cello Wallet and make sure you can see “Account Balance Details” then select “Add a new currency/token.',
    preview: require('./showcase/beginner/add-an-erc20-token-to-your-celo-wallet.png'),
    website: '/blog/add-token-celo-wallet',
    tags: ['beginner','foundation', 'tokens', 'celowallet'],
  },
  {
    title: 'Run a Celo full node in a Virtual Machine',
    description: 'Learn how to setup & run a Celo full node in a Virtual Machine.',
    preview: require('./showcase/intermediate/run-a-celo-full-node-in-a-virtual-machine.png'),
    website: 'https://learn.figment.io/tutorials/how-to-run-a-celo-full-node-in-a-virtual-machine',
    tags: ['intermediate', 'figment', 'nodejs'],
  },
  {
    title: 'Verifying Contracts with Hardhat',
    description: 'Hardhat is one of the most popular developer tools for writing contracts for EVM compatible blockchains.',
    preview: require('./showcase/intermediate/verifying-contracts-with-hardhat.png'),
    website: '/blog/hardhat-deploy-verify',
    tags: ['intermediate','foundation', 'hardhat', 'sourcify', 'verification'],
  },
  {
    title: 'Demos with ObservableHQ',
    description: 'Observable HQ is a Javascript notebook tool that makes it easy to share executable Javascript code right in the browser.',
    preview: require('./showcase/intermediate/demos-with-observable-hq.png'),
    website: '/blog/observable-intro',
    tags: ['intermediate','foundation', 'observable'],
  },
  {
    title: 'Using the Graph with Celo',
    description: 'The Graph protocol makes it easy to get historical blockchain data.',
    preview: require('./showcase/intermediate/using-the-graph-with-celo.png'),
    website: '/blog/using-the-graph',
    tags: ['intermediate','foundation', 'graph', 'dapp'],
  },
  {
    title: 'Code Playground -- Metamask',
    description: 'Connect to Metamask, switch networks, add tokens to the Metamask asset list and send them to other accounts.',
    preview: require('./showcase/beginner/code-playground-metamask-and-celo.png'),
    website: '/blog/code-metamask',
    tags: ['beginner','foundation', 'codeplayground'],
  },
  {
    title: 'Introduction to the Code Playground',
    description: 'This post provides an introduction to the live code editor that is included as a feature in this blog.',
    preview: require('./showcase/beginner/introduction-to-the-celo-code-playground.png'),
    website: '/blog/code-playground',
    tags: ['beginner','foundation', 'codeplayground'],
  },
  {
    title: 'Submit a Tutorial',
    description: "Celo is an open source project and without community contributions from people like you Celo wouldn't exist. We welcome contributions to our codebase, documentation, translations and blog.",
    preview: require('./showcase/beginner/how-to-submit-a-tutorial-to-celo-docs.png'),
    website: 'https://docs.celo.org/blog/blog-contributions',
    tags: ['beginner','foundation', 'contribute'],
  },
  {
    title: 'Celo Development 201 - Build an NFT Minter with Hardhat and React',
    description: 'Throughout this intermediate course you are going to learn about NFTs, contract development with Hardhat and how to build a React frontend with use-contractkit.',
    preview: require('./showcase/intermediate/celo-development-201-build-an-nft-minter-with-hardhat-and-react.png'),
    website: 'https://dacade.org/communities/celo/courses/celo-201',
    tags: ['intermediate','dacade', 'smartcontract', 'html', 'javascript', 'nft', 'hardhat'],
  },
  {
    title: 'Celo Development 101',
    description: 'Learn smart contract development and build a Dapp on Celo.',
    preview: require('./showcase/beginner/celo-development-101.png'),
    website: 'https://dacade.org/communities/celo/courses/celo-development-101',
    tags: ['beginner','dacade', 'smartcontract', 'html', 'javascript'],
  },
  {
    title: 'Celo Blockchain 101',
    description: 'In this course, you will learn the most important blockchain concepts that you will need to navigate the Celo ecosystem.',
    preview: require('./showcase/beginner/celo-blockchain-101.png'),
    website: 'https://dacade.org/communities/celo/courses/celo-bc-101',
    tags: ['beginner','dacade', 'smartcontract', 'html', 'javascript'],
  },
  {
    title: 'How to mint your own fungible token on Celo',
    description: 'How to create fungible tokens on Celo using the Remix IDE.',
    preview: require('./showcase/beginner/deploy-and-mint-a-token-on-celo.png'),
    website: 'https://learn.figment.io/tutorials/celo-erc20-token-on-remix',
    tags: ['beginner','figment', 'solidity', 'metamask', 'remix'],
  },
  {
    title: 'Deploying smart contracts on Celo with Truffle',
    description: 'We will learn how to use Truffle and ContractKit to deploy smart contracts to Celo.',
    preview: require('./showcase/beginner/deploying-smart-contracts-on-celo-with-truffle.png'),
    website: 'https://learn.figment.io/tutorials/deploying-smart-contracts-on-celo-with-truffle',
    tags: ['beginner','figment', 'solidity', 'metamask', 'remix'],
  },
  {
    title: 'How to successfully connect to a Celo Wallet with a React Native DApp',
    description: 'Learn how to successfully set up a Celo Wallet with a React Native DApp using Redux.',
    preview: require('./showcase/intermediate/how-to-successfully-connect-to-a-celo-wallet-with-a-react-native-dapp.png'),
    website: 'https://learn.figment.io/tutorials/how-to-successfully-connect-to-a-celo-wallet-with-a-react-native-dapp',
    tags: ['intermediate', 'figment', 'reactnative', 'nodejs'],
  },
  {
    title: 'How to customize an Ethereum smart contract for the Celo network',
    description: 'Learn how to convert & customize an existing Ethereum Smart Contract for Celo network',
    preview: require('./showcase/intermediate/how-to-customize-an-ethereum-smart-contract-for-the-celo-network.png'),
    website: 'https://learn.figment.io/tutorials/celo-contract-from-ethereum',
    tags: ['intermediate', 'figment', 'nodejs', 'smartcontract', 'truffle'],
  },
  {
    title: 'How to use Moola’s money market',
    description: 'This tutorial is a part of DeFi series where people can learn how to participate in DeFi on the Celo Blockchain.',
    preview: require('./showcase/beginner/how-to-use-moolas-money-market.png'),
    website: 'https://learn.figment.io/tutorials/moola-market',
    tags: ['beginner', 'figment'],
  },
  {
    title: 'Hackathons 101 - Everything you need to know about Hackathons',
    description: 'In this article we will discuss the benefits of attending events, including networking, learning new skills, and gaining exposure to new ideas.',
    preview: require('./showcase/beginner/hackathons-101-everything-you-need-to-know-about-hackathons.png'),
    website: '/blog/tutorials/hackathons-101-everything-you-need-to-know-about-hackathons',
    tags: ['celosage', 'beginner' ],
  },
  {
    title: 'Testing Celo Smart Contracts with Truffle',
    description: 'We will learn how to use Truffle in order to test smart contracts on Celo.',
    preview: require('./showcase/intermediate/testing-celo-smart-contracts-with-truffle.png'),
    website: 'https://learn.figment.io/tutorials/celo-testing-truffle',
    tags: ['intermediate', 'figment', 'nodejs', 'smartcontract', 'truffle', 'javascript'],
  },
  {
    title: 'Distributed File Manager (DFM) using Celo, IPFS and ReactJS',
    description: 'Learn how to make a Distributed File Manager using the IPFS protocol for storing files on the Celo network',
    preview: require('./showcase/advanced/distributed-file-manager-dfm-using-celo-ipfs-and-reactjs.png'),
    website: 'https://learn.figment.io/tutorials/distributed-file-manager-using-ipfs-celo-reactjs',
    tags: ['advanced','figment'],
  },
  {
    title: 'Introduction to dApp kit',
    description: 'In this tutorial we are going to make counter dapp with expo (react native).',
    preview: require('./showcase/intermediate/introduction-to-dapp-kit.png'),
    website: 'https://learn.figment.io/tutorials/introduction-to-dappkit',
    tags: ['intermediate', 'figment', 'reactnative', 'nodejs', 'truffle'],
  },
  {
    title: 'Build a Decentralized Autonomous Organization (DAO) on Celo',
    description: 'Build a functioning DAO by writing the Solidity smart contract and building a React Native dApp',
    preview: require('./showcase/advanced/build-a-decentralized-autonomous-organization-dao-on-celo.png'),
    website: 'https://learn.figment.io/tutorials/build-a-dao-on-celo',
    tags: ['advanced', 'figment'],
  },
  {
    title: 'How to re-deploy your Ethereum DApp on Celo',
    description: 'Learn how to re-deploy Ethereum Dapps on the Celo network.',
    preview: require('./showcase/beginner/how-to-redeploy-your-ethereum-dapp-on-celo.png'),
    website: 'https://learn.figment.io/tutorials/redeploy-ethereum-dapps-on-celo',
    tags: ['beginner', 'figment', 'truffle', 'javascript', 'cli'],
  },
  {
    title: 'Create Deploy and Mint your ERC223 contract on Celo with Hardhat',
    description: 'This tutorial is an expository piece on the ERC223 token standard, also explaining how to create and deploy a sample ERC223 contract',
    preview: require('./showcase/intermediate/ERC223-token-contract.png'),
    website: 'https://learn.figment.io/tutorials/create-deploy-and-mint-your-eRC223-contract-on-celo-with-hardhat',
    tags: ['intermediate', 'celo', 'celosage', 'javascript', 'hardhat', 'smartcontract', ],
  },
  {
    title: 'Getting started with Celo Python SDK',
    description: 'This article will provide a step-by-step guide on how to get started with Celo Python SDK.',
    preview: require('./showcase/intermediate/celo-python-sdk.png'),
    website: '/blog/tutorials/getting-started-with-celo-python-SDK',
    tags: ['intermediate', 'celo', 'celosage', 'solidity'],
  },
  {
    title: 'Create Vault Smart Contract',
    description: 'Learn how to create, deploy, and interact with Vault Smart Contract on the Celo Ecosystem',
    preview: require('./showcase/advanced/create-a-vault-smart-contract.png'),
    website: 'https://learn.figment.io/tutorials/create-vault-smart-contract',
    tags: ['advanced', 'figment', 'react', 'nodejs', 'smartcontract', 'truffle'],
  },
  {
    title: 'Introduction to Token Economics on Celo',
    description: 'A brief overview of the economic principles governing the Celo network and its native token',
    preview: require('./showcase/intermediate/token.png'),
    website: 'blog/tutorials/introduction-to-token-economics-on-celo',
    tags: ['celo', 'intermediate', 'celosage'],
  },
  {
    title: 'Unlocking Cross-Chain Liquidity',
    description: 'A Comprehensive Review of Celo Platform and its Role in Enabling Interoperability Between Blockchains',
    preview: require('./showcase/advanced/liquidity.png'),
    website: 'blog/tutorials/unlocking-cross-chain-liquidity',
    tags: ['celo', 'advanced', 'celosage'],
  },
  {
    title: 'Send CELO & cUSD',
    description: 'Learn how to connect to the Celo test network and transfer tokens using ContractKit',
    preview: require('./showcase/intermediate/send-celo-and-cusd.png'),
    website: 'https://learn.figment.io/tutorials/send-celo-and-cusd',
    tags: ['intermediate', 'cusd', 'celo', 'figment'],
  },
  {
    title: 'Create subgraphs for Celo smart contracts',
    description: 'Learn how to integrate The Graph with CELO',
    preview: require('./showcase/intermediate/create-subgraphs-for-celo-smart-contracts.png'),
    website: 'https://learn.figment.io/tutorials/celo-subgraphs',
    tags: ['intermediate', 'subgraphs', 'figment'],
  },
  {
    title: 'Hello Mobile DApp',
    description: 'Learn how to create a simple mobile DApp using dAppKit and the React Native Expo framework',
    preview: require('./showcase/beginner/hello-celo-mobile-dapp.png'),
    website: 'https://learn.figment.io/tutorials/hello-mobile-dapp',
    tags: ['beginner', 'mobile', 'figment'],
  },
  {
    title: 'Building A Dutch Auction Dapp on Celo',
    description: 'A comprehensive guide for understanding and building Dutch auction dapp on Celo.',
    preview: require('./showcase/intermediate/build-a-dutch-auction-dapp-on-celo.png'),
    website: '/blog/tutorials/building-a-dutch-auction-dapp-on-celo',
    tags: ['intermediate', 'erc721', 'hardhat', 'react', 'solidity', 'celosage'],
  },
  {
    title: 'Smart Contract Development on Celo for Python Developers',
    description: 'Write your first Vyper contract with Brownie and deploy it on Alfajores testnet.',
    preview: require('./showcase/beginner/smart-contract-development-on-celo-for-python-developers.png'),
    website: '/blog/tutorials/smart-contract-development-on-celo-for-python-developers',
    tags: ['celosage', 'beginner'],
  },

  // Videos

    {
    title: 'How to build an NFT marketplace with Nextjs ipfs etherjs and Redux',
    description: 'Learn how to build an nft marketplace with nextjs as the framework and Ipfs for storage and Redux for state management and Hardhat for compiling.',
    preview: require('./showcase/intermediate/how-to-build-nftmarkertplace.png'),
    website:'/blog/tutorials/how-to-build-an-nft-marketplace-with-nextjsipfsetherjs-and-redux',
    tags: ["celosage","metamask","dacade", "mint","nextjs","nft","intermediate","ipfs"],
  },
  {
    title: 'Deploy Celo Smart contracts with Remix IDE',
    description: 'Learn how to use Remix IDE for deploying Celo smart contracts',
    preview: require('./showcase/beginner/deploy-celo-smart-contracts-with-remix-ide.png'),
    website: 'https://learn.figment.io/tutorials/celo-for-remix',
    tags: ['beginner', 'remix', 'foundation'],
  },
  {
    title: 'How to create a ERC1155 NFT in Celo Network with Hardhat',
    description: 'Learn how to write a smart contract using the Solidity language and a contract from the Openzeppelin library for ERC1155 tokens.',
    preview: require('./showcase/intermediate/celo-crowd-funding-project-tutorial.png'),
    website: 'https://learn.figment.io/tutorials/celo-hardhat-deploy-and-nft-app',
    tags: ['intermediate', 'erc1155', 'nft', 'hardhat', 'figment'],
  },
  {
    title: 'Celo Crowd Funding Project Tutorial',
    description: 'Learn how to create a Smart Contract which facilitates crowdfunding.',
    preview: require('./showcase/advanced/celo-crowdfunding-project-tutorial.png'),
    website: 'https://learn.figment.io/tutorials/celo-crowd-funding-project',
    tags: ['advanced', 'figment', 'smartcontract', 'truffle', 'solidity'],
  },
  {
    title: 'How to create a Loyalty Program using Meta-transactions',
    description: 'What if users could get rewarded for transactions and not pay gas? This tutorial will show you how!',
    preview: require('./showcase/advanced/how-to-create-a-loyalty-program-using-meta-transactions.png'),
    website: '/blog/2022/07/27/how-to-create-a-loyalty-program-using-meta-transactions',
    tags: ['advanced', 'foundation'],
  },
  {
    title: 'Composer series: Building a decentralized news feed with Celo Composer',
    description: 'Build a decentralized news feed using React, Tailwind, IPFS, and Celo Composer.',
    preview: require('./showcase/advanced/celo-composer-building-a-decentralized-news-feed-with-celo-composer.png'),
    website: 'blog/tutorials/building-a-decentralized-newsfeed-with-celo-composer',
    tags: ['advanced', 'composer', 'foundation'],
  },
  {
    title: 'How to create an upgradeable smart contract in Celo',
    description: 'Everything you need to know about upgradable smart contracts.',
    preview: require('./showcase/advanced/how-to-create-an-upgradable-smart-contract-on-celo.png'),
    website: 'blog/tutorials/how-to-create-an-upgradeable-smart-contract-in-celo',
    tags: ['advanced', 'flutter', 'composer', 'foundation'],
  },
  {
    title: 'Bridging tokens to and from Celo via Wormhole',
    description: 'Wormhole has enabled the Celo chain.',
    preview: require('./showcase/advanced/bridging-tokens-to-and-from-celo-via-wormhole.png'),
    website: 'blog/tutorials/bridging-token-to-and-from-celo-via-wormhole',
    tags: ['advanced', 'foundation'],
  },
  {
    title: '9 Sustainable DeFi Projects Built on Celo',
    description: 'Creating the world’s first carbon-neutral blockchain was just the beginning.',
    preview: require('./showcase/beginner/9-sustainable-defi-projects-built-on-celo.png'),
    website: 'blog/tutorials/9-sustainable-defi-projects-built-on-celo',
    tags: ['beginner', 'foundation'],
  },
  {
    title: 'Composer Series - Building a Staking Defi App with Celo Composer',
    description: 'Building a Defi application to create, stake and receive rewards on your token using Celo composer.',
    preview: require('./showcase/intermediate/celo-composer-building-a-staking-defi-dapp.png'),
    website: 'blog/2022/10/27/building-a-defi-staking-dapp',
    tags: ['intermediate', 'foundation', 'composer', 'react', ],
  },
  {
    title: 'Build an On-Chain Puzzle Game on Celo',
    description: 'Learn how to build a On-Chain Puzzle Game on Celo using Solidity and Hardhat.',
    preview: require('./showcase/intermediate/on-chain-puzzle-game.png'),
    website: '/blog/tutorials/build-an-on-chain-puzzle-game-on-celo',
    tags: ['celosage', 'intermediate', 'solidity', 'hardhat'],
  },
  {
    title: 'A Practical Comparison Between ERC-1155 and ERC-721',
    description: 'An informative and practical comparison of two popular NFT standards, ERC-1155 and ERC-721, that delves into their technical details.',
    preview: require('./showcase/beginner/a-practical-comparison-between-erc-1155-and-erc-721.png'),
    website: '/blog/tutorials/a-practical-comparison-between-erc-1155-and-erc-721',
    tags: ['celosage', 'intermediate', 'erc1155', 'erc721', 'nft'],
  },
  {
    title: 'Understanding Role Based Access Control in Smart Contracts',
    description: 'In this tutorial, we will explore how to create a role-based control using openzeppelin library.',
    preview: require('./showcase/intermediate/understanding-role-based-access-control-in-smart-contracts.png'),
    website: '/blog/tutorials/understanding-role-based-access-control-in-smart-contracts',
    tags: ["celosage", "intermediate", "solidity", "hardhat", "openzeppelin", "react"],
  },

  // Videos

  {
    title: 'Panel Talk: Empowering Social Impact Through Web3',
    description: 'Join Nestor as he discusses social impact through Web3.',
    preview: require('./showcase/beginner/panel-talk-empowering-social-impact-through-web3.png'),
    website: 'https://www.youtube.com/watch?v=ZQUYGEI3yHQ',
    tags: ['beginner', 'video'],
  },
  {
    title: 'Tech Talk: Utilizing the ReFi Stack Thesis to Propel Web3 Project Idea Generation',
    description: 'Join Nirvaan from Climate Collective, and Nestor from Celo Foundation DevRel as they discuss the ReFi stack thesis to propel web3 project ideas.',
    preview: require('./showcase/beginner/tech-talk-utilizing-the-refi-stack-thesis-to-propel-web3-project-ideas.png'),
    website: 'https://www.youtube.com/watch?v=J7jyoDUIx3E&t=529s',
    tags: ['beginner', 'video'],
  },
  {
    title: 'Workshop: Introduction to Solidity and Remix',
    description: 'Join Harpal Jadeja (Twitter: @HarpalJadeja11) for a discussion with Viraz Malhotra from GoodGhosting (Twitter: @Viraz04). You will learn how to get started with Solidity and Remix online IDE.',
    preview: require('./showcase/beginner/workshop-introduction-to-solidity-and-remix.png'),
    website: 'https://www.youtube.com/watch?v=jr_P-26SdbE&t=656s',
    tags: ['beginner', 'video'],
  },
  {
    title: 'Workshop: Build a frontend for your smart contracts using react-celo',
    description: 'Join Nestor Bonilla (Twitter: @0xNestor) and Aaron Deruvo for this workshop! You will learn to utilize react-celo as a resource for frontend development by dissecting react-celo into a development approach for various javascript frameworks.',
    preview: require('./showcase/intermediate/workshop-build-a-front-end-for-your-smart-contracts-using-react-celo.png'),
    website: 'https://www.youtube.com/watch?v=3BT0sjXW1Uw',
    tags: ['intermediate', 'video'],
  },
  {
    title: 'Workshop: Introduction to Hardhat',
    description: 'Join Harpal Jadeja (Twitter: @HarpalJadeja11) and learn how to utilize Hardhat to deploy and test your smart contracts.',
    preview: require('./showcase/beginner/workshop-introduction-to-hardhat.png'),
    website: 'https://www.youtube.com/watch?v=W7nGdHKcIFw&list=PLsQbsop73cfH5QYX9Olfw1fwu0rz3Slyj&index=6',
    tags: ['beginner', 'video'],
  },
  {
    title: 'Building Your Smart Contract Web Dapp with Celo-Composer',
    description: 'Learn how to initialize a Hardhat and React project using Celo-composer.',
    preview: require('./showcase/intermediate/building-your-smart-contract-web-dapp-with-celo-composer.png'),
    website: 'blog/tutorials//building-your-first-smart-contract-web-dapp-with-celo-composer',
    tags: ['celo', 'intermediate', 'celosage', 'composer', 'nextjs', 'smartcontract', 'react', 'solidity'],
  },
  {
    title: 'Workshop: Build a DeFi staking dApp on Celo using Solidity',
    description: 'Join Ernest Nnmadi (Twitter: @ErnestElijah) for this workshop! You will learn how to build a DeFi stacking dApp on Celo.',
    preview: require('./showcase/advanced/workshop-build-a-defi-staking-dapp-on-celo-using-solidity.png'),
    website: 'https://www.youtube.com/watch?v=ke5OPItFaOQ&list=PLsQbsop73cfH5QYX9Olfw1fwu0rz3Slyj&index=7',
    tags: ['advanced', 'video'],
  },
  {
    title: 'Tech Talk: Smart Contract Security and Auditing',
    description: 'Join Ryon Shamloo for this Tech Talk! He will discuss best security practices and known vulnerabilities.',
    preview: require('./showcase/advanced/tech-talk-smart-contract-security-and-auditing.png'),
    website: 'https://www.youtube.com/watch?v=CxIzZmG2bBI&list=PLsQbsop73cfH5QYX9Olfw1fwu0rz3Slyj&index=8',
    tags: ['advanced', 'video'],
  },
  {
    title: 'Workshop: Integrating Programmable Carbon with Toucan',
    description: 'Join Harpal Jadeja (Twitter: @HarpalJadeja11)  and Alex Lazar for this workshop! You will learn about Toucan and how you can integrate their offerings into your hackathon project.',
    preview: require('./showcase/advanced/workshop-integrating-programmable-carbon-with-toucan.png'),
    website: 'https://www.youtube.com/watch?v=Y0-hzz_QbKg&list=PLsQbsop73cfH5QYX9Olfw1fwu0rz3Slyj&index=9',
    tags: ['advanced', 'video'],
  },
  {
    title: 'Tech talk: stCelo',
    description: 'Join Harpal Jadeja (Twitter: @HarpalJadeja11)  and Mathieu for this workshop! You will learn about stCelo and how you can integrate their offerings into your hackathon project.',
    preview: require('./showcase/intermediate/tech-talk-stcelo.png'),
    website: 'https://www.youtube.com/watch?v=0PL31bwzdKA&list=PLsQbsop73cfH5QYX9Olfw1fwu0rz3Slyj&index=10',
    tags: ['intermediate', 'video'],
  },
  {
    title: 'Workshop: Token gating content using Unlock Protocol',
    description: 'Join Harpal Jadeja (Twitter: @HarpalJadeja11)  and Angela Steffens for this workshop!',
    preview: require('./showcase/advanced/workshop-token-gating-content-using-unlock-protocol.png'),
    website: 'https://www.youtube.com/watch?v=B2O6FcgvXAI&list=PLsQbsop73cfH5QYX9Olfw1fwu0rz3Slyj&index=12',
    tags: ['advanced', 'video'],
  },
  {
    title: 'Tech Talk: Smart Contract Security 201',
    description: 'Ryon Shamloo takes you through part two of his best security practices talk!',
    preview: require('./showcase/intermediate/tech-talk-smart-contract-security-201.png'),
    website: 'https://www.youtube.com/watch?v=HIEcAXshU8U&list=PLsQbsop73cfH5QYX9Olfw1fwu0rz3Slyj&index=13',
    tags: ['intermediate', 'video'],
  },
  {
    title: 'The Future of Regenerative Finance and its potential impact',
    description: 'Learn about how Celo is committed to its mission of building a regenerative economy, potential impact of ReFi, the future of ReFi and more',
    preview: require('./showcase/beginner/the-future-of-regenerative-finance-and-its-potential-impact.png'),
    website: '/blog/tutorials/the-future-of-regenerative-finance-and-its-potential-impact',
    tags: ['beginner', 'celo', 'celosage'],
  },
  {
    title: 'Workshop: Building an exchange on Celo',
    description: 'Use Celo composer and Fiat-connect to build an exchange, Part I',
    preview: require('./showcase/intermediate/workshop-building-an-exchange-on-celo.png'),
    website: 'https://www.youtube.com/watch?v=O6DjaYFGLmE&list=PLsQbsop73cfH5QYX9Olfw1fwu0rz3Slyj&index=15',
    tags: ['intermediate', 'video'],
  },
    {
    title: 'Building A Decentralized Investment Platform on the Celo blockchain',
    description: 'In this tutorial, we would build a mock investment platform that returns profit on the celo blockchain',
    preview: require('./showcase/intermediate/building-a-decentralized-investment-platform.png'),
    website: 'blog/tutorials/building-a-decentralized-investment-platform',
    tags: ['celosage','celowallet', 'celo', 'solidity', 'html', 'remix', 'smartcontract', 'intermediate'],
  },
  {
    title: 'Workshop: Building an exchange on Celo, Part II',
    description: 'Use Celo composer and Fiat-connect to build an exchange, Part II',
    preview: require('./showcase/advanced/workshop-building-an-exchange-on-celo-part-2.png'),
    website: 'https://www.youtube.com/watch?v=xxLWRUmAKvs&list=PLsQbsop73cfH5QYX9Olfw1fwu0rz3Slyj&index=16',
    tags: ['advanced', 'video'],
  },
  {
    title: 'Introduction to Valora',
    description: 'Join this workshop for an introduction to Valora',
    preview: require('./showcase/beginner/introduction-to-valora.png'),
    website: 'https://www.youtube.com/watch?v=foamzu62nZk&list=PLsQbsop73cfH5QYX9Olfw1fwu0rz3Slyj&index=18',
    tags: ['beginner', 'video'],
  },
  {
    title: 'Workshop: Building an NFT collection on Celo using Celo composer',
    description: 'Join Ewerton Lopes Pereira to build an NFT collection on Celo',
    preview: require('./showcase/intermediate/workshop-building-an-nft-collection-on-celo-using-celo-composer.png'),
    website: 'https://www.youtube.com/watch?v=hf5gTAQ8G10&list=PLsQbsop73cfH5QYX9Olfw1fwu0rz3Slyj&index=19',
    tags: ['intermediate', 'video'],
  },
  {
    title: 'Introduction to Mento',
    description: 'Join Nestor Bonilla for an introduction to the Mento protocol',
    preview: require('./showcase/intermediate/introduction-to-mento.png'),
    website: 'https://www.youtube.com/watch?v=hf5gTAQ8G10&list=PLsQbsop73cfH5QYX9Olfw1fwu0rz3Slyj&index=19',
    tags: ['intermediate', 'video'],
  },
  {
    title: 'Overview of Developer Tools in the Celo Ecosystem',
    description: 'This article is to help you choose the right tool in the Celo ecosystem',
    preview: require('./showcase/beginner/overview-of-developer-tools-in-the-celo-ecosystem.png'),
    website: 'blog/tutorials/overview-of-developer-tools-in-the-celo-ecosystem',
    tags: ['celosage', 'react', 'composer', 'contractkit', 'cli', 'beginner'],
  },
  {
    title: 'How to Fractionalize an NFT on the Celo Platform',
    description: 'Building a dApp to fractionalize an NFT on top of Celo.',
    preview: require('./showcase/advanced/how-to-fractionalize-an-nft-on-the-celo-platform.png'),
    website: 'blog/tutorials/how-to-fractionalize-nft-on-celo-platform',
    tags: ['advanced', 'nft', 'celo', 'celosage'],
  },
  {
    title: 'Preventing Vulnerabilities in Solidity: Delegate Call',
    description: 'Understanding and preventing solidity vulnerabilities.',
    preview: require('./showcase/intermediate/solidity-vulnerabilities-delegated-call.png'),
    website: 'blog/tutorials/solidity-vulnerabilities-delegated-call',
    tags: ['celosage', 'advanced', 'solidity'],
  },
  {
    title: 'How to Create and Test Contract Calls with Celo and Hardhat',
    description: 'How to create and test contract calls with Celo and Hardhat.',
    preview: require('./showcase/intermediate/how-to-create-and-test-contract-calls-with-celo-and-hardhat.png'),
    website: 'blog/tutorials/how-to-create-and-test-contract-calls-on-hardhat',
    tags: ['celosage', 'intermediate', 'hardhat'],
  },
  {
    title: 'Redeploying Dapp to Celo.',
    description: 'How to Re Deploy your Ethereum DApp to Celo with Hardhat.',
    preview: require('./showcase/intermediate/how-to-redeploy-your-ethereum-dApp-to-celo-with-hardhat.png'),
    website: 'blog/tutorials/how-to-redeploy-your-ethereum-dApp-to-celo-with-hardhat',
    tags: ['intermediate', 'hardhat', 'celosage', 'smartcontract', 'deploy', 'solidity', 'celo'],
  },
  {
    title: 'How to Create your own DAO on Celo',
    description: 'Build your own DAO with on-chain governance',
    preview: require('./showcase/intermediate/how-to-create-your-own-dao-on-celo.png'),
    website: 'blog/tutorials/how-to-create-a-dao-on-celo',
    tags: ['celosage', 'intermediate', 'hardhat', 'solidity', 'dao'],
  },
  {
    title: 'How to Write Unit Testing for Smart Contract with Hardhat',
    description: 'How to write unit testing for smart contracts with Hardhat.',
    preview: require('./showcase/intermediate/how-to-write-unit-testing-for-smart-contracts-with-hardhat.png'),
    website: 'blog/tutorials/how-to-write-unit-testing-for-contracts-with-hardhat',
    tags: ['celo', 'intermediate', 'celosage', 'smartcontract', 'solidity'],
  },
  {
    title: 'Creating, Deploying, Minting your ERC1155 Token on Celo',
    description: 'How to Creating, Deploying, Minting your ERC1155 Token on Celo using Hardhat',
    preview: require('./showcase/intermediate/how-to-create-deploy-and-mint-your-erc1155-token-on-celo-with-hardhat.png'),
    website: 'blog/tutorials/how-to-create-deploy-and-mint-your-erc1155-token-on-celo-with-hardhat',
    tags: ['celo', 'intermediate', 'celosage', 'deploy', 'smartcontract', 'solidity', 'tokens', 'ipfs', 'hardhat'],
  },
  {
    title: 'Unit Testing with Truffle and Celo',
    description: 'How to write unit testing for smart contracts with Truffle.',
    preview: require('./showcase/beginner/how-to-write-unit-testing-for-contracts-with-truffle.png'),
    website: 'blog/tutorials/how-to-write-unit-testing-for-smart-contract-with-truffle',
    tags: ['intermediate', 'truffle', 'smartcontract', 'celosage'],

  },
  {
    title: 'Proof Of Stack Consensus',
    description: 'A Deep Dive into Celo Proof of Stake Consensus.',
    preview: require('./showcase/beginner/a-deep-dive-into-celo-proof-of-stake-consensus.png'),
    website: 'blog/tutorials/a-deep-dive-into-celo-proof-of-stake-consensus',
    tags: ['intermediate', 'smartcontract', 'celosage', 'celo'],
  },
  {
  title: 'Understanding the Decentralized Storage System',
  description: 'This tutorial is a comprehensive and explanatory guide to understanding the decentralized storage system',
  preview: require('./showcase/intermediate/understanding-the-decentralized-storage-system.png'),
  website: 'blog/tutorials/understanding-the-decentralized-storage-system',
  tags: ['celo', 'intermediate', 'celosage'],
},
{
  title: 'How to listen to smart contract On-Chain events with Celo',
  description: 'This tutorial teaches its readers about reading celo on-chain event',
  preview: require('./showcase/intermediate/how-to-listen-to-smart-contract-on-chain-event-with-celo.png'),
  website: 'blog/tutorials/how-to-listen-to-smart-contract-on-chain-event-with-celo',
  tags: ['celo', 'intermediate', 'celosage'],
},
  {
    title: 'Minting your ERC1155 Token on Celo',
    description: 'How to Minting your ERC1155 Token on Celo using Remix',
    preview: require('./showcase/intermediate/how-to-mint-your-erc1155-nft-on-celo-with-remix.png'),
    website: 'blog/tutorials/how-to-mint-your-erc1155-nft-on-celo-with-remix',
    tags: ['celo', 'intermediate', 'celosage', 'solidity', 'erc1155'],
  },
  {
    title: 'How To Download and Test The Celo Extension Wallet on Your Browser',
    description: 'How To Download and Test The Celo Extension Wallet on Your Browser.',
    preview: require('./showcase/beginner/how-to-download-and-test-the-Celo-extension-wallet-on-your-browser.png'),
    website: 'blog/tutorials/how-to-download-and-test-the-Celo-extension-wallet-on-your-browser',
    tags: ['celosage', 'video', 'beginner'],
  },
  {
    title: 'How to create an NFT with royalties on Celo',
    description: 'Building a dApp to mint an NFT with royalty',
    preview: require('./showcase/intermediate/how-to-create-an-nft-with-royalties-on-celo.png'),
    website: 'blog/tutorials/how-to-create-an-nft-with-royalties-on-celo',
    tags: ['celosage', 'nft', 'advanced'],
  },
  {
    title: 'How to build a marketplace for selling shoes on the celo blockchain',
    description: 'Learn how to build a marketplace for seliing shoes on the celo blockchain.',
    preview: require('./showcase/intermediate/How-to-Build-a-Marketplace-for-Selling-Shoes-on-Celo.png'),
    website: 'blog/tutorials/how-to-build-a-marketplace-for-selling-shoes-on-the-celo-blockchain',
    tags: ['celosage', 'solidity', 'intermediate'],
  },
  {
    title: 'Build a Frontend dApp for Celo Network in Angular',
    description: 'How to build a frontend for an NFT Auction dApp that runs on the Celo blockchain using Angular',
    preview: require('./showcase/intermediate/build-a-frontend-dapp-for-celo-network-in-angular.png'),
    website: 'blog/tutorials/build-a-frontend-dapp-for-celo-network-in-angular',
    tags: ['celosage', 'hardhat', 'advanced'],
  },
  {
    title: 'How to create interactive NFTs on Celo',
    description: 'Building a dApp to show interactive nfts',
    preview: require('./showcase/intermediate/how-to-create-interactive-nfts-on-celo.png'),
    website: 'blog/tutorials/how-to-create-interactive-nfts-on-celo',
    tags: ['celosage', 'nft', 'advanced'],
  },
  {
    title: 'Potential Growth of Blockchain and its Use Cases',
    description: 'In this tutorial, we will explore the current and potential future applications of blockchain technology',
    preview: require('./showcase/beginner/potential-growth-of-blockchain-and-its-use-cases.png'),
    website: 'blog/tutorials/potential-growth-of-blockchain-and-its-use-cases',
    tags: ['celosage', 'beginner'],
  },
  {
    title: 'Overview of NFTs on the Celo Platform',
    description: 'In this tutorial, we explore NFTs and what NFTs platforms are on Celo',
    preview: require('./showcase/beginner/overview-of-NFTs-on-the-Celo-Platform.png'),
    website: 'blog/tutorials/overview-of-nfts-on-the-celo-platform',
    tags: ['celosage', 'nft', 'celo', 'beginner'],
  },
  {
    title: 'Advance hardhat configration on celo using plugins',
    description: 'Leveraging plug-ins for better developer experience',
    preview: require('./showcase/intermediate/advance-hardhat-configuration-on-celo-using-plugins.png'),
    website: 'blog/tutorials/advance-hardhat-configuration-on-celo-using-plugins',
    tags: ['celosage', 'hardhat', 'intermediate', 'javascript'],
  },
  {
    title: 'Solidity from Zero to Hero',
    description: 'In this article you will learn Solidity language',
    preview: require('./showcase/beginner/solidity-from-zero-to-hero.png'),
    website: 'blog/tutorials/solidity-from-zero-to-hero',
    tags: ['celosage', 'intermediate'],
  },
  {
    title: 'Build an NFT Marketplace for Tech Artisans on Celo',
    description: 'This tutorial will show you how to use React, Solidity, react-celo, and IPFS to create a platform that connects creators and collectors in the NFT market space',
    preview: require('./showcase/intermediate/build-an-nft-marketplace-for-tech-artisans-on-celo.png'),
    website: 'blog/tutorials/build-an-nft-marketplace-for-tech-artisans-on-celo',
    tags: ['celosage', 'intermediate', 'react', 'ipfs', 'nft'],
  },
  {
    title: 'How to use Witnet oracle network to display cryptocurrency prices',
    description: 'This tutorial will demonstrate the process of utilizing the Witnet oracle network to obtain cryptocurrency prices by linking off-chain data with the blockchain',
    preview: require('./showcase/intermediate/how-to-use-witnet-oracle-to-display-cryptocurrency-prices.png'),
    website: 'blog/tutorials/how-to-use-witnet-oracle-to-display-cryptocurrency-prices',
    tags: ['celosage', 'intermediate', 'react', 'hardhat', 'oracle'],
  },
  {
    title: 'Getting Started On Celo With Hardhat',
    description: 'Providing Celo developers with comprehensive information on Web3 tools and their usage',
    preview: require('./showcase/beginner/getting-started-on-celo-with-hardhat.png'),
    website: 'blog/tutorials/getting-started-on-celo-with-hardhat',
    tags: ['celosage', 'hardhat', 'smartcontract', 'solidity', 'intermediate'],
  },
  {
    title: 'How to Add Crypto Payment to an E-Commerce Website with Celo and Valora',
    description: 'This article will provide a step-by-step guide on how to add Crypto payment to an E-commerce website with Celo Valora.',
    preview: require('./showcase/advanced/how-to-add-crypto-pay-using-valora.png'),
    website: 'blog/tutorials/how-to-add-crypto-pay-using-valora',
    tags: ['celosage', 'advanced', 'celo', 'react', 'valora'],
  },
  {
    title: 'Regenerative Finance - What it is and Why it Matters',
    description: 'In this article, we will look into the financial protocol behind the Celo blockchain, the "how" and the "helps"',
    preview: require('./showcase/beginner/regenerative-finance-and-celo-the-process-and-partnership.png'),
    website: 'blog/tutorials/regenerative-finance-and-celo-the-process-and-partnership',
    tags: ['celosage', 'intermediate'],
  },
  {
    title: 'Best practices for writing smart contracts with real world examples',
    description: 'Showing some of the best practices for writing smart contracts',
    preview: require('./showcase/intermediate/best-practices-for-writing-smart-contracts-with-real-world-examples.png'),
    website: 'blog/tutorials/best-practices-for-writing-smart-contracts-with-real-world-examples',
    tags: ['celosage', 'intermediate', 'solidity', 'hardhat'],
  },
  {
    title: 'An Introduction to Layer 1 and Layer 2 Blockchain Protocols',
    description: 'In this tutorial, we will provide an introduction to the different types of blockchain protocols and explain the key differences between layer 1 and layer 2 protocols.',
    preview: require('./showcase/beginner/an-introduction-to-layer-1-and-layer-2-blockchain-protocols.png'),
    website: 'blog/tutorials/an-introduction-to-layer-1-and-layer-2-blockchain-protocols',
    tags: ['celosage', 'beginner'],
  },
  {
    title: 'Crypto Wallets - The Celo Way',
    description: 'This tutorials teaches you all you need to know about Crypto Wallets',
    preview: require('./showcase/beginner/crypto-wallets.png'),
    website: 'blog/tutorials/crypto-wallets-the-celo-way',
    tags: ['celosage', 'beginner'],
  },
  {
    title: 'How to create your first smart contract on the celo blockchain',
    description: 'This tutorials teaches you how to create your first sample smart contract and deploy it on the celo blockchain',
    preview: require('./showcase/beginner/create-your-first-smart-contract-on-celo.png'),
    website: 'blog/tutorials/create-your-first-smart-contract-on-celo',
    tags: ['celosage', 'remix', 'smartcontract', 'solidity'],
  },
  {
    title: 'Build a Simple Forum Dapp with Flutter on Celo',
    description: 'In this tutorial, we will guide you through the process of writing and deploying a simple forum smart contract on the Celo network, and then using Flutter to build a user-friendly interface for interacting with the contract.',
    preview: require('./showcase/intermediate/build-a-simple-forum-dapp-with-flutter-on-celo.png'),
    website: 'blog/tutorials/build-a-simple-forum-dapp-with-flutter-on-celo',
    tags: ['celosage', 'flutter', 'advanced'],
  },
  {
    title: 'Build a generic staking dapp using Foundry and NextJs',
    description: 'Compiling, testing and deploying contracts using foundry with frontend using Nextjs',
    preview: require('./showcase/advanced/build-a-generic-staking-dapp-using-foundry-and-nextjs.png'),
    website: 'blog/tutorials/build-a-generic-staking-dapp-using-foundry-and-nextjs',
    tags: ['celosage', 'advanced', 'smartcontract', 'solidity', 'nextjs', 'materialui', 'react'],
  },
  {
    title: 'Connect and interact with Celo using web3onboard library',
    description: 'A convenient library for connecting to Celo blockchain',
    preview: require('./showcase/intermediate/connect-and-interact-with-celo-using-web3onboard-library.png'),
    website: 'blog/tutorials/connect-and-interact-with-celo-using-web3onboard-library',
    tags: ['celosage', 'intermediate', 'smartcontract', 'solidity', 'nextjs', 'materialui', 'react'],
  },
  {
    title: 'Proof of Work vs Proof of Stake - A Comprehensive Comparison',
    description: 'In this article, we will provide a comprehensive comparison of proof of work and proof of stake.',
    preview: require('./showcase/beginner/proof-of-work-vs-proof-of-stake-a-comprehensive-comparison.png'),
    website: 'blog/tutorials/proof-of-work-vs-proof-of-stake-a-comprehensive-comparison',
    tags: ['celosage', 'intermediate'],
  },
  {
    title: 'Preventing Vulnerabilities in Solidity - Denial of Service Attack',
    description: 'The Denial of Service attack in Solidity is a comprehensive attack.',
    preview: require('./showcase/advanced/preventing-vulnerabilities-in-solidity-denial-of-service-attack.png'),
    website: 'blog/tutorials/preventing-vulnerabilities-in-solidity-denial-of-service-attack',
    tags: ['celosage', 'advanced'],
  },
  {
    title: 'Create a Crowdfunding Smart Contract on Celo using Hardhat',
    description: 'This tutorial teach developers how to build a crowdfunding contract on Celo, using Solidity and Hardhat framework.',
    preview: require('./showcase/advanced/create-a-crowdfunding-smart-contract-on-celo-using-hardhat.png'),
    website: 'blog/tutorials/create-a-crowdfunding-smart-contract-on-celo-using-hardhat',
    tags: ['celosage', 'solidity', 'hardhat', 'advanced'],
  },
  {
    title: 'Why should you use Celo Blockchain',
    description: 'In this tutorial, we will introduce you to the Celo blockchain and explain its key features and benefits in a way that is easy to understand, even for complete beginners.',
    preview: require('./showcase/beginner/why-should-you-use-celo.png'),
    website: '/blog/tutorials/why-should-you-use-celo',
    tags: ['celosage','celo', 'beginner'], 
  },
  {
    title: 'Build a Donation dApp on Celo to award your Favorite Content Creator',
    description: 'In this tutorial, we will show you how to create donation dApp to reward your favourite content creator.',
    preview: require('./showcase/advanced/build-a-donation-dapp-on-celo-to-award-your-favourite-content-creator.png'),
    website: '/blog/tutorials/build-a-donation-dapp-on-celo-to-award-your-favourite-content-creator',
    tags: ['celosage','celo', 'advanced'], 
  },
  {
    title: 'Create a Full Stack Whitelist dApp with Merkle Trees on CELO',
    description: 'Learn how you can use Merkle trees, a powerful data structure hierarchy, to efficiently verify if a particular data is part of a dataset',
    preview: require('./showcase/advanced/create-full-stack-whitelist-dapp-with-merkle-trees-celo.png'),
    website: 'blog/tutorials/create-full-stack-whitelist-dapp-with-merkle-trees-celo',
    tags: ['advanced', 'hardhat', 'celosage', 'solidity'],
  },{
    title: 'Creating a Twitter-Like Decentralized Application on Celo using Solidity',
    description: 'Building a decentralized Twitter on the Celo blockchain refers to the creation of a social media platform that utilizes blockchain technology to enable users to communicate and share information in a decentralized and censorship-resistant manner',
    preview: require('./showcase/intermediate/creating-a-twitter-like-decentralized-application-on-celo-using-solidity.png'),
    website: 'blog/tutorials/building-a-decentralized-twitter-on-the-celo-blockchain',
    tags: ['celosage', 'dacade', 'smartcontract', 'solidity',],
  },
  {
    title: 'How to Use Hardware Tools with the Celo Blockchain',
    description: 'In this series, we will explore how hardware is driving the adoption of the Celo blockchain',
    preview: require('./showcase/intermediate/how-to-use-hardware-tools-with-the-celo-blockchain.png'),
    website: 'blog/tutorials/how-to-use-hardware-tools-with-the-celo-blockchain',
    tags: ['intermediate','celo','celosage'],
  },
  {
    title: 'Build feature-rich, persistent dapp on celo using wagmi',
    description: 'An alternative method of connecting to Celo networks',
    preview: require('./showcase/advanced/build-a-feature-rich-persistent-dapp-on-celo-using-wagmi.png'),
    website: 'blog/tutorials/build-a-feature-rich-persistent-dapp-on-celo-using-wagmi',
    tags: ['hardhat', 'celosage', 'solidity', 'react', 'nextjs', 'materialui', 'typescript'],
  },
  {
    title: 'Why you should Build your Next Project on the Celo Blockchain',
    description: 'This tutorial examines the features and capabilities of the Celo Blockchain',
    preview: require('./showcase/beginner/why-you-should-build-your-next-project-on-the-celo-blockchain.png'),
    website: '/blog/tutorials/why-you-should-build-your-next-project-on-the-celo-blockchain',
    tags: ['celosage','beginner','celo'],
  },
  {
    title: 'Simplifying the Celo 2.0 Roadmap for Celo Builders',
    description: 'This article breaks down the details of the Celo 2.0 roadmap into specific features, building requirements and outlooks as well as pointing out the developments that will follow this new roadmap.',
    preview: require('./showcase/beginner/simplifying-the-celo-2.0-roadmap-for-celo-builders.png'),
    website: '/blog/tutorials/simplifying-the-celo-2.0-roadmap-for-celo-builders',
    tags: ['celosage','celo'], 
  },
  {
    title: 'How to Add Support for Stablecoin Gas Fees using Celo Composer',
    description: 'Learn how to implement stablecoin gas fee support in your application, using the Solidity programming language and React for the front-end',
    preview: require('./showcase/intermediate/how-to-add-support-for-stablecoin-gas-fees-using-celo-composer.png'),
    website: 'blog/tutorials/how-to-add-support-for-stablecoin-gas-fees-using-celo-composer',
    tags: ['intermediate', 'hardhat', 'celosage', 'solidity'],
  },
  {
    title: 'Connect and interact with Celo using Web3React',
    description: 'Alternative method of connecting to Celo using web3React',
    preview: require('./showcase/advanced/connect-and-interact-with-celo-using-web3react.png'),
    website: 'blog/tutorials/connect-and-interact-with-celo-using-web3react',
    tags: ['celosage', 'advanced', 'smartcontract', 'solidity', 'nextjs', 'materialui', 'react'],
  },
  {
    title: 'How to build a crowdfunding platform on Celo',
    description: 'In this tutorial, we will guide you through the process of building a crowdfunding platform on the Celo blockchain',
    preview: require('./showcase/advanced/how-to-build-a-crowdfunding-platform-on-celo.png'),
    website: '/blog/tutorials/how-to-build-a-crowdfunding-platform-on-celo',
    tags: ['celosage','celo', 'advanced'], 
  },
  {
    title: 'Build an nft-gated dapp and deploy on a decentralized hosting service',
    description: 'An interesting use case for NFTs on Celo network',
    preview: require('./showcase/advanced/build-an-nft-gated-dapp-and-deploy-on-decentralized-hosting-service.png'),
    website: 'blog/tutorials/build-an-nft-gated-dapp-and-deploy-on-decentralized-hosting-service',
    tags: ['advanced', 'solidity', 'nextjs', 'celosage'],
  },
  {
    title: 'How to Create a Decentralized Application Using React-Celo',
    description: 'This sequel walks blockchain developers on the Celo network through the process of creating a Decentralized Application (dApp) to interact with the created crowdfunding smart contract using React-Celo',
    preview: require('./showcase/intermediate/how-to-create-a-decentralized-application-using-react-celo.png'),
    website: 'blog/tutorials/how-to-create-a-decentralized-application-using-react-celo',
    tags: ['celosage', 'smartcontract', 'solidity', 'react', 'hardhat', 'crowdfunding', 'intermediate'],
  },
  {
    title: 'Example architectures for a simple payment dapp',
    description: 'This post will focus on the front-end part of how to create a simple payment dapp',
    preview: require('./showcase/beginner/example-architectures-for-a-simple-payment-dapp.png'),
    website: 'blog/tutorials/example-architectures-for-a-simple-payment-dapp',
    tags: ['javascript', 'react', 'beginner', 'celo'], 
  },
  {
    title: 'Build a Tic Tac Toe game with Flutter using Celo Composer',
    description: 'This tutorial will guide you through building an example using Celo Composer, a Tic Tac To game applications on the Celo blockchain using Flutter.',
    preview: require('./showcase/intermediate/build-a-tic-tac-toe-game-with-flutter-using-celo-composer.png'),
    website: 'blog/tutorials/build-a-tic-tac-toe-game-with-flutter-using-celo-composer',
    tags: ['celosage', 'flutter', 'solidity', 'intermediate', 'celo'], 
  },
  {
    title: 'Build a library-based dapp on Celo',
    description: 'Working with library in solidity',
    preview: require('./showcase/advanced/build-a-library-based-dapp-on-celo.png'),
    website: 'blog/tutorials/build-a-library-based-dapp-on-celo',
    tags: ['advanced', 'solidity', 'hardhat', 'celosage'],
  },
  {
    title: 'Connect and interact with Celo using web3modal',
    description: 'Alternative method of connecting to Celo using web3Modal',
    preview: require('./showcase/advanced/connect-and-interact-with-celo-using-web3modal.png'),
    website: 'blog/tutorials/connect-and-interact-with-celo-using-web3modal',
    tags: ['celosage', 'advanced', 'smartcontract', 'solidity', 'nextjs', 'materialui', 'react'],
   },
   {
    title: 'Interact with Celo Blockchain using web3dart',
    description: 'This article explains how to construct a dart program to communicate with the Celo blockchain using web3dart',
    preview: require('./showcase/beginner/interact-with-celo-blockchain-using-web3dart.png'),
    website: 'blog/tutorials/interact-with-celo-blockchain-using-web3dart',
    tags: ['celosage', 'flutter', 'beginner', 'celo'], 
  },
   {
    title: 'Upgrading a Smart Contract on Celo',
    description: 'This tutorial provides a guide to upgrading a smart contract on the Celo blockchain and its importance',
    preview: require('./showcase/intermediate/upgrading-a-smart-contract-on-celo.png'),
    website: 'blog/tutorials/upgrading-a-smart-contract-on-celo',
    tags: ['celosage', 'smartcontract', 'solidity', 'intermediate', 'celo'], 
  },
  {
    title: 'Building a Smart Contract Lottery Application on Celo with Python',
    description: 'This tutorial provides a guide on how to use Python to build a smart contract lottery application on the Celo blockchain',
    preview: require('./showcase/intermediate/building-a-smart-contract-lottery-application-on-celo-with-python.png'),
    website: 'blog/tutorials/building-a-smart-contract-lottery-application-on-celo-with-python',
    tags: ['celosage', 'smartcontract', 'solidity', 'intermediate', 'celo'], 
  },
  {
    title: 'Deploying a proposal for DAOs on Celo',
    description: 'This article explains how to deploy a governance proposal on Celo',
    preview: require('./showcase/intermediate/deploying-a-proposal-for-daos-on-celo.png'),
    website: 'blog/tutorials/deploying-a-proposal-for-daos-on-celo',
    tags: ['celosage', 'intermediate',  'celo'], 
  },
  {
    title: 'How to build a Celo Price Tracker browser extension using Vite and Celo Contractkit.',
    description: 'In this article, I will show developers how to create a Celo Price Tracker browser extension that works with any browser, such as Brave, Chrome, and Firefox, by using Vite (a React template), Crxjs Vite Plugin, and the Celo Contractkit package.',
    preview: require('./showcase/beginner/how-to-build-a-celo-price-tracker-browser-extension-using-vite-and-celo-contractkit.png'),
    website: 'blog/tutorials/how-to-build-a-celo-price-tracker-browser-extension-using-vite-and-celo-contractkit',
    tags: ['celosage', 'react', 'beginner', 'celo'],
  },

  {
    title: 'Build a Full-Stack Mobile DApp with React Native and Web.JS on Celo',
    description: 'Learn hoe to build chat app on celo network using react-native and web3js',
    preview: require('./showcase/intermediate/build-a-full-stack-mobile-dapp-with-react-native-and-webjs-on-celo.png'),
    website: 'blog/tutorials/build-a-full-stack-mobile-dapp-with-react-native-and-webjs-on-celo',
    tags: ['celosage', 'reactnative', 'intermediate', 'celo'], 
  },
  {
    title: 'What are PFP NFTs, How to Create Them?',
    description: 'PFP NFTs are blockchain-based digital assets used as profile pictures. To create one, design an image, choose a blockchain platform and compatible wallet, and mint it on an NFT marketplace.',
    preview: require('./showcase/intermediate/what-are-pfp-nfts-and-how-to-create-them.png'),
    website: 'blog/tutorials/what-are-pfp-nfts-and-how-to-create-them',
    tags: ['celosage', 'solidity', 'intermediate', 'celo', 'erc721', 'truffle'], 
  },
  {
    title: 'Developing a Crowdfunding Platform for Social Causes on Celo Blockchain - Part 1',
    description: 'A Celo-based crowdfunding platform for social causes would enable social organizations, charities, and individuals to create campaigns and connect directly with donors to donate funds, leveraging the transparency and security of blockchain technology.',
    preview: require('./showcase/intermediate/developing-a-crowdfunding-platform-for-social-causes-on-celo-blockchain-part-1.png'),
    website: 'blog/tutorials/developing-a-crowdfunding-platform-for-social-causes-on-celo-blockchain-part-1',
    tags: ['celosage', 'solidity', 'intermediate', 'celo', 'truffle'], 
  },
  {
    title: 'The Future of NFT Creation - Unleashing the Power of Batch Minting with ERC721psi',
    description: 'Batch minting with ERC721psi is an efficient way of creating multiple tokens at once, saving time and money. This feature is important for scalability and is implemented using smart contracts.',
    preview: require('./showcase/intermediate/the-future-of-nft-creation-unleashing-the-power-of-batch-minting-with-erc721psi.png'),
    website: 'blog/tutorials/the-future-of-nft-creation-unleashing-the-power-of-batch-minting-with-erc721psi',
    tags: ['celosage', 'erc721', 'intermediate', 'celo', 'solidity'], 
  },
  {
    title: 'Automate Flutter Celo DApp Deployment with GitHub Actions',
    description: 'Learn how to deploy and publish your Flutter DApp to Google Play Store or Google Drive using GitHub Actions.',
    preview: require('./showcase/intermediate/automate-flutter-celo-dapp-deployment-with-github-actions.png'),
    website: 'blog/tutorials/automate-flutter-celo-dapp-deployment-with-github-actions',
    tags: ['celosage', 'flutter', 'intermediate', 'celo', 'deploy'], 
  },
  {
    title: 'Get started with CELO using Rust',
    description: 'This article is intended for developers that have some familiarity with Rust and want to construct a Rust program to communicate with the Celo blockchain.',
    preview: require('./showcase/beginner/get-started-with-celo-using-rust.png'),
    website: 'blog/tutorials/get-started-with-celo-using-rust',
    tags: ['celosage', 'beginner', 'celo', 'deploy'], 
  },
  {
    title: "Build a monthly susbscription platform using Celo composer & Openzeppelin Defender",
    description: "This comprehensive tutorial will guide you through setting up a crypto payment subscription platform on Celo.",
    preview: require("./showcase/advanced/build-a-monthly-susbscription-platform-using-celo-composer-openzeppelin-defender.png"),
    website: "/blog/tutorials/build-a-monthly-susbscription-platform-using-celo-composer-openzeppelin-defender",
    tags: ["advanced", "celosage", "celo", "openzeppelin"],
  },
  {
    title: "Build an Airdrop Distribution System for Millions of Users with Verification of Merkle Tree Proofs",
    description: "Curious about how Uniswap and other projects are able to airdrop tokens to thousands of users? In this tutorial, we will show you how they use Merkle proof in Solidity and Javascript to accomplish this feat.",
    preview: require("./showcase/advanced/build-an-airdrop-distribution-system-for-millions-of-users-with-verification-of-merkle-tree-proofs.png"),
    website: "/blog/tutorials/build-an-airdrop-distribution-system-for-millions-of-users-with-verification-of-merkle-tree-proofs",
    tags: ["advanced", "celosage", "celo", "tokens"],
  },
  {
    title: "Lazy Minting NFTs A Cost-Effective and Flexible Approach to NFT Creation",
    description: "Lazy Minting NFTs offer a budget-friendly and adaptable way of creating NFTs without sacrificing quality or control. Simplify the process with ease.",
    preview: require("./showcase/intermediate/lazy-minting-nfts-a-cost-effective-and-flexible-approach-to-nft-creation.png"),
    website: "/blog/tutorials/lazy-minting-nfts-a-cost-effective-and-flexible-approach-to-nft-creation",
    tags: ["intermediate", "solidity", "celosage", "erc721", "truffle"],
  },
  {
    title: 'Automate React Native Celo DApp Deployment with GitHub Actions',
    description: 'Learn how to deploy and publish your React Native DApp to Google Play Store or Google Drive',
    preview: require('./showcase/intermediate/automate-react-native-celo-dapp-deployment-with-github-actions.png'),
    website: 'blog/tutorials/automate-react-native-celo-dapp-deployment-with-github-actions',
    tags: ['celosage', 'reactnative', 'intermediate', 'celo'], 
  },
<<<<<<< HEAD
  {
    title: 'Using Python to Build a Celo Blockchain Identity System',
    description: 'This article explains how to use Python and the Web3.py library to build a decentralized identity system on the Celo blockchain.',
    preview: require('./showcase/intermediate/sage-using-python-to-build-a-celo-blockchain-identity-system.png'),
    website: '/blog/tutorials/using-python-to-build-a-celo-blockchain-identity-system',
    tags: ['celosage','celo', 'intermediate', 'smartcontract', 'solidity'], 
=======

  {
    title: 'Billeteras como crearlas y como fondearlas',
    description: '¡Bienvenido a nuestro tutorial sobre cómo comenzar con su billetera digital en Celo! En este tutorial, le mostraremos cómo crear una billetera, almacenar su frase de recuperación, financiar la billetera y enviar y recibir dinero en la plataforma Celo.',
    preview: require('./showcase/beginner/Billeteras-como-crearlas-y-como-fondearlas.png'),
    website: 'blog/tutorials/billeteras-como-crearlas-y-como-fondearlas',
    tags: ['celosage', 'beginner'], 
  },
  {
    title: 'Introducing Prosperity Passport - The First Soulbound Token-Powered Web3 Identity Solution for Celo Blockchain',
    description: 'Introducing Prosperity Passport - a groundbreaking Web3 identity solution for Celo blockchain.',
    preview: require('./showcase/beginner/introducing-prosperity-passport-the-first-soulbound-token-powered-web3-identity-solution-for-celo-blockchain.png'),
    website: 'blog/tutorials/introducing-prosperity-passport-the-first-soulbound-token-powered-web3-identity-solution-for-celo-blockchain',
    tags: ['celosage', 'beginner', 'celo'], 
  },
  {
    title: 'Building a Decentralized Exchange on Celo with Golang',
    description: 'This article could focus on building a decentralized exchange (DEX) on the Celo blockchain using the go-ethereum, a Golang blockchain framework',
    preview: require('./showcase/intermediate/building-a-decentralized-exchange-on-celo-with-golang.png'),
    website: 'blog/tutorials/building-a-decentralized-exchange-on-celo-with-golang',
    tags: ['celosage', 'intermediate', 'smartcontract', 'solidity'], 
  },
  {
    title: 'Easily Deploy your Celo DApp to Cloudflare Pages',
    description: 'Learn How to Deploy and Publish your Celo DApp Cloudflare Pages with Ease',
    preview: require('./showcase/beginner/easily-deploy-your-celo-dapp-to-cloudflare-pages.png'),
    website: 'blog/tutorials/easily-deploy-your-celo-dapp-to-cloudflare-pages',
    tags: ['celosage', 'dapp', 'beginner', 'celo'], 
  },
  {
    title: 'Building Decentralized Applications on the Celo Platform using the Celo SDK and Celo Smart Contracts',
    description: 'Learn how to build and deploy decentralized applications on the Celo platform using the Celo SDK and Celo smart contracts',
    preview: require('./showcase/beginner/building-decentralized-applications-on-celo.png'),
    website: 'blog/tutorials/building-decentralized-applications-on-the-celo-platform-using-the-celo-sdk-and-celo-smart-contract',
    tags: ["celo", "celosage", "truffle", "smartcontract", "solidity", "beginner"], 
  },
  {
    title: 'Building a Celo Voting System with Golang',
    description: 'This article could provide a tutorial on how to use the Celo Golang go ethereum framework to build a secure and transparent voting system on the blockchain',
    preview: require('./showcase/intermediate/building-a-celo-voting-system-with-golang.png'),
    website: 'blog/tutorials/building-a-celo-voting-system-with-golang',
    tags: ['celosage', 'intermediate', 'smartcontract', 'solidity'], 

>>>>>>> e7b9c7ca
  },
  /*
  Pro Tip: add your site in alphabetical order.
  Appending your site here (at the end) is more likely to produce Git conflicts.
   */
];

export const TagList = Object.keys(Tags) as TagType[];
function sortUsers() {
  let result = Users;
  // Sort by site name
  result = sortBy(result, (user) => user.title.toLowerCase());
  // Sort by apps tag, popular first
  result = sortBy(result, (user) => !user.tags.includes("favorite"));
  return result;
}

export const sortedUsers = sortUsers();
2;<|MERGE_RESOLUTION|>--- conflicted
+++ resolved
@@ -2690,15 +2690,13 @@
     website: 'blog/tutorials/automate-react-native-celo-dapp-deployment-with-github-actions',
     tags: ['celosage', 'reactnative', 'intermediate', 'celo'], 
   },
-<<<<<<< HEAD
   {
     title: 'Using Python to Build a Celo Blockchain Identity System',
     description: 'This article explains how to use Python and the Web3.py library to build a decentralized identity system on the Celo blockchain.',
     preview: require('./showcase/intermediate/sage-using-python-to-build-a-celo-blockchain-identity-system.png'),
     website: '/blog/tutorials/using-python-to-build-a-celo-blockchain-identity-system',
     tags: ['celosage','celo', 'intermediate', 'smartcontract', 'solidity'], 
-=======
-
+  },
   {
     title: 'Billeteras como crearlas y como fondearlas',
     description: '¡Bienvenido a nuestro tutorial sobre cómo comenzar con su billetera digital en Celo! En este tutorial, le mostraremos cómo crear una billetera, almacenar su frase de recuperación, financiar la billetera y enviar y recibir dinero en la plataforma Celo.',
@@ -2740,8 +2738,6 @@
     preview: require('./showcase/intermediate/building-a-celo-voting-system-with-golang.png'),
     website: 'blog/tutorials/building-a-celo-voting-system-with-golang',
     tags: ['celosage', 'intermediate', 'smartcontract', 'solidity'], 
-
->>>>>>> e7b9c7ca
   },
   /*
   Pro Tip: add your site in alphabetical order.
