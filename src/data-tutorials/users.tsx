/**
 * Copyright (c) Facebook, Inc. and its affiliates.
 *
 * This source code is licensed under the MIT license found in the
 * LICENSE file in the root directory of this source tree.
 */

/* eslint-disable global-require */

import { translate } from "@docusaurus/Translate";
import { sortBy } from "@site/src/utils/jsUtils";

/*
 * ADD YOUR SITE TO THE DOCUSAURUS SHOWCASE:
 *
 * Requirements for adding your site to our showcase:
 * - It is a production-ready site with real content and decent customizations
 * (different from the init templates)
 * - It is NOT a work-in-progress with empty pages
 * - It has a stable domain (a Netlify/Vercel deploy preview is not allowed)
 *
 * Instructions:
 * - Add your site in the json array below
 * - `title` is your project's name (no need for the "Docs" suffix)
 * - A short (≤120 characters) description of your project
 * - Use relevant tags to categorize your site (read the tag descriptions below)
 * - Add a local image preview (decent screenshot of your Docusaurus site)
 * - The image MUST be added to the GitHub repository, and use `require("img")`
 * - The image has to have minimum width 640 and an aspect of no wider than 2:1
 * - If your website is open-source, add your source link. The link should open
 *   to a directory containing the `docusaurus.config.js` file
 * - Open a PR and check for reported CI errors
 *
 * Example PR: https://github.com/facebook/docusaurus/pull/3976
 *
 * If you edit this file through the GitHub interface, you can:
 * - Submit first your users.tsx edit PR
 * - This will create a branch on your Docusaurus fork (usually "patch-1")
 * - Go to https://github.com/<username>/docusaurus/tree/<branch>/website/src/data/showcase
 * - Drag-and-drop an image here to add it to your existing PR
 *
 * Please help us maintain this showcase page data:
 * - Update sites with wrong data
 * - Ensure site tags remain correct over time
 * - Remove sites not using Docusaurus anymore
 * - Add missing Docusaurus sites (if the site owner agreed)
 */

export type Tag = {
  label: string;
  description: string;
  color: string;
};

export type TagType =
  | "popular"
  | "favorite"
  | "foundation"
  | "celosage"
  | "figment"
  | "dacade"
  | "advanced"
  | "airdrop"
  | "android"
  | "beginner"
  | "celo"
  | "celowallet"
  | "cli"
  | "codeplayground"
  | "composer"
  | "contractkit"
  | "contribute"
  | "crowdfunding"
  | "cusd"
  | "dao"
  | "dapp"
  | "dappstarter"
  | "deploy"
  | "erc1155"
  | "ERC20"
  | "erc721"
  | "flutter"
  | "graph"
  | "hardhat"
  | "html"
  | "intermediate"
  | "ipfs"
  | "javascript"
  | "keystores"
  | "ledger"
  | "materialui"
  | "metamask"
  | "mint"
  | "mobile"
  | "nextjs"
  | "nft"
  | "nodejs"
  | "observable"
  | "openzeppelin"
  | "oracle"
  | "pinata"
  | "progressive"
  | "randomness"
  | "react"
  | "reactnative"
  | "remix"
  | "remote"
  | "sdk"
  | "smartcontract"
  | "solidity"
  | "sourcify"
  | "subgraphs"
  | "tokens"
  | "truffle"
  | "typescript"
  | "usecontractkit"
  | "valora"
  | "verification"
  | "walletconnect"
  | "video";

export type User = {
  title: string;
  description: string;
  preview: string;
  website: string;
  // source: string | null;
  tags: TagType[];
};

// LIST OF AVAILABLE TAGS
// Available tags to assign to your site
// Please choose all tags that you think might apply.
// We'll remove inappropriate tags, but it's less likely that we add tags.
export const Tags: { [type in TagType]: Tag } = {
  // DO NOT USE THIS TAG: we choose sites to add to appss
  popular: {
    label: translate({ message: "Popular" }),
    description: translate({
      message: "",
      id: "showcase.tag.popular.description",
    }),
    color: "#e9669e",
  },

  // For open-source sites, a link to the source code is required
  // The source should be your *website's* source, not your project's source!
  // apps: {
  //   label: translate({ message: "Apps" }),
  //   description: translate({
  //     message: "",
  //     id: "showcase.tag.apps.description",
  //   }),
  //   color: "#39ca30",
  // },
  // impact: {
  //   label: translate({ message: "Impact" }),
  //   description: translate({
  //     message: "",
  //     id: "showcase.tag.impact.description",
  //   }),
  //   color: "#dfd545",
  // },
  foundation: {
    label: translate({ message: "Foundation" }),
    description: translate({
      message: "",
      id: "showcase.tag.foundation.description",
    }),
    color: "#35D07F",
  },
  celosage: {
    label: translate({ message: "Celo Sage" }),
    description: translate({
      message: "",
      id: "showcase.tag.celosage.description",
    }),
    color: "#35D07F",
  },
  favorite: {
    label: translate({ message: "Favorite" }),
    description: translate({
      message: "",
      id: "showcase.tag.favorite.description",
    }),
    color: "#35D07F",
  },

  figment: {
    label: translate({ message: "Figment" }),
    description: translate({
      message: "",
      id: "showcase.tag.figment.description",
    }),
    color: "#FBCC5C",
  },
  dacade: {
    label: translate({ message: "Dacade" }),
    description: translate({
      message: "",
      id: "showcase.tag.dacade.description",
    }),
    color: "#35D07F",
  },
  advanced: {
    label: translate({ message: "Advanced" }),
    description: translate({
      message: "",
      id: "showcase.tag.advanced.description",
    }),
    color: "#35D07F",
  },
  airdrop: {
    label: translate({ message: "Airdrop" }),
    description: translate({
      message: "",
      id: "showcase.tag.airdrop.description",
    }),
    color: "#127f82",
  },
  android: {
    label: translate({ message: "Android" }),
    description: translate({
      message: "",
      id: "showcase.tag.android.description",
    }),
    color: "#BF97FF",
  },
  beginner: {
    label: translate({ message: "Beginner" }),
    description: translate({
      message: "",
      id: "showcase.tag.beginner.description",
    }),
    color: "#FB7C6D",
  },
  celo: {
    label: translate({ message: "Celo" }),
    description: translate({
      message: "",
      id: "showcase.tag.celo.description",
    }),
    color: "#73DDFF",
  },
  celowallet: {
    label: translate({ message: "Celo Wallet" }),
    description: translate({
      message: "",
      id: "showcase.tag.celowallet.description",
    }),
    color: "#3488EC",
  },
  cli: {
    label: translate({ message: "CLI" }),
    description: translate({
      message: "",
      id: "showcase.tag.cli.description",
    }),
    color: "#BF97FF",
  },
  codeplayground: {
    label: translate({ message: "Code Playground" }),
    description: translate({
      message: "",
      id: "showcase.tag.codeplayground.description",
    }),
    color: "#35D07F",
  },
  composer: {
    label: translate({ message: "Composer" }),
    description: translate({
      message: "",
      id: "showcase.tag.composer.description",
    }),
    color: "#FB7C6D",
  },
  contractkit: {
    label: translate({ message: "ContractKit" }),
    description: translate({
      message: "",
      id: "showcase.tag.contractkit.description",
    }),
    color: "#FBCC5C",
  },
  contribute: {
    label: translate({ message: "Contribute" }),
    description: translate({
      message: "",
      id: "showcase.tag.contribute.description",
    }),
    color: "#FBCC5C",
  },
  crowdfunding: {
    label: translate({ message: "Crowdfunding" }),
    description: translate({
      message: "",
      id: "showcase.tag.crowdfunding.description",
    }),
    color: "#BF97FF",
  },
  cusd: {
    label: translate({ message: "cUSD" }),
    description: translate({
      message: "",
      id: "showcase.tag.cusd.description",
    }),
    color: "#FB7C6D",
  },
  dao: {
    label: translate({ message: "DAO" }),
    description: translate({
      message: "",
      id: "showcase.tag.dao.description",
    }),
    color: "#73DDFF",
  },
  dapp: {
    label: translate({ message: "Dapp" }),
    description: translate({
      message: "",
      id: "showcase.tag.dapp.description",
    }),
    color: "#3488EC",
  },
  dappstarter: {
    label: translate({ message: "Dappstarter" }),
    description: translate({
      message: "",
      id: "showcase.tag.dappstarter.description",
    }),
    color: "#35D07F",
  },
  deploy: {
    label: translate({ message: "Deploy" }),
    description: translate({
      message: "",
      id: "showcase.tag.deploy.description",
    }),
    color: "#FBCC5C",
  },
  erc1155: {
    label: translate({ message: "erc1155" }),
    description: translate({
      message: "",
      id: "showcase.tag.erc1155.description",
    }),
    color: "#BF97FF",
  },
  ERC20: {
    label: translate({ message: "ERC20" }),
    description: translate({
      message: "",
      id: "showcase.tag.erc20.description",
    }),
    color: "#BF97FF",
  },
  erc721: {
    label: translate({ message: "ERC721" }),
    description: translate({
      message: "",
      id: "showcase.tag.erc721.description",
    }),
    color: "#FB7C6D",
  },
  flutter: {
    label: translate({ message: "flutter" }),
    description: translate({
      message: "",
      id: "showcase.tag.flutter.description",
    }),
    color: "#73DDFF",
  },
  graph: {
    label: translate({ message: "Graph" }),
    description: translate({
      message: "",
      id: "showcase.tag.graph.description",
    }),
    color: "#3488EC",
  },
  hardhat: {
    label: translate({ message: "Hardhat" }),
    description: translate({
      message: "",
      id: "showcase.tag.hardhat.description",
    }),
    color: "#FB7C6D",
  },
  html: {
    label: translate({ message: "HTML" }),
    description: translate({
      message: "",
      id: "showcase.tag.html.description",
    }),
    color: "#35D07F",
  },
  intermediate: {
    label: translate({ message: "Intermediate" }),
    description: translate({
      message: "",
      id: "showcase.tag.intermediate.description",
    }),
    color: "#FBCC5C",
  },
  ipfs: {
    label: translate({ message: "IPFS" }),
    description: translate({
      message: "",
      id: "showcase.tag.ipfs.description",
    }),
    color: "#BF97FF",
  },
  javascript: {
    label: translate({ message: "Javascript" }),
    description: translate({
      message: "",
      id: "showcase.tag.javascript.description",
    }),
    color: "#FB7C6D",
  },
  keystores: {
    label: translate({ message: "Keystores" }),
    description: translate({
      message: "",
      id: "showcase.tag.keystores.description",
    }),
    color: "#BF97FF",
  },
  ledger: {
    label: translate({ message: "Ledger" }),
    description: translate({
      message: "",
      id: "showcase.tag.ledger.description",
    }),
    color: "#FB7C6D",
  },
  materialui: {
    label: translate({ message: "Material UI" }),
    description: translate({
      message: "",
      id: "showcase.tag.material-ui.description",
    }),
    color: "#73DDFF",
  },
  metamask: {
    label: translate({ message: "Metamask" }),
    description: translate({
      message: "",
      id: "showcase.tag.metamask.description",
    }),
    color: "#3488EC",
  },
  mint: {
    label: translate({ message: "Mint" }),
    description: translate({
      message: "",
      id: "showcase.tag.mint.description",
    }),
    color: "#35D07F",
  },
  mobile: {
    label: translate({ message: "Mobile" }),
    description: translate({
      message: "",
      id: "showcase.tag.mobile.description",
    }),
    color: "#FBCC5C",
  },
  nextjs: {
    label: translate({ message: "Nextjs" }),
    description: translate({
      message: "",
      id: "showcase.tag.nextjs.description",
    }),
    color: "#FB7C6D",
  },
  nft: {
    label: translate({ message: "NFT" }),
    description: translate({
      message: "",
      id: "showcase.tag.nft.description",
    }),
    color: "#73DDFF",
  },
  nodejs: {
    label: translate({ message: "Nodejs" }),
    description: translate({
      message: "",
      id: "showcase.tag.nodejs.description",
    }),
    color: "#BF97FF",
  },
  observable: {
    label: translate({ message: "Obervable" }),
    description: translate({
      message: "",
      id: "showcase.tag.observable.description",
    }),
    color: "#FB7C6D",
  },
  openzeppelin: {
    label: translate({ message: "Open Zeppelin" }),
    description: translate({
      message: "",
      id: "showcase.tag.openzeppelin.description",
    }),
    color: "#73DDFF",
  },
  oracle: {
    label: translate({ message: "Oracle" }),
    description: translate({
      message: "",
      id: "showcase.tag.metamask.description",
    }),
    color: "#3488EC",
  },
  pinata: {
    label: translate({ message: "pinata" }),
    description: translate({
      message: "",
      id: "showcase.tag.pinata.description",
    }),
    color: "#73DDFF",
  },
  progressive: {
    label: translate({ message: "Progressive" }),
    description: translate({
      message: "",
      id: "showcase.tag.progressive.description",
    }),
    color: "#35D07F",
  },
  randomness: {
    label: translate({ message: "Randomness" }),
    description: translate({
      message: "",
      id: "showcase.tag.randomness.description",
    }),
    color: "#FBCC5C",
  },
  react: {
    label: translate({ message: "React" }),
    description: translate({
      message: "",
      id: "showcase.tag.react.description",
    }),
    color: "#73DDFF",
  },
  reactnative: {
    label: translate({ message: "React Native" }),
    description: translate({
      message: "",
      id: "showcase.tag.reactnative.description",
    }),
    color: "#3488EC",
  },
  remix: {
    label: translate({ message: "Remix" }),
    description: translate({
      message: "",
      id: "showcase.tag.remix.description",
    }),
    color: "#BF97FF",
  },
  remote: {
    label: translate({ message: "Remote" }),
    description: translate({
      message: "",
      id: "showcase.tag.remote.description",
    }),
    color: "#FB7C6D",
  },
  sdk: {
    label: translate({ message: "SDK" }),
    description: translate({
      message: "",
      id: "showcase.tag.sdk.description",
    }),
    color: "#73DDFF",
  },
  smartcontract: {
    label: translate({ message: "Smart Contract" }),
    description: translate({
      message: "",
      id: "showcase.tag.smartcontract.description",
    }),
    color: "#3488EC",
  },
  solidity: {
    label: translate({ message: "Solidity" }),
    description: translate({
      message: "",
      id: "showcase.tag.solidity.description",
    }),
    color: "#3488EC",
  },
  sourcify: {
    label: translate({ message: "Sourcify" }),
    description: translate({
      message: "",
      id: "showcase.tag.sourcify.description",
    }),
    color: "#35D07F",
  },
  subgraphs: {
    label: translate({ message: "Subgraphs" }),
    description: translate({
      message: "",
      id: "showcase.tag.subgraphs.description",
    }),
    color: "#FBCC5C",
  },
  tokens: {
    label: translate({ message: "Tokens" }),
    description: translate({
      message: "",
      id: "showcase.tag.tokens.description",
    }),
    color: "#3488EC",
  },
  truffle: {
    label: translate({ message: "Truffle" }),
    description: translate({
      message: "",
      id: "showcase.tag.truffle.description",
    }),
    color: "#35D07F",
  },
  usecontractkit: {
    label: translate({ message: "use-contractkit" }),
    description: translate({
      message: "",
      id: "showcase.tag.usecontractkit.description",
    }),
    color: "#BF97FF",
  },
  valora: {
    label: translate({ message: "Valora" }),
    description: translate({
      message: "",
      id: "showcase.tag.valora.description",
    }),
    color: "#FB7C6D",
  },
  verification: {
    label: translate({ message: "Verification" }),
    description: translate({
      message: "",
      id: "showcase.tag.verification.description",
    }),
    color: "#73DDFF",
  },
  walletconnect: {
    label: translate({ message: "Wallet Connect" }),
    description: translate({
      message: "",
      id: "showcase.tag.walletconnect.description",
    }),
    color: "#3488EC",
  },
  video: {
    label: translate({ message: "Video" }),
    description: translate({
      message: "",
      id: "showcase.tag.video.description",
    }),
    color: "#35D07F",
  },
  typescript: {
    label: translate({ message: "Typescript" }),
    description: translate({
      message: "",
      id: "showcase.tag.typescript.description",
    }),
    color: "#3488EC",
  },
};

// Add your site to this list
// prettier-ignore
const Users: User[] = [
  // Paths
  // {
  //   title: '1. Celo Composer',
  //   description: 'Quickly build and deploy Celo dApps with Celo Composer',
  //   preview: require('./showcase/1.png'),
  //   website: '/tutorials?tags=composer',
  //   tags: ['favorite'],
  // },

  {
    title: "Securing Multi-Sig Wallet Using Hardware Wallet. The Benefits for Securing Community Funds",
    description: "A step-by-step instructions on setting up and using a hardware wallet with a multi-sig wallet like Celo-safe",
    preview: require('./showcase/beginner/securing-multi-sig-wallet-using-hardware-wallet-the-benefits-for-securing-community-funds.png'),
    website: '/blog/tutorials/securing-multi-sig-wallet-using-hardware-wallet-the-benefits-for-securing-community-funds',
    tags: ['beginner','celosage','celo'],
  },
   {
    title: "Leveraging Blockchain and IoT for ReFi and Climate Actions through Celo",
    description: "We look into how carbon sensors, rain sensors, etc. can be used with oracles to provide on-chain data for ReFi applications",
    preview: require('./showcase/beginner/leveraging-blockchain-and-iot-for-refi-and-climate-actions-through-celo.png'),
    website: '/blog/tutorials/leveraging-blockchain-and-iot-for-refi-and-climate-actions-through-celo',
    tags: ['beginner','celosage','celo'],
  },
  {
    title: 'A Comparison of Hardware, Software and Human Oracles',
    description: 'In this article, we will examine the differences between Human, Hardware and software Oracle',
    preview: require('./showcase/beginner/a-comparison-of-hardware-software-and-human-oracles.png'),
    website: '/blog/tutorials/a-comparison-of-hardware-software-and-human-oracles',
    tags: ['beginner','celosage','celo','oracle'],
  },
  {
    title: 'Exclusive List of Hardware Wallets that Support the Celo Network',
    description: 'This tutorial aims to provide an exclusive list of hardware wallets that support the Celo network',
    preview: require('./showcase/beginner/exclusive-list-of-hardware-wallets-that-support-the-celo-network.png'),
    website: '/blog/tutorials/exclusive-list-of-hardware-wallets-that-support-the-celo-network',
    tags: ['beginner','celosage','celo','ledger','ERC20'],
  },
  {
    title: " Celo Composer",
    description: "Build on Celo in 5 minutes of less with Celo Composer.",
    preview: require("./showcase/celo-composer.png"),
    website: "/tutorials?tags=composer",
    tags: ["favorite"],
  },
  {
    title: ' A Comprehensive Guide to Comparing Hardware and Software Wallets on Celo',
    description: 'This tutorial will explain the differences between software and hardware wallets, and how to choose the right one for you.',
    preview: require('./showcase/beginner/A-Comprehensive-Guide-to-Comparing-Hardware-and-Software-Wallets-What-You-Need-to-Know.png'),
    website: '/blog/tutorials/a-comprehensive-guide-to-comparing-hardware-and-software-wallets-on-celo',
    tags: ['beginner','celosage','celo'],
  },
  {
    title: 'A detailed guide on how to create a decentralized marketplace for magazines on the Celo blockchain',
    description: 'Learn how to build a marketplace for seliing magazine on the celo blockchain',
    preview: require('./showcase/intermediate/A-detailed-guide-on-how-to-create-a-decentralized-marketplace-for-magazines-on-the-celo-blockchain.png'),
    website: 'blog/tutorials/a-detailed-guide-on-how-to-create-a-decentralized-marketplace-for-magazines-on-the-Celo-blockchain',
    tags: ['celosage', 'solidity', 'intermediate','celo'],
  },
  {
    title: 'How to Transition from Web2 to Web3',
    description: 'Learn the basics of blockchain technology and web3 development',
    preview: require('./showcase/beginner/how-to-transition-from-web2-to-web3.png'),
    website: 'blog/tutorials/how-to-transition-from-web2-to-web3',
    tags: ['celosage', 'beginner','celo'],
  },
  {
    title: 'How to Tokenize Physical Assets on Celo',
    description: 'Understand how to start the tokenization on Celo',
    preview: require('./showcase/beginner/how-to-tokenize.png'),
    website: 'blog/tutorials/how-to-tokenize-a-physical-asset-on-celo',
    tags: ['celosage', 'beginner','celo', 'smartcontract'],
  },
   {
    title: 'Decentralized Marketplace for Buying and Selling Animals',
    description: 'AnimalHouse is a blockchain-based platform connecting animal lovers to adopt, rescue, and care for animals securely and transparently',
    preview: require('./showcase/intermediate/decentralized-marketplace-for-buying-and-selling-animals.png'),
    website: 'blog/tutorials/decentralized-marketplace-for-buying-and-selling-animals',
    tags: ['celosage', 'intermediate','celo', 'solidity'],
  },
  {
    title: 'Prepare for Auditing Your Smart Contract',
    description: 'Auditing is the process of reviewing your smart contracts code for errors, vulnerabilities, and potential weaknesses',
    preview: require('./showcase/intermediate/prepare-for-auditing-your-smart-contract.png'),
    website: 'blog/tutorials/prepare-for-auditing-your-smart-contract',
    tags: ['celosage', 'intermediate','celo', 'smartcontract'],
  },
  {
    title: '1. Beginner Tutorials',
    description: 'Curated list of beginner Celo developer tutorials.',
    preview: require('./showcase/beginner/beginner-tutorials.png'),
    website: '/tutorials?tags=beginner',
    tags: ['favorite'],
  },
  {
    title: "2. Intermediate Tutorials",
    description: "Curated list of intermediate Celo developer tutorials.",
    preview: require("./showcase/intermediate/intermediate-tutorials.png"),
    website: "/tutorials?tags=intermediate",
    tags: ["favorite"],
  },
  {
    title: "3. Advanced Tutorials",
    description: "Curated list of advanced Celo developer tutorials.",
    preview: require("./showcase/advanced/advanced-tutorials.png"),
    website: "/tutorials?tags=advanced",
    tags: ["favorite"],
  },

  // Posts
  {
    title: "Introducing Celo Sage",
    description:
      "Create. Earn. Grow. Providing opportunities for growth and development in the Celo Community.",
    preview: require("./showcase/celo-sage.png"),
    website: "blog/tutorials/introducing-celo-sage",
    tags: ["beginner", "celosage"],
  },
  {
    title: 'Preventing Vulnerabilities in Solidity: Ownership Attack',
    description: "In Solidity, an ownership attack takes advantage of a smart contract's vulnerabilities and gives illegal and unauthorized access to a foreign party.",
    preview: require('./showcase/intermediate/preventing-vulnerabilities-in-solidity-ownership-attack.png'),
    website: 'blog/tutorials/preventing-vulnerabilities-in-solidity-ownership-attack',
    tags: ['intermediate','celosage'],
  },
  {
    title: 'Introduction to ERC-20R and Reversible Transactions',
    description: "This article provides a detailed look into the need for reversible transactions and a technical approach to how they function.",
    preview: require('./showcase/beginner/introduction-to-erc-20r-and-reversible-transactions.png'),
    website: 'blog/tutorials/introduction-to-erc-20r-and-reversible-transactions',
    tags: ['beginner','celosage'],
  },
  {
    title: 'Blockchain Based Festival Booking System with CUSD Payment Integration',
    description: 'Decentralized event booking platform for organizers to showcase programs and users to book slots with cUSD.',
    preview: require('./showcase/intermediate/blockchain-based-festival-booking-system-with-cusd-payment-Integration.png'),
    website: '/blog/tutorials/blockchain-based-festival-booking-system-with-cusd-payment-integration',
    tags: ['celosage','intermediate', 'solidity', 'celo'],
  },
  {
    title: 'Integrating Rainbow-Kit Celo into Your DApps',
    description: 'This sequel walks blockchain developers through the process of integrating the Rainbow-Kit Celo tool into their DApps for seamless financial operation and compatible wallet integration',
    preview: require('./showcase/intermediate/integrating-rainbow-kit-celo-into-your-smart-contract-dapp.png'),
    website: 'blog/tutorials/integrating-rainbow-kit-celo-into-your-dapps',
    tags: ['celosage', 'smartcontract', 'solidity', 'react', 'hardhat', 'intermediate'], 
  },

  {
    title: 'Exploring the Robust Structure of Celos Protocol Design',
    description: "Exploring the Robust Structure of Celo's Protocol Design",
    preview: require('./showcase/intermediate/Exploring_the_Robust_Structure_of_Celo_s_Protocol_Design.png'),
    website: 'blog/tutorials/exploring-the-robust-structure-of-celo-protocol-design',
    tags: ['intermediate','celosage'],
  },
  {
    title: 'Understanding Celos Approach to Layer-2 Scaling',
    description: "An evaluation of rolllups,sidechains and state channels",
    preview: require('./showcase/intermediate/understanding-celos-approach-to-layer2.png'),
    website: 'blog/tutorials/understanding-celos-approach-to-layer2-scaling',
    tags: ['intermediate','solidity','smartcontract', 'celosage'],
  },
  {
    title: 'Introducing Celo Sage',
    description: 'In Solidity, reentrancy describes a scenario in which a contract calls a second contract. The second contract then calls the first contract while the first contract is still running.',
    preview: require('./showcase/intermediate/preventing-vulnerabilities-in-solidity-reentrancy-attack.png'),
    website: 'blog/tutorials//preventing-vulnerabilities-in-solidity-reentrancy-attack',
    tags: ['intermediate','celosage'],
  },
  {
    title: 'Como usar a metodologia de gestão de produtos para criar soluções com NFT',
    description: 'Aprenda como usar a metodologia de gestão de produtos para criar soluções com NFT',
    preview: require('./showcase/beginner/metodologia-de-gestao-de-produtos.png'),
    website: 'blog/tutorials/como-usar-a-metodologia-de-gestao-de-produtos-para-criar-solucoes-com-NFT',
    tags: ['beginner', 'erc721', 'celosage'],
  },
  {
    title: 'Understanding Utility and Security Tokens',
    description: 'Utility tokens are digital assets that lives on the blockchain and can be used to gain access to certain things, such as a game or a website.',
    preview: require('./showcase/beginner/understanding-utility-and-security-tokens.png'),
    website: 'blog/tutorials/understanding-utility-and-security-tokens',
    tags: ['beginner', 'celosage'],
  },
  {
    title: 'Integrating Blockchain Technology into Legacy Systems on Celo',
    description:
      'Blockchain technology can facilitate new forms of collaboration and innovation by enabling the exchange of information and value between different parties.',
    preview: require('./showcase/intermediate/blockchain-integration-updating-legacy-systems-with-the-celo-platform.png'),
    website:
      '/blog/tutorials/blockchain-integration-updating-legacy-systems-with-the-celo-platform',
    tags: ['intermediate', 'celosage'],
  },
   {
    title: 'Song Marketplace Contract with ERC-20 Token Integration',
    description: 'The Song Marketplace Contract with ERC-20 Token Integration is a smart contract built on the Celo blockchain that enables users to buy and sell songs using a stablecoin ERC-20 token called "cUSD".',
    preview: require('./showcase/intermediate/song-marketplace-contract-with-ERC-20-token-integration.png'),
    website: '/blog/tutorials/song-marketplace-contract-with-ERC-20-token-integration',
    tags: ['intermediate', 'solidity', 'celosage', 'celo'],
  },
  {
    title: 'How to Connect to a Node on Celo using Docker',
    description: 'This tutorial teaches how to connect to a node on the celo blockchain using docker',
    preview: require('./showcase/beginner/how-to-connect-to-a-node-on-celo-using-docker.png'),
    website: 'blog/tutorials/how-to-connect-to-a-node-on-celo-using-docker',
    tags: ['celosage', 'celo', 'beginner', 'cli'], 
  },
  {
    title: 'Implementing an English Auction Contract in Solidity',
    description:
      'An English auction is ideal for selling NFTs because it gives all potential buyers a fair chance at placing bids until only one bidder with the highest bid is left.',
    preview: require('./showcase/intermediate/implementing-an-english-auction-contract-in-solidity.png'),
    website:
      '/blog/tutorials/implementing-an-english-auction-contract-in-solidity',
    tags: ['intermediate', 'celosage'],
  },
  {
    title: 'Product Discovery é a chave para criar produtos de NFT de sucesso no blockchain Celo',
    description: 'Aprenda como criar produtos de NFT de sucesso no blockchain Celo através de processos de product discovery',
    preview: require('./showcase/intermediate/product-discovery-a-chave-para-criar-produtos-de-NFT-de-sucesso-no-blockchain-Celo.png'),
    website: 'blog/tutorials/product-discovery-a-chave-para-criar-produtos-de-NFT-de-sucesso-no-blockchain-Celo',
    tags: ['intermediate', 'erc721', 'celosage'],
  },
  {
    title: 'Buy Me A Coffee Android App Using the Celo Java-SDK',
    description: 'This tutorial will show you how to create a simple Android app that allows users to make payments using the Celo Java SDK. The app, called "Buy Me A Coffee".',
    preview: require('./showcase/advanced/buyme-a-coffee-android-app-using-the-celo-java-sdk.png'),
    website: '/blog/tutorials/buy-me-a-coffee-android-app-using-the-celo-java-sdk',
    tags: ['celosage', 'android', 'celo', 'dapp', 'mobile', 'sdk', 'valora', 'advanced'],
  },
  {
    title: 'A Technical Overview of Celo Light Client Protocol',
    description: 'A comprehensive breakdown of celo light client protocol',
    preview: require('./showcase/intermediate/celo-light-client.png'),
    website: '/blog/tutorials/a-technical-overview-of-celo-light-client-protocol',
    tags: ['intermediate','celo','sdk','valora','celosage'],
  },
  {
    title: 'Cryptography in Blockchain - An Overview of Hash Functions and Digital Signatures',
    description: ' Cryptography plays a critical role in ensuring the security and privacy of data in the blockchain, the Distributed Ledger Technology (DLT) that has gained widespread adoption in recent years.',
    preview: require('./showcase/intermediate/cryptography-in-blockchain-an-overview-of-hash-functions-and-digital-signatures.png'),
    website: '/blog/tutorials/cryptography-in-blockchain-an-overview-of-hash-functions-and-digital-signatures',
    tags: ['celosage', 'intermediate'],
  },
   {
    title: 'Creating a Charity Donation dApp using Celo Composer, React and Rainbowkit Celo',
    description: 'A step-by-step guide on how to build a charity donation dapp using Celo Composer and React and Rainbow Kit.',
    preview: require('./showcase/intermediate/creating-a-charity-donation-dApp-using-celo-composer-and-react-and-rainbowKit-celo.png'),
    website: '/blog/tutorials/creating-a-charity-donation-dApp-using-celo-composer-and-react-and-rainbowKit-celo',
    tags: ['celosage', 'intermediate', 'composer', 'react', 'typescript', 'metamask', 'javascript'],
  },
  {
    title: 'How to build a Basic CRUD App in Solidity',
    description: 'This post will teach you how to create a basic Create, Read, Update and Delete (CRUD) smart contract and test it with the Truffle framework.',
    preview: require('./showcase/beginner/how-to-build-a-basic-crud-app-in-solidity.png'),
    website: 'blog/tutorials/how-to-build-a-basic-crud-app-in-solidity',
    tags: ['celosage','beginner'],
  },
  {
    title: 'On-Chain Randomness with Celo using Subgraphs',
    description: 'This tutorial covers using Celo Randomness and Subgraph to make a simple lottery game. Users create lottery clubs with Native Coin prizes, stable tokens, or NFT Tokens.',
    preview: require('./showcase/intermediate/on-chain-randomness-with-celo-using-subgraphs.png'),
    website: '/blog/tutorials/on-chain-randomness-with-celo-using-subgraphs',
    tags: ['celosage','intermediate', 'subgraphs', 'randomness'],
  },
  {
    title: 'Navigating through Celo docs in a helpful manner for a newbie developer',
    description: 'In this article I will be trying to share a pathway to ake your developing journey with ease.',
    preview: require('./showcase/beginner/Navigating-the-celo-documentation.png'),
    website: '/blog/tutorials/navigating-through-celo-docs-in-a-helpful-manner-for-a-newbie-developer',
    tags: ['celosage','beginner'],
  },
  {
    title: 'Build In Public - Tips for making an impact',
    description: 'In this article we will discuss the benifits of having an online presence and the ways it can make your developer experience easy and enjoyable.',
    preview: require('./showcase/beginner/build-in-public.png'),
    website: '/blog/tutorials/build-in-public-tips-for-making-an-impact',
    tags: ['celosage','beginner'],
  },
  {
    title: 'Exploring the intersection of Artificial Intelligence and Web3',
    description: 'In this article we will explore the ways in which the AI can help to develop dApps and to improve the productivity of all in Web3',
    preview: require('./showcase/beginner/exploring-intersection-of-ai-and-web3.png'),
    website: '/blog/tutorials/exploring-the-intersection-of-artificial-intelligence-and-web3',
    tags: ['celosage','beginner'],
  },
  {
    title: 'Build a Decentralized Lottery Game on Celo',
    description: 'Learn to build a Decentralized Lottery Game on Celo along with a frontend.',
    preview: require('./showcase/intermediate/build-a-decentralized-lottery-game-on-celo.png'),
    website: '/blog/tutorials/build-a-decentralized-lottery-game-on-celo',
    tags: ['celosage', 'intermediate', 'hardhat', 'solidity', 'randomness', 'javascript'],
  },
  {
    title: 'Build a Decentralized Parking Ticket Payments DApp on Celo',
    description: 'Build and deploy a decentralized Parking Tickets issuing and payments dapp on Celo alfajores network.',
    preview: require('./showcase/intermediate/build-a-decentralized-parking-ticket-payments-dapp-on-celo.png'),
    website: '/blog/tutorials/build-a-decentralized-parking-ticket-payments-dapp-on-celo',
    tags: ['celosage', 'intermediate', 'solidity', 'hardhat', 'smartcontract'],
  },
  {
    title: 'Build a FullStack User Authentication Dapp With React and Celo',
    description: 'This tutorial will guide you through the process of building a React Dapp that restricts access to a catalogue of pages based on Celo authentication.',
    preview: require('./showcase/intermediate/build-a-fullstack-user-authentication-dapp-with-react-and-celo.png'),
    website: '/blog/tutorials/build-a-fullstack-user-authentication-dapp-with-react-and-celo',
    tags: ['celosage', 'celo', 'intermediate', 'react', 'metamask'],
  },
  {
    title: 'Build a FullStack Token Swap Application on Celo using React and 0x API',
    description: 'This tutorial will guide you through the process of building a full-stack token swap application on the Celo blockchain using React and the 0x API.',
    preview: require('./showcase/intermediate/build-a-fullStack-token-swap-application-on-celo-using-react-and-0x-api.png'),
    website: '/blog/tutorials/build-a-fullStack-token-swap-application-on-celo-using-react-and-0x-api',
    tags: ['celosage', 'celo', 'intermediate', 'react'],
  },
  {
    title: 'Build A Decentralized Freelancer Marketplace On The Celo Blockchain Part 2',
    description: 'In this tutorial, we will build the front end for the part 1 where we built the smart contract for a freelancer marketplace where people can find freelancers for their projects',
    preview: require('./showcase/intermediate/build-a-decentralized-freelancer-marketplace-on-the-celo-blockchain-part-2.png'),
    website: '/blog/tutorials/build-a-decentralized-freelancer-marketplace-on-the-celo-blockchain-part-2',
    tags: ['celosage', 'solidity', 'celo', 'intermediate'],
  },
  {
    title: 'How To Automate Your Smart Contract Verification Programmatically on Celoscan using Hardhat On Every Deployment',
    description: 'This tutorial will guide you through the step-by-step process of setting up Hardhat, creating a smart contract and automating the verification process on Celoscan on every deployment.',
    preview: require('./showcase/intermediate/how-to-automate-your-smart-contract-verification-programmatically-on-celoscan-using-hardhat-on-every-deployment.png'),
    website: '/blog/tutorials/how-to-automate-your-smart-contract-verification-programmatically-on-celoscan-using-hardhat-on-every-deployment',
    tags: ['celosage', 'celo', 'intermediate', 'hardhat', 'solidity', 'smartcontract'],
  },
  {
    title: 'Build a Scan-to-Pay Shareable Link dApp on Celo',
    description: 'Learn how to build a dApp on the Celo blockchain that enables users to quickly and easily make payments using a simple scan-to-pay feature.',
    preview: require('./showcase/intermediate/build-a-scan-to-pay-shareable-link-dapp-on-celo.png'),
    website: '/blog/tutorials/build-a-scan-to-pay-shareable-link-dapp-on-celo',
    tags: ['celosage', 'celo', 'intermediate', 'react', 'metamask', 'valora' ],
  },
  {
    title: 'Build Your Own Full stack Token Airdrop dApp on Celo Blockchain',
    description: 'In this tutorial, you will learn how to a dApp that allows users sign up for an airdrop and receive tokens automatically deposited into their Celo address.',
    preview: require('./showcase/intermediate/build-your-own-full-stack-token-airdrop-dapp-on-celo-blockchain.png'),
    website: '/blog/tutorials/build-your-own-full-stack-token-airdrop-dapp-on-celo-blockchain',
    tags: ['celosage', 'celo', 'intermediate', 'react', 'metamask'],
  },
  {
    title: 'Build A Decentralized Freelancer Marketplace On The Celo Blockchain Part 1',
    description: 'In this tutorial, we will build a freelancer marketplace where people can find freelancers for their projects',
    preview: require('./showcase/intermediate/build-a-decentralized-freelancer-marketplace-on-the-celo-blockchain-part-1.png'),
    website: '/blog/tutorials/build-a-decentralized-freelancer-marketplace-on-the-celo-blockchain-part-1',
    tags: ['celosage', 'solidity', 'celo', 'intermediate'],
  },
  {
    title: 'Build A Full Stack Ecommerce Dapp On The Celo Blockchain',
    description: 'In this tutorial, we will build a full stack ecommerce dapp where users can buy and sell products in a decentralized way',
    preview: require('./showcase/intermediate/build-a-full-stack-ecommerce-dapp-on-the-celo-blockchain.png'),
    website: '/blog/tutorials/build-a-full-stack-ecommerce-dapp-on-the-celo-blockchain',
    tags: ['celosage', 'solidity', 'celo', 'react', 'intermediate'],
  },
  
  {
    title: 'Build And Deploy A Multi Token wallet On The Celo Blockchain.',
    description: 'In this tutorial, you will learn how to build a multi token wallet that allows you to manage your crypto assets in a decentralized way.',
    preview: require('./showcase/intermediate/build-and-deploy-a-multi-token-wallet-on-the-celo-blockchain.png'),
    website: '/blog/tutorials/build-and-deploy-a-multi-token-wallet-on-the-celo-blockchain',
    tags: ['celosage', 'celo', 'intermediate', 'solidity'],
  },
  {
    title: 'Blockchain Basics - An Introduction to Web3 Terms and concepts with Celo',
    description: 'Basics of blockchain and NFTs,DEFI,and Web3 terms with Celo',
    preview: require('./showcase/beginner/blockchain-basics.png'),
    website: '/blog/tutorials/blockchain-basics-an-introduction-to-web3-terms-and-concepts-with-celo',
    tags: ['celosage','beginner'],
  },
  {

    title: 'Building an NFT Marketplace on Celo with Python',
    description: 'This tutorial provides a guide on how to use Python to build an NFT marketplace on the Celo blockchain',
    preview: require('./showcase/intermediate/building-an-nft-marketplace-on-celo-with-python.png'),
    website: 'blog/tutorials/building-an-nft-marketplace-on-celo-with-python',
    tags: ['celosage', 'nft', 'smartcontract', 'solidity', 'intermediate', 'celo'], 
  }, 
  {
    title: 'Building a Crowdfunding Platform on Celo with Python',
    description: 'This tutorial provides a guide on how to use Eth-Brownie Python to build a decentralized crowdfunding platform on the Celo blockchain',
    preview: require('./showcase/intermediate/building-a-crowdfunding-platform-on-celo-with-python.png'),
    website: 'blog/tutorials/building-a-crowdfunding-platform-on-celo-with-python',
    tags: ['celosage', 'crowdfunding', 'smartcontract', 'solidity', 'intermediate', 'celo'], 

  },
  {
    title: 'Como construir e realizar deploy de contratos Factory no blockchain Celo',
    description: 'Explicar e construir um contract Factory na prática usando Remix',
    preview: require('./showcase/intermediate/How-to-Build-and-Deploy-Factory-Contracts-on-Celo-Blockchain.png'),
    website: 'blog/tutorials/como-construir-e-realizar-deploy-de-contratos-Factory-no-blockchain-Celo',
    tags: ['intermediate','celosage','solidity','smartcontract','video'],
  },
  {
    title: 'Signature Replay Attack',
    description: ' A signature replay attack is an attack whereby a previously executed valid transaction is fraudulently or maliciously repeated on the same blockchain or a different blockchain.',
    preview: require('./showcase/advanced/solidity-vulnerabilities-signature-replay-attack.png'),
    website: '/blog/tutorials/solidity-vulnerabilities-signature-replay-attack',
    tags: ['celosage','advanced', 'solidity'],
  },
  {
    title: 'Como Construir em Celo Usando Tatum',
    description: 'Aprenda como realizar um deploy ERRC20 em Celo usando Tatum.',
    preview: require('./showcase/beginner/como-construir-em-celo-usando-tatum.png'),
    website: 'blog/tutorials/como-construir-em-celo-usando-tatum',
    tags: ['beginner','celosage','ERC20','smartcontract','video'],
  },
  {
    title: 'Como Criar um Jogo de Roleta Russa na Blockchain Celo',
    description: 'Aprenda como criar um smart contract de aposta que funciona como uma roleta russa na blockchain Celo.',
    preview: require('./showcase/advanced/como-criar-um-jogo-de-roleta-russa-na-blockchain-celo.png'),
    website: 'blog/tutorials/como-criar-um-jogo-de-roleta-russa-na-blockchain-celo',
    tags: ['advanced','celosage','smartcontract','video', 'hardhat'],
  },
  {
    title: 'Aprenda solidity e como criar os primeiros smart contract usando a IDE Remix',
    description: 'Explicarei sobre conceitos de solidity e como criar seu primeiro smart contract.',
    preview: require('./showcase/intermediate/Aprenda-solidity-e-como-criar-os-primeiros-smart-contract-usando-a-IDE-Remix.png'),
    website: 'blog/tutorials/Aprenda-solidity-e-como-criar-os-primeiros-smart-contract-usando-a-IDE-Remix',
    tags: ['beginner','celosage','openzeppelin', 'solidity','smartcontract','video'],
  },
  {title: 'Como melhorar a segurança de seu smart contract',
  description: 'Explicarei os casos mais comuns de ataques e como proteger seu smart contract contra eles.',
  preview: require('./showcase/intermediate/como-melhorar-a-seguranca-do-seu-smart-contract.png'),
  website: 'blog/tutorials/como-melhorar-a-seguranca-de-seu-smart-contract',
  tags: ['intermediate','celosage', 'solidity','smartcontract','video'],
  },
  {title: 'Escrow service on Celo that holds funds until certain conditions are met',
  description: 'This is an example of a smart contract where a guarantee can be defined between buyer and seller.',
  preview: require('./showcase/intermediate/escrow-service-on-celo-that-holds-funds-until-certain-conditions-are-met.png'),
  website: 'blog/tutorials/escrow-service-on-celo-that-holds-funds-until-certain-conditions-are-met',
  tags: ['intermediate','celosage', 'solidity','smartcontract','remix'],
  },
  {
    title: 'A Solidity Smart Contract For Auctioning Flowers On The Celo Blockchain',
    description: 'This project is a Solidity smart contract for a floral auction. It allows users to create flowers with a name, description, image, and initial price, and then sell them through an auction.',
    preview: require('./showcase/intermediate/A-Solidity-Smart-Contract-for-Auctioning-Flowers-on-the-celo-Blockchain.png'),
    website: 'blog/tutorials/A-Solidity-Smart-Contract-For-Auctioning-Flowers-On-The-Celo-Blockchain',
    tags: ['celosage', 'solidity','smartcontract','intermediate', 'celo'],
  },
  {
    title: 'Como implantar um contrato inteligente ERC721 usando a API Tatum',
    description: 'Aprenda como realizar um deploy ERC721 em Celo usando Tatum.',
    preview: require('./showcase/intermediate/Como-implantar-um-contrato-inteligente-ERC721-usando-a-API-Tatum.png'),
    website: 'blog/tutorials/como-implantar-um-contrato-inteligente-ERC721-usando-a-API-Tatum',
    tags: ['intermediate','celosage','erc721','smartcontract','video'],
  },
  {
    title: 'Aprenda sobre Oraculos em Celo',
    description: 'Aprenda e entenda mais sobre oraculos em Celo.',
    preview: require('./showcase/intermediate/aprenda_sobre_oraculos.png'),
    website: 'blog/tutorials/aprenda-sobre-oraculos',
    tags: ['intermediate','celosage','smartcontract','video'],
  },
  {
    title: 'Creating Smart Contracts for liquidity farming',
    description: ' Describing Smart Contracts For Liquidity Farming And The Technical Side Of Creating Them.',
    preview: require('./showcase/intermediate/creating-smart-contracts-for-liquidity-farming.png'),
    website: 'blog/tutorials/creating-smart-contracts-for-liquidity-farming',
    tags: ['intermediate','celosage','solidity','smartcontract'],
  },
  {
    title: 'cUsd-based Event Ticketing and Management System',
    description: 'This project is a smart contract written in the Solidity programming language on the celo blockchain. The contract is called "Evently" and it allows users to create and buy tickets for events.',
    preview: require('./showcase/intermediate/cUsd-based-event-ticketing-and-management-system.png'),
    website: 'blog/tutorials/cUsd-based-event-ticketing-and-management-system',
    tags: ['intermediate','celosage','solidity','smartcontract'],
  },
  {
    title: 'Como criar uma carteira para a blockchain Celo',
    description: 'Aprenda como criar uma carteira para a blockchain Celo no seu navegador',
    preview: require('./showcase/beginner/como-criar-uma-carteira-para-a-blockchain-celo.png'),
    website: 'blog/tutorials/como-criar-uma-carteira-para-a-blockchain-celo',
    tags: ['celosage', 'video', 'beginner', "celo", "metamask"],
  },
  {
    title: 'Como integrar seu smart contract ao oráculo da Redstone Finance',
    description: 'Aprenda como conectar seu smart contract à rede de oráculos da Redstone Finance',
    preview: require('./showcase/advanced/como-integrar-seu-smart-contract-ao-oraculo-da-redstone-finance.png'),
    website: 'blog/tutorials/como-integrar-seu-smart-contract-ao-oraculo-da-redstone-finance',
    tags: ['celosage', 'video', 'advanced', "celo", "solidity", "hardhat"],
  },
  {
    title: 'Como conectar o seu dApp a Celo Blockchain com a Lava',
    description: 'Aprenda como conectar seu dApp a rede de full nodes da Lava',
    preview: require('./showcase/beginner/como-conectar-o-seu-dapp-a-celo-blockchain-com-a-lava.png'),
    website: 'blog/tutorials/como-conectar-o-seu-dapp-a-celo-blockchain-com-a-lava',
    tags: ['celosage', 'video', 'beginner', "celo", "react"],
  },
  {
    title: 'Como enviar e verificar um contrato na blockchain Celo com o hardhat-celo',
    description: 'Aprenda como enviar e verificar um contrato inteligente na blockchain Celo',
    preview: require('./showcase/intermediate/como-enviar-e-verificar-um-contrato-com-hardhat-celo.png'),
    website: 'blog/tutorials/como-enviar-e-verificar-um-contrato-com-hardhat-celo',
    tags: ['celosage', 'solidity', 'video', 'hardhat', 'intermediate'],
  },
  {
    title: 'C# mobile App to display Celo NFTs',
    description: 'Learn how build an Android app with C# and connect to Celo network to retriever NFT metadata and display NFT in the app.',
    preview: require('./showcase/advanced/c-sharp-mobile-dapp-to-display-celo-nfts.png'),
    website: 'https://docs.celo.org/blog/2022/07/15/csharp-mobile-app-to-display-celo-nfts',
    tags: ['advanced','foundation', 'mobile', 'android', 'nft', 'popular'],
  },
  {
    title: 'Flutter & Celo - Easily build Flutter Mobile dApps',
    description: 'Celo Composer now supports Flutter. Quickly develop mobile apps on Celo.',
    preview: require('./showcase/intermediate/flutter-and-celo-easily-build-flutter-mobile-dapps.png'),
    website: 'blog/tutorials/flutter-celo-easily-build-flutter-mobile-dApps',
    tags: ['intermediate','foundation', 'flutter', 'composer'],
  },
  {
    title: 'FloralNft Smart Contract for Buying and Gifting Flowers as NFTs',
    description: 'FloralNft is a smart contract built on the Celo blockchain that allows users to create and trade unique digital flowers as non-fungible tokens (NFTs).',
    preview: require('./showcase/intermediate/FloralNft-Smart-Contract-for-Buying-and-Gifting-Flowers-as-NFTs.png'),
    website: 'blog/tutorials/floralNft-smart-contract-for-buying-and-gifting-flowers-as-nfts',
    tags: ['celosage', 'solidity', 'intermediate', 'celo'],
  },
  {
    title: "Flutter & Celo - Easily build Flutter Mobile dApps",
    description:
      "Celo Composer now supports Flutter. Quickly develop mobile apps on Celo.",
    preview: require("./showcase/intermediate/flutter-and-celo-easily-build-flutter-mobile-dapps.png"),
    website: "blog/tutorials/flutter-celo-easily-build-flutter-mobile-dApps",
    tags: ["intermediate", "foundation", "flutter", "composer"],
  },
  {
    title: 'Step-by-Step Guide to Deploying your First Full-Stack Dapp on Celo.',
    description: 'Building a Full Stack Web3 Dapp to mint an NFT.',
    preview: require('./showcase/intermediate/step-by-step-guide-to-deploying-your-first-full-stack-dapp-on-celo.png'),
    website: '/blog/tutorials/step-by-step-guide-to-deploying-your-first-full-stack-dapp-on-celo',
    tags: ['intermediate', 'solidity','celosage','erc721','truffle'],
  },
  {
    title: 'Dynamic NFT Creation using SVG to build in Smart Contract on Celo.',
    description: 'Welcome to our tutorial on dynamic NFT creation using SVG to build in a smart contract on Celo!',
    preview: require('./showcase/intermediate/dynamic-nft-creation-using-svg-to-build-in-smart-contract-on-celo.png'),
    website: '/blog/tutorials/dynamic-nft-creation-using-svg-to-build-in-smart-contract-on-celo',
    tags: ['intermediate', 'solidity','celosage','erc721','truffle'],
  },
   {
    title: 'How to deploy a celo composer application on spheron protocol(decentralized cloud storage).',
    description: 'In this tutorial, you will learn how to deploy a dapp built using celo composer on a decentalised cloud service called spheron protocol.',
    preview: require('./showcase/intermediate/How_to_deploy_a_Celo_Composer_application_on_Spheron_protocol.png'),
    website: '/blog/tutorials/how-to-deploy-a-celo-composer-application-on-spheron-protocol',
    tags: ["intermediate", "composer", "dapp", "dappstarter", "deploy", "celosage"],
  },
  {
    title: 'Using Witnet.io Oracle to Connect Smart Contracts to Off-Chain Data with Celo',
    description: 'Connecting smart contracts to off-chain data on the Celo platform is made possible through the integration of the decentralized oracle network, Witnet.io!',
    preview: require('./showcase/intermediate/using-witnetio-oracle-to-connect-smart-contracts-to-off-chain-data-with-celo.png'),
    website: '/blog/tutorials/using-witnetio-oracle-to-connect-smart-contracts-to-off-chain-data-with-celo',
    tags: ['intermediate', 'solidity','celosage','erc721','truffle'],
  },
  {
    title: 'Composer Series - Build a Crowdfunding ReFi dApp with Celo Composer',
    description: 'How to quickly create and deploy a full-stack crowdfunding dApp on Celo.',
    preview: require('./showcase/advanced/celo-composer-build-a-crowdfunding-refi-dapp-with-celo-composer.png'),
    website: 'blog/2022/06/21/composer-series-build-a-crowdfunding-refi-dApp-with-celo-composer',
    tags: ['advanced', 'foundation', 'crowdfunding', 'composer'],
  },
  {
    title: 'Exploring Solidity Low-Level Features - ABI Encoding and Opcodes',
    description: ' Solidity also has low-level features that allow developers to interact with the Ethereum Virtual Machine (EVM) at a lower level. Two of these features are ABI encoding and opcodes.',
    preview: require('./showcase/intermediate/exploring-solidity-low-level-features-abi-encoding-and-opcodes.png'),
    website: '/blog/tutorials/exploring-solidity-low-level-features-abi-encoding-and-opcodes',
    tags: ['celosage', 'intermediate',],
  },
  {
    title: "Gas Optimization Techniques in Solidity on Celo",
    description:
      "Optimizing smart contract performance is an essential aspect of blockchain development.",
    preview: require("./showcase/advanced/gas-optimization-techniques-in-solidity.png"),
    website: "/blog/tutorials/gas-optimization-techniques-in-solidity",
    tags: ["celosage", "advanced", "solidity"],
  },
  {
    title: 'How to Assemble a Web3 Dream Team and Build a High Value dApp',
    description: 'There are multiple factors to consider when assembling a web3 dream team.',
    preview: require('./showcase/beginner/How-to-Assemble-a-Web3-Dream-Team-and-Build-a-High-Value-dApp.png'),
    website: 'blog/tutorials/how-to-assemble-a-web3-dream-team-and-build-a-high-value-dapp',
    tags: ['celo', 'dapp', 'beginner', 'celosage'],
  },
  {
    title: 'Leveraging the Power of Smart Contracts to Enhance Voting Security',
    description: 'Discover how the implementation of smart contracts can strengthen the security and transparency of voting systems, revolutionizing the way we approach democracy.',
    preview: require('./showcase/intermediate/ballot.png'),
    website: 'blog/tutorials/leveraging-the-power-of-smart-contracts-to-enhance-voting-security',
    tags: ['celo', 'intermediate', 'solidity', 'celosage'],
  },
  {
    title: 'How to Build a Full Stack Dapp For Selling Football Tickets on Celo',
    description: 'Learn how to build a dapp for seliing football tickets on the celo blockchain',
    preview: require('./showcase/intermediate/How-To-Build-a-Fullstack-Dapp-For-Selling-Football-Tickets.png'),
    website: 'blog/tutorials/how-to-build-a-fullstack-dapp-for-selling-football-tickets-on-celo',
    tags: ['celo', 'dapp', 'intermediate', 'celosage'],
  },
  {
    title: 'How to quickly build an NFT collection on Celo',
    description: 'Create a low-code NFT collection with Celo, IPFS, Pinata, and Remix.',
    preview: require('./showcase/beginner/how-to-quickly-build-an-nft-collection-on-celo.png'),
    website: 'blog/tutorials/how-to-quickly-build-an-nft-collection-on-celo',
    tags: ['beginner','foundation', 'nft', 'foundation'],
  },
  {
    title: "React Native & Celo - Easily build React Native dApps on Celo",
    description:
      "Quickly develop Android and iOS apps on Celo using the Celo Composer for React Native.",
    preview: require("./showcase/intermediate/easily-build-react-native-dapps-on-celo.png"),
    website:
      "blog/tutorials/React-Native-&-Celo-Easily-build-React-Native-dApps-on-Celo",
    tags: ["beginner", "foundation", "nft", "foundation"],
  },
  {
    title: 'How to build a Bookshop Marketplace Dapp on Celo Blockchain',
    description: 'Learn how to build a bookshop marketplace platform on celo blockchain',
    preview: require('./showcase/intermediate/how-to-build-a-bookshop-marketplace-dapp.png'),
    website: 'blog/tutorials/how-to-build-a-bookshop-marketplace-dapp',
    tags: ['celosage','celowallet', 'celo', 'solidity', 'html', 'remix', 'smartcontract', 'intermediate'],
  },
  {
    title: 'How to Write Upgradable Smart Contracts and Deploy to the Celo Blockchain',
    description: 'This tutorial will show you how to write upgradable smart contracts and deploy to the celo blockchain',
    preview: require('./showcase/intermediate/how-to-write-upgradable-smart-contracts-and-deploy-to-the-celo-blockchain.png'),
    website: 'blog/tutorials/how-to-write-upgradable-smart-contracts-and-deploy-to-the-celo-blockchain',
    tags: ['celosage', 'solidity', 'celo', 'intermediate'],
  },
  {
    title: 'How To Create And Deploy A Peer To Peer Lending And Borrowing Smart Contract On The Celo Blockchain',
    description: 'In this tutorial, we will learn how to create a fully functional p2p lending and borrowing smart contract on the celo blockchain',
    preview: require('./showcase/intermediate/how-to-create-and-deploy-a-peer-to-peer-lending-and-borrowing-smart-contract-on-the-celo-blockchain.png'),
    website: 'blog/tutorials/how-to-create-and-deploy-a-peer-to-peer-lending-and-borrowing-smart-contract-on-the-celo-blockchain',
    tags: ['celosage', 'solidity', 'celo', 'intermediate'],
  },
  
  {
    title: 'Introduction to creating NFTs on Celo',
    description: 'This tutorial will walk through the basic steps required to create an NFT collection (of ERC-721 tokens) on Celo. ',
    preview: require('./showcase/beginner/introduction-to-creating-nfts-on-celo.png'),
    website: 'https://medium.com/celodevelopers/introduction-to-creating-nfts-on-celo-eb7240a71cc0',
    tags: ['beginner','foundation', 'nft', 'erc721'],
  },
  {
    title: 'Introduction to Zero-Knowledge Technology and its Blockchain Applications',
    description: 'This tutorial is an introduction to zero-knowledge technology and some use cases in the blockchain space',
    preview: require('./showcase/intermediate/introduction-to-zero-knowledge-technology-and-its-blockchain-applications.png'),
    website: 'blog/tutorials/introduction-to-zero-knowledge-technology-and-its-blockchain-applications',
    tags: ['celosage', 'intermediate'],
  },
  {
    title: ' How to Build Car Marketplace dapp Using React',
    description: 'Learn how to build a Car Marketplace on the Celo Blockchain with React as frontend framework',
    preview: require('./showcase/intermediate/how-to-build-car-marketplace-using-react.png'),
    website: 'blog/tutorials/how-to-build-car-marketplace-dapp-with-react',
    tags: ['celowallet', 'celo', 'solidity', 'react', 'celosage', 'intermediate'],
  },
  {
    title: 'How to Build a Seed Marketplace dApp using Celo, Solidity and Javascript',
    description: 'Learn how to build a seed marketplace on the blockchain using Celo, Solidity and Javascript',
    preview: require('./showcase/intermediate/Building_your_First_Marketplace_Dapp_on_Celo.png'),
    website: 'blog/tutorials/how-to-build-a-seed-marketplace-dapp-using-celo-solidity-and-javascript',
    tags: ['celosage', 'celo', 'solidity', 'html', 'remix', 'smartcontract', 'intermediate', 'javascript'],
  },
  {
    title: 'How to write a multi-signatures contract on Celo using Hardhat | Part 1/2',
    description: 'Building a multi-signatures contract on Celo blockchain using Hardhat, multi-signatures are one of the best way to keep your crypto assets or ownership of your contracts safe and remove a central point of failure.',
    preview: require('./showcase/advanced/how-to-write-a-multi-signatures-contract-on-celo-using-hardhat-part-1-2.png'),
    website: 'blog/tutorials/how-to-write-a-multi-signatures-contract-on-celo-using-hardhat-part-1-2',
    tags: ['celosage', 'celo', 'solidity', 'smartcontract', 'hardhat', 'advanced'],
  },
  {
    title: 'How to write a multi-signatures contract on Celo using Hardhat | Part 2/2',
    description: 'Writing tests for a multi-signatures contract on Celo blockchain using Hardhat, multi-signatures are one of the best way to keep your crypto assets or ownership of your contracts safe and remove a central point of failure.',
    preview: require('./showcase/advanced/how-to-write-a-multi-signatures-contract-on-celo-using-hardhat-part-2-2.png'),
    website: 'blog/tutorials/how-to-write-a-multi-signatures-contract-on-celo-using-hardhat-part-2-2',
    tags: ['celosage', 'celo', 'solidity', 'smartcontract', 'hardhat', 'advanced'],
  },
  {
    title: 'Celo Impact on Underbanked and Unbanked Communities',
    description: 'Celo a blockchain platform aimed at providing financial inclusion and access to financial services for underbanked and unbanked communities',
    preview: require('./showcase/intermediate/unbanked.png'),
    website: '/blog/tutorials/celo-impact-on-underbanked-and-unbanked-communities',
    tags: ['celo', 'intermediate', 'celosage'],
  },
  {
    title: 'Building A Restaurant Coupon NFT System on Celo',
    description: 'We would be going through building a restaurant coupon NFT system where restaurants can add their coupons and others can buy it',
    preview: require('./showcase/advanced/building-a-restaurant-coupon-nft-system.png'),
    website: '/blog/tutorials/building-a-restaurant-coupon-nft-system',
    tags: ['celo', 'advanced', 'celosage', 'nft', 'hardhat'],
  },
  {
    title: 'How to Build a Podcast Streaming Platform on Celo',
    description: 'This tutorial guides you to building a podcast streaming platform on the celo blockchain where anyone can upload their audio experience.',
    preview: require('./showcase/intermediate/how-to-build-podcast-streaming-platform-celo-1.png'),
    website: '/blog/tutorials/how-to-build-podcast-streaming-platform-celo-1',
    tags: ['celo', 'intermediate', 'celosage', 'solidity'],
  },
  {
    title: 'How to Build a Simple Anonymous dapp on Celo',
    description: 'This tutorial guides you through the steps required to building an anonymous decentralized application.',
    preview: require('./showcase/beginner/how-to-build-simple-anonymous-dapp-on-celo.png'),
    website: '/blog/tutorials/how-to-build-simple-anonymous-dapp-on-celo',
    tags: ['celo', 'beginner', 'celosage', 'solidity'],
  },
  {
    title: 'Celo Integration with Web3',
    description: ' A Look at How the Platform is Bridging the Gap Between Centralized and Decentralized Systems',
    preview: require('./showcase/advanced/web3.png'),
    website: '/blog/tutorials/celo-integration-with-web3',
    tags: ['celo', 'advanced', 'solidity', 'celosage'],
  },
  {
    title: 'Building for the Celo Connect Mobile Hackathon',
    description: 'Resources to help you build your mobile-first Celo dApp.',
    preview: require('./showcase/intermediate/building-for-the-celo-connect-mobile-hackathon.png'),
    website: 'https://medium.com/celodevelopers/building-for-the-celo-connect-mobile-hackathon-a78707b7431c',
    tags: ['intermediate','foundation'],
  },
  {
    title: 'Build Your Own Full-Stack NFT Marketplace on Celo',
    description: 'Build a full stack Nft Marketplace on the celo block-chain using ipfs and web3.storage for metadata storage.',
    preview: require('./showcase/intermediate/build-your-own-full-stack-nft-marketplace-on-celo.png'),
    website: 'blog/tutorials/Build-Your-Own-Full-Stack-NFT-Marketplace-on-Celo',
    tags: ['celosage', 'nft', 'solidity', 'celo', 'advanced'],
  },
  {
    title: 'Build A Full Stack Decentralized Fund Raising Dapp On The Celo Blockchain',
    description: 'Build a full stack decentralized fundraising platform on the celo blockchain using solidity for the smart contract and reactJS for the front end',
    preview: require('./showcase/intermediate/build-a-full-stack-decentralized-fundraising-dapp-on-the-celo-blockchain.png'),
    website: 'blog/tutorials/build-a-full-stack-decentralized-fund-raising-dapp-on-the-celo-blockchain',
    tags: ['celosage', 'solidity', 'react', 'celo', 'intermediate'],
  },
  {
    title: 'Build an NFT Full Stack Monster War Game on The Celo Blockchain',
    description: 'Build a full stack NFT on chain game on the celo blockchain.',
    preview: require('./showcase/advanced/build-an-nft-full-stack-monster-war-game-on-the-celo-blockchain.png'),
    website: 'blog/tutorials/build-an-nft-full-stack-monster-war-game-on-the-celo-blockchain',
    tags: ['celosage', 'nft', 'solidity', 'celo', 'advanced'],
  },
  {
    title: 'Build Your Own Full Stack DAO On the Celo Blockchain',
    description: 'This tutorial will show you how to build a full stack decenralized autonomous organization on the celo blockchain',
    preview: require('./showcase/intermediate/build-your-own-full-stack-dao-on-the-celo-blockchain.png'),
    website: 'blog/tutorials/build-your-own-full-stack-dao-on-the-celo-blockchain',
    tags: ['celosage', 'solidity', 'celo', 'react', 'intermediate'],
  },
  {
    title: 'Build Your Own Full Stack NFT AI Art Minter On The Celo Blockchain',
    description: 'In this tutorial, we will build a full stack nft digital art minter that will generate our art with artificial intelligence.',
    preview: require('./showcase/intermediate/build-your-own-fullstack-nft-ai-art-minter-on-the-celo-blockchain.png'),
    website: 'blog/tutorials/build-your-own-full-stack-nft-ai-art-minter-on-the-celo-blockchain',
    tags: ['celosage', 'solidity', 'celo', 'nft', 'react', 'intermediate'],
  },
  {
    title: 'Celo Composer - Extend and Customize your Full-Stack Mobile dApps',
    description: 'Step-by-step guide to create a new custom dApp using the Celo Composer.',
    preview: require('./showcase/intermediate/celo-composer-extend-and-customize-your-full-stack-mobile-dapps.png'),
    website: 'blog/tutorials/celo-composer-customize-your-full-stack-mobile-dapps-on-celo',
    tags: ['intermediate','foundation', 'composer'],
  },
  {
    title: 'A guide to building decentralized loan dapp on the celo blockchain',
    description: 'This tutorial would put you through building a loan app where there would be little need for middlemen like banks',
    preview: require('./showcase/intermediate/a-guide-to-building-decentralized-loan-dapp.png'),
    website: 'blog/tutorials/a-guide-to-building-decentralized-loan-dapp',
    tags: ['celowallet', 'celo', 'solidity', 'celosage', 'intermediate'],
  },
  {
    title: 'ContractKit - A Practical Guide to Interacting with the Celo Core Contracts',
    description: 'How to access the Celo Blockchain with JavaScript using ContractKit.',
    preview: require('./showcase/intermediate/contractkit-a-practical-guide-to-interacting-with-the-celo-core-contracts.png'),
    website: 'blog/tutorials/contractkit-a-practical-guide-to-interacting-with-the-celo-core-contracts',
    tags: ['intermediate','foundation', 'contractkit'],
  },
  {
    title: '3 Simple Steps to Get Started with Valora on Celo',
    description: 'Send, pay, and spend cryptocurrency like everyday money — all from the palm of your hand.',
    preview: require('./showcase/beginner/3-simple-steps-to-get-started-with-valora-on-celo.png'),
    website: 'blog/tutorials/3-simple-steps-to-get-started-with-valora-on-celo',
    tags: ['beginner','foundation', 'valora'],
  },
  {
    title: 'All you need to know about Celo to Ease your Web3 Development Journey you use Celo Blockchain',
    description: 'In this tutorial, we will introduce you to the Celo blockchain and explain the key features and benefits of using it for your web3 development projects.',
    preview: require('./showcase/beginner/All-you-need-to-know-about-Celo-to-Ease-your-Web3-Development.png'),
    website: '/blog/tutorials/All-you-need-to-know-about-Celo-to-Ease-your-Web3-Development-Journey',
    tags: ['celosage', 'celo', 'video', 'remote'],
  },
  {
    title: 'Plumo - An Ultralight Blockchain Client on Celo',
    description: 'How the Celo light client became 1.7 million times lighter than Ethereum.',
    preview: require('./showcase/beginner/plumo-an-ultralight-blockchain-client-on-celo.png'),
    website: 'blog/tutorials/plumo-an-ultralight-blockchain-client-on-celo',
    tags: ['beginner', 'foundation', 'nft'],
  },
  {
    title: 'A Boilerplate guide to Airdropping on Celo',
    description: 'Deploy an Airdrop contract to Celo and claim ERC20 tokens using the web3 SDK.',
    preview: require('./showcase/intermediate/a-boilerplate-guide-to-airdropping-on-celo.png'),
    website: 'blog/tutorials/a-boilerplate-guide-to-airdropping-on-celo',
    tags: ['intermediate','foundation', 'airdrop'],
  },
  {
    title: 'Getting started with DAOs on Celo',
    description: 'Introduction to DAOs and the advantages of building a DAO on Celo.',
    preview: require('./showcase/beginner/getting-started-with-daos-on-celo.png'),
    website: 'blog/tutorials/getting-started-with-daos-on-celo',
    tags: ['beginner','foundation', 'dao'],
  },
  {
    title: 'Hardhat and Celo | The Ultimate Guide to Deploy Celo dApps using Hardhat',
    description: 'How to deploy a smart contract to Celo testnet, mainnet, or a local network using Hardhat.',
    preview: require('./showcase/beginner/the-ultimate-guide-to-deploy-celo-dapps-using-hardhat.png'),
    website: 'blog/tutorials/hardhat-and-celo-the-ultimate-guide-to-deploy-celo-dapps-using-hardhat',
    tags: ['beginner','foundation', 'hardhat'],
  },
  {
    title: 'How to become a Web3 Developer',
    description: 'In this tutorial, we will show you how to become a web3 developer and build decentralized applications on the Celo blockchain.',
    preview: require('./showcase/beginner/How-to-become-a-web3-developer.png'),
    website: 'blog/tutorials/How-to-become-a-Web3-Developer',
    tags: ['beginner','celo', 'celosage'],
  },
  {
    title: 'How Uniswap Works',
    description: 'In this tutorial, we will provide an introduction to the decentralized finance (DeFi) ecosystem on the Celo blockchain.',
    preview: require('./showcase/beginner/how-uniswap-works.png'),
    website: 'blog/tutorials/how-uniswap-works',
    tags: ['celosage', 'celo', 'beginner'],
  },
  {
    title: 'Optimizing Gas Consumption in Celo Smart Contracts A Step-by-Step Guide',
    description: 'In this comprehensive tutorial, you will learn how to optimize your smart contracts on the Celo blockchain to consume less gas.',
    preview: require('./showcase/intermediate/optimizing-gas-consumption-in-celo-smart-contracts-a-step-by-step-guide.png'),
    website: '/blog/tutorials/optimizing-gas-consumption-in-celo-smart-contracts-a-step-by-step-guide',
    tags: ['celosage', 'celo', 'intermediate', 'solidity'],
  },
  {
    title: 'Build a Full Stack Coffee Dapp With Celo Composer and Solidity',
    description: 'This tutorial will take you through a step-by-step guide on how to create a frontend and backend (Smart Contract) dApp explaining how to create a decentralized version of Buy Me A Coffee.',
    preview: require('./showcase/intermediate/Build-a-Full-Stack-Coffee-Dapp-With-Celo-Composer-and-Solidity.png'),
    website: 'blog/tutorials/Build-a-Full-Stack-Coffee-Dapp-With-Celo-Composer-and-Solidity',
    tags: ['celosage','composer','celo','celowallet','contractkit','dapp','valora','typescript', 'smartcontract', 'solidity', 'nextjs', 'intermediate', 'advanced'],
  },
  {
    title: 'How to Build a Full Stack Social Media Dapp on the Celo Blockchain',
    description: 'This tutorial covers how to build a decentralized social media dapp on the celo blockchain',
    preview: require('./showcase/intermediate/how-to-build-a-full-stack-social-media-dapp-on-the-celo-blockchain.png'),
    website: 'blog/tutorials/how-to-build-a-full-stack-social-media-dapp-on-the-celo-blockchain',
    tags: ['celosage', 'solidity', 'celo', 'react'],
  },
  {
    title: 'How to Build a Decentralized Job Board Dapp On The Celo Blockchain Part 1',
    description: 'This tutorial covers how to build a smart contract for a decentralized job board on the celo blockchain',
    preview: require('./showcase/intermediate/how-to-build-a-decentralized-job-board-dapp-on-the-celo-blockchain-part-1.png'),
    website: 'blog/tutorials/how-to-build-a-decentralized-job-board-dapp-on-the-celo-blockchain-part-1',
    tags: ['celosage', 'solidity', 'celo'],
  },
  {
    title: 'Exploring Top Projects On Celo Blockchain, Use Cases, Features And Future Potential',
    description: 'This blog discusses top crypto projects on Celo blockchain as well as future potential',
    preview: require('./showcase/beginner/exploring-top-projects-on-celo-blockchain-use-cases-features-and-future-potential.png'),
    website: 'blog/tutorials/exploring-top-projects-on-celo-blockchain-use-cases-features-and-future-potential',
    tags: ['celosage', 'celo', 'beginner'], 
  },
  {
    title: 'Truffle and Celo | The Ultimate Guide to Deploy Celo dApps with Truffle',
    description: 'How to deploy a smart contract to Celo testnet, mainnet, or a local blockchain using Truffle.',
    preview: require('./showcase/beginner/the-ultimate-guide-to-deploy-dapps-using-truffle.png'),
    website: 'blog/tutorials/truffle-and-celo-the-ultimate-guide-to-deploy-celo-dapps-with-truffle',
    tags: ['beginner','foundation', 'truffle'],
  },
  {
    title: 'Building a Celo Remittance System A Technical Tutorial for Developers',
    description: 'Learn the technical aspects of building a remittance system on the Celo network',
    preview: require('./showcase/intermediate/building-a-celo-remittance-system-a-technical-tutorial-for-developers.png'),
    website: 'blog/tutorials/building-a-celo-remittance-system-a-technical-tutorial-for-developers',
    tags: ['celosage', 'celowallet', 'celo', 'contractkit', 'intermediate', 'metamask'],
  },
  {
    title: 'Exploring Celo in the Gaming Industry for In-Game Assets and P2P Trading',
    description: 'Learn how Celo is utilized in the Gaming Industry for In-Game Assets and P2P Trading',
    preview: require('./showcase/beginner/exploring-celo-in-the-gaming-industry-for-in-game-assets-and-p2p-trading.png'),
    website: 'blog/tutorials/exploring-celo-in-the-gaming-industry-for-in-game-assets-and-p2p-trading',
    tags: ['celosage', 'celowallet', 'celo', 'cusd', 'ledger'],
  },
  {
    title: 'Creating a Celo-based Non-Fungible Token (NFT) MarketPlace',
    description: 'Learn the technical aspects of creating a Celo-based Non-Fungible Token (NFT) MarketPlace on the Celo network',
    preview: require('./showcase/intermediate/creating-a-celo-based-non-fungible-token-marketplace.png'),
    website: 'blog/tutorials/creating-a-celo-based-non-fungible-token-marketplace',
    tags: ['celosage', 'celowallet', 'celo', 'contractkit', 'intermediate', 'metamask'],
  },
  {
    title: 'Developing a Decentralized Identity Solution on Celo',
    description: 'Learn the technical aspects of developing a Decentralized Identity Solution on Celo Network',
    preview: require('./showcase/intermediate/developing-a-decentralized-identity-solution-on-celo.png'),
    website: 'blog/tutorials/developing-a-decentralized-identity-solution-on-celo',
    tags: ['celosage', 'celowallet', 'celo', 'contractkit', 'intermediate', 'metamask'],
  },
  {
    title: '6 Steps to Quickly Build Smart Contracts on Celo with Remix',
    description: 'How to create, deploy and interact with smart contracts on Celo testnet or mainnet using Remix.',
    preview: require('./showcase/beginner/6-steps-to-quickly-build-smart-contracts-on-celo-with-remix.png'),
    website: 'blog/tutorials/6-steps-to-quickly-build-smart-contracts-on-celo-with-remix',
    tags: ['beginner','foundation', 'remix'],
  },
  {
    title: '3 Simple Steps to Connect your MetaMask Wallet To Celo',
    description: 'A step-by-step tutorial to add the Celo network to your MetaMask wallet.',
    preview: require('./showcase/beginner/3-simple-steps-to-connect-your-metamask-wallet-to-celo.png'),
    website: 'blog/tutorials/3-simple-steps-to-connect-your-metamask-wallet-to-celo',
    tags: ['beginner','foundation', 'metamask'],
  },
  {
    title: 'Celo CLI - A Practical Guide to Energize your Celo Toolkit',
    description: 'Explore the Celo blockchain using a command-line interface.',
    preview: require('./showcase/beginner/celo-cli-a-practical-guide-to-energize-your-celo-toolkit.png'),
    website: 'blog/tutorials/celo-cli-a-practical-guide-to-energize-your-celo-toolkit',
    tags: ['beginner','foundation', 'cli'],
  },
  {

    title: 'Pros and Cons of using Celo to create Decentralized Applications',
    description: 'Pros and Cons of using Celo to create Decentralized Applications',
    preview: require('./showcase/beginner/pros.png'),
    website: 'blog/tutorials/pros-and-cons-of-using-celo-to-create-decentralized-applications',
    tags: ['celosage', 'beginner', 'foundation'],
  },
  {
    title: 'Celo Composer - Easily Build Full-Stack Mobile dApps on Celo',
    description: 'Quickly develop full-stack progressive web applications on Celo with the Celo Composer.',
    preview: require('./showcase/beginner/celo-composer-easily-build-full-stack-mobile-dapps-on-celo.png'),
    website: 'blog/tutorials/easily-build-full-stack-mobile-dapps-on-celo',
    tags: ['beginner','foundation', 'composer'],
  },
  {
    title: 'A beginners Guide to Layer 1 blockchains, Social Impact, ReFi, Defi and More',
    description: 'Learn about Layer 1 blockchains, DeFi, ReFi and more on Celo and its ecosystem.',
    preview: require('./showcase/beginner/a-beginners-guide-to-layer-1-blockchains-socialimpact-refi-defi.png'),
    website: 'blog/tutorials/a-beginners-guide-to-layer-1-blockchains-socialimpact-refi-defi-and-more',
    tags: ['celosage', 'celo', 'beginner'],
  },
  {
    title: 'Unlocking the Power of Blockchain, NFTs, and Cryptography',
    description: 'Learn the potentials of web-3 decentralised finance',
    preview: require('./showcase/beginner/unlocking-the-power-of-blockchain-nft-and-cryptography.png'),
    website: '/blog/tutorials/unlocking-the-power-of-blockchain-nfts-and-cryptography',
    tags: ['celosage', 'celo', 'beginner'],
  },
  {
    title: '17 Smart Contracts Powering the Celo Protocol',
    description: 'Making sense of the logic driving the Celo platform.',
    preview: require('./showcase/intermediate/17-smart-contracts-powering-the-celo-protocol.png'),
    website: '/blog/tutorials/17-smart-contracts-powering-the-celo-protocol',
    tags: ['intermediate','foundation', 'metamask'],
  },
  {
    title: 'Introduction to Celo Composer',
    description: 'Quickly develop full-stack progressive web applications on the Celo blockchain.',
    preview: require('./showcase/beginner/introduction-to-celo-composer.png'),
    website: '/blog/2022/02/21/introduction-to-celo-progressive-dappstarter',
    tags: ['beginner','foundation', 'react', 'materialui', 'dappstarter', 'progressive'],
  },
  {
    title: 'Deploy and Interact with Smart Contracts on the Celo Blockchain',
    description: 'Learn to deploy and interact with self-executing tamper-proof agreements developing smart contracts with Solidity on Celo Blockchain',
    preview: require('./showcase/intermediate/Deploy-and-Interact-with-Smart-Contracts-on-the-Celo-Blockchain.png'),
    website: '/blog/tutorials/deploy-and-interact-with-smart-contracts-on-the-celo-blockchain',
    tags: ['celosage', 'celo', 'intermediate'],
  },
  {
    title: 'Celo Spotlight - Building a Financial System that Creates the Conditions for Prosperity — for Everyone.',
    description: 'Everything you need to get started with Celo.',
    preview: require('./showcase/beginner/celo-spotlight-everything-you-need-to-get-started-with-celo.png'),
    website: 'blog/tutorials/celo-spotlight',
    tags: ['beginner','foundation', 'celo'],
  }, 
  {
    title: 'Celo Valora + WalletConnect v1',
    description: 'How to use WalletConnect version 1 in a DApp to connect to Valora.',
    preview: require('./showcase/intermediate/celo-valora-and-walletconnect-v1.png'),
    website: '/blog/tutorials/celo-valora-and-walletconnect-v1',
    tags: ['intermediate','foundation', 'react', 'valora', 'walletconnect'],
  },
  {
    title: 'Create an Escrow NFT Platform on Celo with Python',
    description: 'Learn how to create an escrow NFT platform on Celo with Eth-Brownie Python',
    preview: require('./showcase/intermediate/create-an-escrow-nft-platform-on-celo-with-python.png'),
    website: '/blog/tutorials/create-an-escrow-nft-platform-on-celo-with-python',
    tags: ['celosage', 'intermediate','nft'],
  },
  {
    title: 'Decentralized Land Auction Smart Contract',
    description: 'The project aims to provide a decentralized platform for buying and selling land by allowing individuals to bid on available land parcels and purchase using cUSD',
    preview: require('./showcase/intermediate/Decentralize-land-auction-smart-contract.png'),
    website: 'blog/tutorials/Decentralized-land-auction-smart-contract',
    tags: ['celo', 'solidity', 'celosage', 'intermediate'],
  },
  {
    title: 'Use onchain randomness',
    description: 'Onchain randomness is used for selecting validators to perform phone number verification. Read more about how onchain randomness is produced at the provided page.',
    preview: require('./showcase/intermediate/use-on-chain-randomness.png'),
    website: '/blog/2022/01/07/on-chain-randomness',
    tags: ['intermediate','foundation', 'solidity', 'randomness', 'oracle'],
  },
  {
    title: 'Understanding the Fundamentals of Auction Programming in Solidity',
    description: 'Gain a comprehensive understanding of the fundamental concepts and programming techniques for building decentralized auction applications using Solidity.',
    preview: require('./showcase/intermediate/Auction.png'),
    website: 'blog/tutorials/Understanding-the-Fundamentals-of-Auction-Programming-in-Solidity',
    tags: ['celo', 'intermediate', 'celosage'],
  },
  {
    title: 'Exploring the Decentralized Identity Features of Celo',
    description: 'Discover the powerful decentralized identity capabilities of Celo, a blockchain platform that enables secure, fast, and affordable transactions.',
    preview: require('./showcase/advanced/did.png'),
    website: 'blog/tutorials/exploring-the-decentralized-identity-features-of-celo',
    tags: ['celo', 'advanced', 'celosage'],
  },
  { 
    title: 'Understanding the Role of Proposals and Referendums in Celo Governance',
    description: 'A Comprehensive Breakdown of the Role of Proposals and Referendums in Celo Governance',
    preview: require('./showcase/intermediate/celo-governance.png'),
    website: 'blog/tutorials/Understanding-the-Role-of-Proposals-and-Referendums-in-Celo-Governance',
    tags: ['intermediate','celo', 'celosage'],
  },
  { 
    title: 'Create a React Based DApp on Celo',
    description: 'The beginner of developing a decentralised application (DApp) on Celo.',
    preview: require('./showcase/intermediate/create-a-react-based-dapp-on-celo.png'),
    website: '/blog/developer-guide/start/web-dapp',
    tags: ['intermediate','foundation', 'dapp', 'react', 'nextjs', 'usecontractkit', 'sdk'],
  },
  {
    title: 'Deploy an NFT to Celo',
    description: 'How to deploy ERC721 tokens (NFTs) on the Celo network using autogenerated code.',
    preview: require('./showcase/beginner/deploy-an-nft-to-celo.png'),
    website: '/blog/2022/01/05/no-code-erc721',
    tags: ['beginner','foundation', 'tokens', 'erc721', 'mint', 'nft', 'ipfs', 'pinata', 'solidity', 'remix'],
  },
  {
    title: 'Creating an ERC4626 token Contract on Celo',
    description: 'This tutorial introduces its readers to the concept of the token vault standard and how to write the contract',
    preview: require('./showcase/intermediate/creating-an-erc4626-token-contract-on-celo.png'),
    website: '/blog/tutorials/creating-an-erc4626-token-contract-on-celo',
    tags: ['intermediate', 'tokens', 'mint', 'nft', 'solidity', 'smartcontract', 'celosage', 'celo'],
  },
  {
    title: 'Deploy & Mint a Token',
    description: 'How to deploy a token contract that use the ERC20 token standard to Celo without writing code.',
    preview: require('./showcase/beginner/deploy-and-mint-a-token-on-celo.png'),
    website: '/blog/2022/01/04/no-code-erc20',
    tags: ['beginner','foundation', 'tokens', 'ERC20', 'mint', 'solidity', 'openzeppelin', 'remix'],
  },
  {
    title: 'Deploy and Interact with Contracts (Remotely)',
    description: 'How to deploy and interact your own smart contracts using a remote node.',
    preview: require('./showcase/intermediate/deploy-and-interact-with-contracts-remotely.png'),
    website: '/blog/developer-guide/start/hello-contract-remote-node',
    tags: ['intermediate','foundation', 'smartcontract', 'remote', 'deploy'],
  },
  {
    title: 'Deploy a Contract on Celo (local node)',
    description: 'How to deploy your own smart contracts onto a Celo local node.',
    preview: require('./showcase/intermediate/deploy-a-contract-on-celo-local-node.png'),
    website: '/blog/developer-guide/start/hellocontracts',
    tags: ['intermediate','foundation', 'smartcontract'],
  },
  {
    title: 'Designing a User-Friendly Celo DApp- A Beginners Guide to UI/UX',
    description: 'In this tutorial, we will teach interested persons how to create wireframes for their own web projects',
    preview: require('./showcase/beginner/designing-a-user-friendly-celo-dapp-a-beginners-guide-to-uiux-new.png'),
    website: '/blog/tutorials/designing-a-user-friendly-celo-dapp-a-beginners-guide-to-uiux',
    tags: ['celosage','beginner', 'celo', 'dapp', 'valora'],
  },
  {
    title: 'Sending CELO & Stable Assets',
    description: 'How to connect to the Celo test network and tranfer tokens using ContractKit.',
    preview: require('./showcase/intermediate/sending-celo-and-stable-assets.png'),
    website: '/blog/developer-guide/start/hellocelo',
    tags: ['intermediate','foundation', 'tokens', 'celowallet', 'contractkit', 'sdk', 'ledger'],
  },
  {
    title: 'Using Keystores Library for Local Key Management',
    description: 'Introduction to the keystores library and how to use it for local key management.',
    preview: require('./showcase/advanced/using-keystores-library-for-local-key-management.png'),
    website: '/blog/developer-guide/start/using-js-keystores',
    tags: ['advanced','foundation', 'keystores'],
  },
  {
    title: 'Add an ERC20 Token to Your Celo Wallet',
    description: 'Open up Cello Wallet and make sure you can see “Account Balance Details” then select “Add a new currency/token.',
    preview: require('./showcase/beginner/add-an-erc20-token-to-your-celo-wallet.png'),
    website: '/blog/add-token-celo-wallet',
    tags: ['beginner','foundation', 'tokens', 'celowallet'],
  },
  {
    title: 'Run a Celo full node in a Virtual Machine',
    description: 'Learn how to setup & run a Celo full node in a Virtual Machine.',
    preview: require('./showcase/intermediate/run-a-celo-full-node-in-a-virtual-machine.png'),
    website: 'https://learn.figment.io/tutorials/how-to-run-a-celo-full-node-in-a-virtual-machine',
    tags: ['intermediate', 'figment', 'nodejs'],
  },
  {
    title: 'Verifying Contracts with Hardhat',
    description: 'Hardhat is one of the most popular developer tools for writing contracts for EVM compatible blockchains.',
    preview: require('./showcase/intermediate/verifying-contracts-with-hardhat.png'),
    website: '/blog/hardhat-deploy-verify',
    tags: ['intermediate','foundation', 'hardhat', 'sourcify', 'verification'],
  },
  {
    title: 'Demos with ObservableHQ',
    description: 'Observable HQ is a Javascript notebook tool that makes it easy to share executable Javascript code right in the browser.',
    preview: require('./showcase/intermediate/demos-with-observable-hq.png'),
    website: '/blog/observable-intro',
    tags: ['intermediate','foundation', 'observable'],
  },
  {
    title: 'Using the Graph with Celo',
    description: 'The Graph protocol makes it easy to get historical blockchain data.',
    preview: require('./showcase/intermediate/using-the-graph-with-celo.png'),
    website: '/blog/using-the-graph',
    tags: ['intermediate','foundation', 'graph', 'dapp'],
  },
  {
    title: 'Code Playground -- Metamask',
    description: 'Connect to Metamask, switch networks, add tokens to the Metamask asset list and send them to other accounts.',
    preview: require('./showcase/beginner/code-playground-metamask-and-celo.png'),
    website: '/blog/code-metamask',
    tags: ['beginner','foundation', 'codeplayground'],
  },
  {
    title: 'Introduction to the Code Playground',
    description: 'This post provides an introduction to the live code editor that is included as a feature in this blog.',
    preview: require('./showcase/beginner/introduction-to-the-celo-code-playground.png'),
    website: '/blog/code-playground',
    tags: ['beginner','foundation', 'codeplayground'],
  },
  {
    title: 'Submit a Tutorial',
    description: "Celo is an open source project and without community contributions from people like you Celo wouldn't exist. We welcome contributions to our codebase, documentation, translations and blog.",
    preview: require('./showcase/beginner/how-to-submit-a-tutorial-to-celo-docs.png'),
    website: 'https://docs.celo.org/blog/blog-contributions',
    tags: ['beginner','foundation', 'contribute'],
  },
  {
    title: 'Celo Development 201 - Build an NFT Minter with Hardhat and React',
    description: 'Throughout this intermediate course you are going to learn about NFTs, contract development with Hardhat and how to build a React frontend with use-contractkit.',
    preview: require('./showcase/intermediate/celo-development-201-build-an-nft-minter-with-hardhat-and-react.png'),
    website: 'https://dacade.org/communities/celo/courses/celo-201',
    tags: ['intermediate','dacade', 'smartcontract', 'html', 'javascript', 'nft', 'hardhat'],
  },
  {
    title: 'Celo Development 101',
    description: 'Learn smart contract development and build a Dapp on Celo.',
    preview: require('./showcase/beginner/celo-development-101.png'),
    website: 'https://dacade.org/communities/celo/courses/celo-development-101',
    tags: ['beginner','dacade', 'smartcontract', 'html', 'javascript'],
  },
  {
    title: 'Celo Blockchain 101',
    description: 'In this course, you will learn the most important blockchain concepts that you will need to navigate the Celo ecosystem.',
    preview: require('./showcase/beginner/celo-blockchain-101.png'),
    website: 'https://dacade.org/communities/celo/courses/celo-bc-101',
    tags: ['beginner','dacade', 'smartcontract', 'html', 'javascript'],
  },
  {
    title: 'How to mint your own fungible token on Celo',
    description: 'How to create fungible tokens on Celo using the Remix IDE.',
    preview: require('./showcase/beginner/deploy-and-mint-a-token-on-celo.png'),
    website: 'https://learn.figment.io/tutorials/celo-erc20-token-on-remix',
    tags: ['beginner','figment', 'solidity', 'metamask', 'remix'],
  },
  {
    title: 'Deploying smart contracts on Celo with Truffle',
    description: 'We will learn how to use Truffle and ContractKit to deploy smart contracts to Celo.',
    preview: require('./showcase/beginner/deploying-smart-contracts-on-celo-with-truffle.png'),
    website: 'https://learn.figment.io/tutorials/deploying-smart-contracts-on-celo-with-truffle',
    tags: ['beginner','figment', 'solidity', 'metamask', 'remix'],
  },
  {
    title: 'How to successfully connect to a Celo Wallet with a React Native DApp',
    description: 'Learn how to successfully set up a Celo Wallet with a React Native DApp using Redux.',
    preview: require('./showcase/intermediate/how-to-successfully-connect-to-a-celo-wallet-with-a-react-native-dapp.png'),
    website: 'https://learn.figment.io/tutorials/how-to-successfully-connect-to-a-celo-wallet-with-a-react-native-dapp',
    tags: ['intermediate', 'figment', 'reactnative', 'nodejs'],
  },
  {
    title: 'How to customize an Ethereum smart contract for the Celo network',
    description: 'Learn how to convert & customize an existing Ethereum Smart Contract for Celo network',
    preview: require('./showcase/intermediate/how-to-customize-an-ethereum-smart-contract-for-the-celo-network.png'),
    website: 'https://learn.figment.io/tutorials/celo-contract-from-ethereum',
    tags: ['intermediate', 'figment', 'nodejs', 'smartcontract', 'truffle'],
  },
  {
    title: 'How to use Moola’s money market',
    description: 'This tutorial is a part of DeFi series where people can learn how to participate in DeFi on the Celo Blockchain.',
    preview: require('./showcase/beginner/how-to-use-moolas-money-market.png'),
    website: 'https://learn.figment.io/tutorials/moola-market',
    tags: ['beginner', 'figment'],
  },
  {
    title: 'Hackathons 101 - Everything you need to know about Hackathons',
    description: 'In this article we will discuss the benefits of attending events, including networking, learning new skills, and gaining exposure to new ideas.',
    preview: require('./showcase/beginner/hackathons-101-everything-you-need-to-know-about-hackathons.png'),
    website: '/blog/tutorials/hackathons-101-everything-you-need-to-know-about-hackathons',
    tags: ['celosage', 'beginner' ],
  },
  {
    title: 'Testing Celo Smart Contracts with Truffle',
    description: 'We will learn how to use Truffle in order to test smart contracts on Celo.',
    preview: require('./showcase/intermediate/testing-celo-smart-contracts-with-truffle.png'),
    website: 'https://learn.figment.io/tutorials/celo-testing-truffle',
    tags: ['intermediate', 'figment', 'nodejs', 'smartcontract', 'truffle', 'javascript'],
  },
  {
    title: 'Distributed File Manager (DFM) using Celo, IPFS and ReactJS',
    description: 'Learn how to make a Distributed File Manager using the IPFS protocol for storing files on the Celo network',
    preview: require('./showcase/advanced/distributed-file-manager-dfm-using-celo-ipfs-and-reactjs.png'),
    website: 'https://learn.figment.io/tutorials/distributed-file-manager-using-ipfs-celo-reactjs',
    tags: ['advanced','figment'],
  },
  {
    title: 'Introduction to dApp kit',
    description: 'In this tutorial we are going to make counter dapp with expo (react native).',
    preview: require('./showcase/intermediate/introduction-to-dapp-kit.png'),
    website: 'https://learn.figment.io/tutorials/introduction-to-dappkit',
    tags: ['intermediate', 'figment', 'reactnative', 'nodejs', 'truffle'],
  },
  {
    title: 'Build a Decentralized Autonomous Organization (DAO) on Celo',
    description: 'Build a functioning DAO by writing the Solidity smart contract and building a React Native dApp',
    preview: require('./showcase/advanced/build-a-decentralized-autonomous-organization-dao-on-celo.png'),
    website: 'https://learn.figment.io/tutorials/build-a-dao-on-celo',
    tags: ['advanced', 'figment'],
  },
  {
    title: 'How to re-deploy your Ethereum DApp on Celo',
    description: 'Learn how to re-deploy Ethereum Dapps on the Celo network.',
    preview: require('./showcase/beginner/how-to-redeploy-your-ethereum-dapp-on-celo.png'),
    website: 'https://learn.figment.io/tutorials/redeploy-ethereum-dapps-on-celo',
    tags: ['beginner', 'figment', 'truffle', 'javascript', 'cli'],
  },
  {
    title: 'Create Deploy and Mint your ERC223 contract on Celo with Hardhat',
    description: 'This tutorial is an expository piece on the ERC223 token standard, also explaining how to create and deploy a sample ERC223 contract',
    preview: require('./showcase/intermediate/ERC223-token-contract.png'),
    website: 'https://learn.figment.io/tutorials/create-deploy-and-mint-your-eRC223-contract-on-celo-with-hardhat',
    tags: ['intermediate', 'celo', 'celosage', 'javascript', 'hardhat', 'smartcontract', ],
  },
  {
    title: 'Getting started with Celo Python SDK',
    description: 'This article will provide a step-by-step guide on how to get started with Celo Python SDK.',
    preview: require('./showcase/intermediate/celo-python-sdk.png'),
    website: '/blog/tutorials/getting-started-with-celo-python-SDK',
    tags: ['intermediate', 'celo', 'celosage', 'solidity'],
  },
  {
    title: 'Create Vault Smart Contract',
    description: 'Learn how to create, deploy, and interact with Vault Smart Contract on the Celo Ecosystem',
    preview: require('./showcase/advanced/create-a-vault-smart-contract.png'),
    website: 'https://learn.figment.io/tutorials/create-vault-smart-contract',
    tags: ['advanced', 'figment', 'react', 'nodejs', 'smartcontract', 'truffle'],
  },
  {
    title: 'Introduction to Token Economics on Celo',
    description: 'A brief overview of the economic principles governing the Celo network and its native token',
    preview: require('./showcase/intermediate/token.png'),
    website: 'blog/tutorials/introduction-to-token-economics-on-celo',
    tags: ['celo', 'intermediate', 'celosage'],
  },
  {
    title: 'Unlocking Cross-Chain Liquidity',
    description: 'A Comprehensive Review of Celo Platform and its Role in Enabling Interoperability Between Blockchains',
    preview: require('./showcase/advanced/liquidity.png'),
    website: 'blog/tutorials/unlocking-cross-chain-liquidity',
    tags: ['celo', 'advanced', 'celosage'],
  },
  {
    title: 'Send CELO & cUSD',
    description: 'Learn how to connect to the Celo test network and transfer tokens using ContractKit',
    preview: require('./showcase/intermediate/send-celo-and-cusd.png'),
    website: 'https://learn.figment.io/tutorials/send-celo-and-cusd',
    tags: ['intermediate', 'cusd', 'celo', 'figment'],
  },
  {
    title: 'Create subgraphs for Celo smart contracts',
    description: 'Learn how to integrate The Graph with CELO',
    preview: require('./showcase/intermediate/create-subgraphs-for-celo-smart-contracts.png'),
    website: 'https://learn.figment.io/tutorials/celo-subgraphs',
    tags: ['intermediate', 'subgraphs', 'figment'],
  },
  {
    title: 'Hello Mobile DApp',
    description: 'Learn how to create a simple mobile DApp using dAppKit and the React Native Expo framework',
    preview: require('./showcase/beginner/hello-celo-mobile-dapp.png'),
    website: 'https://learn.figment.io/tutorials/hello-mobile-dapp',
    tags: ['beginner', 'mobile', 'figment'],
  },
  {
    title: 'Building A Dutch Auction Dapp on Celo',
    description: 'A comprehensive guide for understanding and building Dutch auction dapp on Celo.',
    preview: require('./showcase/intermediate/build-a-dutch-auction-dapp-on-celo.png'),
    website: '/blog/tutorials/building-a-dutch-auction-dapp-on-celo',
    tags: ['intermediate', 'erc721', 'hardhat', 'react', 'solidity', 'celosage'],
  },
  {
    title: 'Smart Contract Development on Celo for Python Developers',
    description: 'Write your first Vyper contract with Brownie and deploy it on Alfajores testnet.',
    preview: require('./showcase/beginner/smart-contract-development-on-celo-for-python-developers.png'),
    website: '/blog/tutorials/smart-contract-development-on-celo-for-python-developers',
    tags: ['celosage', 'beginner'],
  },

  // Videos

    {
    title: 'How to build an NFT marketplace with Nextjs ipfs etherjs and Redux',
    description: 'Learn how to build an nft marketplace with nextjs as the framework and Ipfs for storage and Redux for state management and Hardhat for compiling.',
    preview: require('./showcase/intermediate/how-to-build-nftmarkertplace.png'),
    website:'/blog/tutorials/how-to-build-an-nft-marketplace-with-nextjsipfsetherjs-and-redux',
    tags: ["celosage","metamask","dacade", "mint","nextjs","nft","intermediate","ipfs"],
  },
  {
    title: 'Deploy Celo Smart contracts with Remix IDE',
    description: 'Learn how to use Remix IDE for deploying Celo smart contracts',
    preview: require('./showcase/beginner/deploy-celo-smart-contracts-with-remix-ide.png'),
    website: 'https://learn.figment.io/tutorials/celo-for-remix',
    tags: ['beginner', 'remix', 'foundation'],
  },
  {
    title: 'How to create a ERC1155 NFT in Celo Network with Hardhat',
    description: 'Learn how to write a smart contract using the Solidity language and a contract from the Openzeppelin library for ERC1155 tokens.',
    preview: require('./showcase/intermediate/celo-crowd-funding-project-tutorial.png'),
    website: 'https://learn.figment.io/tutorials/celo-hardhat-deploy-and-nft-app',
    tags: ['intermediate', 'erc1155', 'nft', 'hardhat', 'figment'],
  },
  {
    title: 'Celo Crowd Funding Project Tutorial',
    description: 'Learn how to create a Smart Contract which facilitates crowdfunding.',
    preview: require('./showcase/advanced/celo-crowdfunding-project-tutorial.png'),
    website: 'https://learn.figment.io/tutorials/celo-crowd-funding-project',
    tags: ['advanced', 'figment', 'smartcontract', 'truffle', 'solidity'],
  },
  {
    title: 'How to create a Loyalty Program using Meta-transactions',
    description: 'What if users could get rewarded for transactions and not pay gas? This tutorial will show you how!',
    preview: require('./showcase/advanced/how-to-create-a-loyalty-program-using-meta-transactions.png'),
    website: '/blog/2022/07/27/how-to-create-a-loyalty-program-using-meta-transactions',
    tags: ['advanced', 'foundation'],
  },
  {
    title: 'Composer series: Building a decentralized news feed with Celo Composer',
    description: 'Build a decentralized news feed using React, Tailwind, IPFS, and Celo Composer.',
    preview: require('./showcase/advanced/celo-composer-building-a-decentralized-news-feed-with-celo-composer.png'),
    website: 'blog/tutorials/building-a-decentralized-newsfeed-with-celo-composer',
    tags: ['advanced', 'composer', 'foundation'],
  },
  {
    title: 'How to create an upgradeable smart contract in Celo',
    description: 'Everything you need to know about upgradable smart contracts.',
    preview: require('./showcase/advanced/how-to-create-an-upgradable-smart-contract-on-celo.png'),
    website: 'blog/tutorials/how-to-create-an-upgradeable-smart-contract-in-celo',
    tags: ['advanced', 'flutter', 'composer', 'foundation'],
  },
  {
    title: 'Bridging tokens to and from Celo via Wormhole',
    description: 'Wormhole has enabled the Celo chain.',
    preview: require('./showcase/advanced/bridging-tokens-to-and-from-celo-via-wormhole.png'),
    website: 'blog/tutorials/bridging-token-to-and-from-celo-via-wormhole',
    tags: ['advanced', 'foundation'],
  },
  {
    title: '9 Sustainable DeFi Projects Built on Celo',
    description: 'Creating the world’s first carbon-neutral blockchain was just the beginning.',
    preview: require('./showcase/beginner/9-sustainable-defi-projects-built-on-celo.png'),
    website: 'blog/tutorials/9-sustainable-defi-projects-built-on-celo',
    tags: ['beginner', 'foundation'],
  },
  {
    title: 'Composer Series - Building a Staking Defi App with Celo Composer',
    description: 'Building a Defi application to create, stake and receive rewards on your token using Celo composer.',
    preview: require('./showcase/intermediate/celo-composer-building-a-staking-defi-dapp.png'),
    website: 'blog/2022/10/27/building-a-defi-staking-dapp',
    tags: ['intermediate', 'foundation', 'composer', 'react', ],
  },
  {
    title: 'Build an On-Chain Puzzle Game on Celo',
    description: 'Learn how to build a On-Chain Puzzle Game on Celo using Solidity and Hardhat.',
    preview: require('./showcase/intermediate/on-chain-puzzle-game.png'),
    website: '/blog/tutorials/build-an-on-chain-puzzle-game-on-celo',
    tags: ['celosage', 'intermediate', 'solidity', 'hardhat'],
  },
  {
    title: 'A Practical Comparison Between ERC-1155 and ERC-721',
    description: 'An informative and practical comparison of two popular NFT standards, ERC-1155 and ERC-721, that delves into their technical details.',
    preview: require('./showcase/beginner/a-practical-comparison-between-erc-1155-and-erc-721.png'),
    website: '/blog/tutorials/a-practical-comparison-between-erc-1155-and-erc-721',
    tags: ['celosage', 'intermediate', 'erc1155', 'erc721', 'nft'],
  },
  {
    title: 'Understanding Role Based Access Control in Smart Contracts',
    description: 'In this tutorial, we will explore how to create a role-based control using openzeppelin library.',
    preview: require('./showcase/intermediate/understanding-role-based-access-control-in-smart-contracts.png'),
    website: '/blog/tutorials/understanding-role-based-access-control-in-smart-contracts',
    tags: ["celosage", "intermediate", "solidity", "hardhat", "openzeppelin", "react"],
  },

  // Videos

  {
    title: 'Panel Talk: Empowering Social Impact Through Web3',
    description: 'Join Nestor as he discusses social impact through Web3.',
    preview: require('./showcase/beginner/panel-talk-empowering-social-impact-through-web3.png'),
    website: 'https://www.youtube.com/watch?v=ZQUYGEI3yHQ',
    tags: ['beginner', 'video'],
  },
  {
    title: 'Tech Talk: Utilizing the ReFi Stack Thesis to Propel Web3 Project Idea Generation',
    description: 'Join Nirvaan from Climate Collective, and Nestor from Celo Foundation DevRel as they discuss the ReFi stack thesis to propel web3 project ideas.',
    preview: require('./showcase/beginner/tech-talk-utilizing-the-refi-stack-thesis-to-propel-web3-project-ideas.png'),
    website: 'https://www.youtube.com/watch?v=J7jyoDUIx3E&t=529s',
    tags: ['beginner', 'video'],
  },
  {
    title: 'Workshop: Introduction to Solidity and Remix',
    description: 'Join Harpal Jadeja (Twitter: @HarpalJadeja11) for a discussion with Viraz Malhotra from GoodGhosting (Twitter: @Viraz04). You will learn how to get started with Solidity and Remix online IDE.',
    preview: require('./showcase/beginner/workshop-introduction-to-solidity-and-remix.png'),
    website: 'https://www.youtube.com/watch?v=jr_P-26SdbE&t=656s',
    tags: ['beginner', 'video'],
  },
  {
    title: 'Workshop: Build a frontend for your smart contracts using react-celo',
    description: 'Join Nestor Bonilla (Twitter: @0xNestor) and Aaron Deruvo for this workshop! You will learn to utilize react-celo as a resource for frontend development by dissecting react-celo into a development approach for various javascript frameworks.',
    preview: require('./showcase/intermediate/workshop-build-a-front-end-for-your-smart-contracts-using-react-celo.png'),
    website: 'https://www.youtube.com/watch?v=3BT0sjXW1Uw',
    tags: ['intermediate', 'video'],
  },
  {
    title: 'Workshop: Introduction to Hardhat',
    description: 'Join Harpal Jadeja (Twitter: @HarpalJadeja11) and learn how to utilize Hardhat to deploy and test your smart contracts.',
    preview: require('./showcase/beginner/workshop-introduction-to-hardhat.png'),
    website: 'https://www.youtube.com/watch?v=W7nGdHKcIFw&list=PLsQbsop73cfH5QYX9Olfw1fwu0rz3Slyj&index=6',
    tags: ['beginner', 'video'],
  },
  {
    title: 'Building Your Smart Contract Web Dapp with Celo-Composer',
    description: 'Learn how to initialize a Hardhat and React project using Celo-composer.',
    preview: require('./showcase/intermediate/building-your-smart-contract-web-dapp-with-celo-composer.png'),
    website: 'blog/tutorials//building-your-first-smart-contract-web-dapp-with-celo-composer',
    tags: ['celo', 'intermediate', 'celosage', 'composer', 'nextjs', 'smartcontract', 'react', 'solidity'],
  },
  {
    title: 'Workshop: Build a DeFi staking dApp on Celo using Solidity',
    description: 'Join Ernest Nnmadi (Twitter: @ErnestElijah) for this workshop! You will learn how to build a DeFi stacking dApp on Celo.',
    preview: require('./showcase/advanced/workshop-build-a-defi-staking-dapp-on-celo-using-solidity.png'),
    website: 'https://www.youtube.com/watch?v=ke5OPItFaOQ&list=PLsQbsop73cfH5QYX9Olfw1fwu0rz3Slyj&index=7',
    tags: ['advanced', 'video'],
  },
  {
    title: 'Tech Talk: Smart Contract Security and Auditing',
    description: 'Join Ryon Shamloo for this Tech Talk! He will discuss best security practices and known vulnerabilities.',
    preview: require('./showcase/advanced/tech-talk-smart-contract-security-and-auditing.png'),
    website: 'https://www.youtube.com/watch?v=CxIzZmG2bBI&list=PLsQbsop73cfH5QYX9Olfw1fwu0rz3Slyj&index=8',
    tags: ['advanced', 'video'],
  },
  {
    title: 'Workshop: Integrating Programmable Carbon with Toucan',
    description: 'Join Harpal Jadeja (Twitter: @HarpalJadeja11)  and Alex Lazar for this workshop! You will learn about Toucan and how you can integrate their offerings into your hackathon project.',
    preview: require('./showcase/advanced/workshop-integrating-programmable-carbon-with-toucan.png'),
    website: 'https://www.youtube.com/watch?v=Y0-hzz_QbKg&list=PLsQbsop73cfH5QYX9Olfw1fwu0rz3Slyj&index=9',
    tags: ['advanced', 'video'],
  },
  {
    title: 'Tech talk: stCelo',
    description: 'Join Harpal Jadeja (Twitter: @HarpalJadeja11)  and Mathieu for this workshop! You will learn about stCelo and how you can integrate their offerings into your hackathon project.',
    preview: require('./showcase/intermediate/tech-talk-stcelo.png'),
    website: 'https://www.youtube.com/watch?v=0PL31bwzdKA&list=PLsQbsop73cfH5QYX9Olfw1fwu0rz3Slyj&index=10',
    tags: ['intermediate', 'video'],
  },
  {
    title: 'Workshop: Token gating content using Unlock Protocol',
    description: 'Join Harpal Jadeja (Twitter: @HarpalJadeja11)  and Angela Steffens for this workshop!',
    preview: require('./showcase/advanced/workshop-token-gating-content-using-unlock-protocol.png'),
    website: 'https://www.youtube.com/watch?v=B2O6FcgvXAI&list=PLsQbsop73cfH5QYX9Olfw1fwu0rz3Slyj&index=12',
    tags: ['advanced', 'video'],
  },
  {
    title: 'Tech Talk: Smart Contract Security 201',
    description: 'Ryon Shamloo takes you through part two of his best security practices talk!',
    preview: require('./showcase/intermediate/tech-talk-smart-contract-security-201.png'),
    website: 'https://www.youtube.com/watch?v=HIEcAXshU8U&list=PLsQbsop73cfH5QYX9Olfw1fwu0rz3Slyj&index=13',
    tags: ['intermediate', 'video'],
  },
  {
    title: 'The Future of Regenerative Finance and its potential impact',
    description: 'Learn about how Celo is committed to its mission of building a regenerative economy, potential impact of ReFi, the future of ReFi and more',
    preview: require('./showcase/beginner/the-future-of-regenerative-finance-and-its-potential-impact.png'),
    website: '/blog/tutorials/the-future-of-regenerative-finance-and-its-potential-impact',
    tags: ['beginner', 'celo', 'celosage'],
  },
  {
    title: 'Workshop: Building an exchange on Celo',
    description: 'Use Celo composer and Fiat-connect to build an exchange, Part I',
    preview: require('./showcase/intermediate/workshop-building-an-exchange-on-celo.png'),
    website: 'https://www.youtube.com/watch?v=O6DjaYFGLmE&list=PLsQbsop73cfH5QYX9Olfw1fwu0rz3Slyj&index=15',
    tags: ['intermediate', 'video'],
  },
    {
    title: 'Building A Decentralized Investment Platform on the Celo blockchain',
    description: 'In this tutorial, we would build a mock investment platform that returns profit on the celo blockchain',
    preview: require('./showcase/intermediate/building-a-decentralized-investment-platform.png'),
    website: 'blog/tutorials/building-a-decentralized-investment-platform',
    tags: ['celosage','celowallet', 'celo', 'solidity', 'html', 'remix', 'smartcontract', 'intermediate'],
  },
  {
    title: 'Workshop: Building an exchange on Celo, Part II',
    description: 'Use Celo composer and Fiat-connect to build an exchange, Part II',
    preview: require('./showcase/advanced/workshop-building-an-exchange-on-celo-part-2.png'),
    website: 'https://www.youtube.com/watch?v=xxLWRUmAKvs&list=PLsQbsop73cfH5QYX9Olfw1fwu0rz3Slyj&index=16',
    tags: ['advanced', 'video'],
  },
  {
    title: 'Introduction to Valora',
    description: 'Join this workshop for an introduction to Valora',
    preview: require('./showcase/beginner/introduction-to-valora.png'),
    website: 'https://www.youtube.com/watch?v=foamzu62nZk&list=PLsQbsop73cfH5QYX9Olfw1fwu0rz3Slyj&index=18',
    tags: ['beginner', 'video'],
  },
  {
    title: 'Workshop: Building an NFT collection on Celo using Celo composer',
    description: 'Join Ewerton Lopes Pereira to build an NFT collection on Celo',
    preview: require('./showcase/intermediate/workshop-building-an-nft-collection-on-celo-using-celo-composer.png'),
    website: 'https://www.youtube.com/watch?v=hf5gTAQ8G10&list=PLsQbsop73cfH5QYX9Olfw1fwu0rz3Slyj&index=19',
    tags: ['intermediate', 'video'],
  },
  {
    title: 'Introduction to Mento',
    description: 'Join Nestor Bonilla for an introduction to the Mento protocol',
    preview: require('./showcase/intermediate/introduction-to-mento.png'),
    website: 'https://www.youtube.com/watch?v=hf5gTAQ8G10&list=PLsQbsop73cfH5QYX9Olfw1fwu0rz3Slyj&index=19',
    tags: ['intermediate', 'video'],
  },
  {
    title: 'Overview of Developer Tools in the Celo Ecosystem',
    description: 'This article is to help you choose the right tool in the Celo ecosystem',
    preview: require('./showcase/beginner/overview-of-developer-tools-in-the-celo-ecosystem.png'),
    website: 'blog/tutorials/overview-of-developer-tools-in-the-celo-ecosystem',
    tags: ['celosage', 'react', 'composer', 'contractkit', 'cli', 'beginner'],
  },
  {
    title: 'How to Fractionalize an NFT on the Celo Platform',
    description: 'Building a dApp to fractionalize an NFT on top of Celo.',
    preview: require('./showcase/advanced/how-to-fractionalize-an-nft-on-the-celo-platform.png'),
    website: 'blog/tutorials/how-to-fractionalize-nft-on-celo-platform',
    tags: ['advanced', 'nft', 'celo', 'celosage'],
  },
  {
    title: 'Preventing Vulnerabilities in Solidity: Delegate Call',
    description: 'Understanding and preventing solidity vulnerabilities.',
    preview: require('./showcase/intermediate/solidity-vulnerabilities-delegated-call.png'),
    website: 'blog/tutorials/solidity-vulnerabilities-delegated-call',
    tags: ['celosage', 'advanced', 'solidity'],
  },
  {
    title: 'How to Create and Test Contract Calls with Celo and Hardhat',
    description: 'How to create and test contract calls with Celo and Hardhat.',
    preview: require('./showcase/intermediate/how-to-create-and-test-contract-calls-with-celo-and-hardhat.png'),
    website: 'blog/tutorials/how-to-create-and-test-contract-calls-on-hardhat',
    tags: ['celosage', 'intermediate', 'hardhat'],
  },
  {
    title: 'Redeploying Dapp to Celo.',
    description: 'How to Re Deploy your Ethereum DApp to Celo with Hardhat.',
    preview: require('./showcase/intermediate/how-to-redeploy-your-ethereum-dApp-to-celo-with-hardhat.png'),
    website: 'blog/tutorials/how-to-redeploy-your-ethereum-dApp-to-celo-with-hardhat',
    tags: ['intermediate', 'hardhat', 'celosage', 'smartcontract', 'deploy', 'solidity', 'celo'],
  },
  {
    title: 'How to Create your own DAO on Celo',
    description: 'Build your own DAO with on-chain governance',
    preview: require('./showcase/intermediate/how-to-create-your-own-dao-on-celo.png'),
    website: 'blog/tutorials/how-to-create-a-dao-on-celo',
    tags: ['celosage', 'intermediate', 'hardhat', 'solidity', 'dao'],
  },
  {
    title: 'How to Write Unit Testing for Smart Contract with Hardhat',
    description: 'How to write unit testing for smart contracts with Hardhat.',
    preview: require('./showcase/intermediate/how-to-write-unit-testing-for-smart-contracts-with-hardhat.png'),
    website: 'blog/tutorials/how-to-write-unit-testing-for-contracts-with-hardhat',
    tags: ['celo', 'intermediate', 'celosage', 'smartcontract', 'solidity'],
  },
  {
    title: 'Creating, Deploying, Minting your ERC1155 Token on Celo',
    description: 'How to Creating, Deploying, Minting your ERC1155 Token on Celo using Hardhat',
    preview: require('./showcase/intermediate/how-to-create-deploy-and-mint-your-erc1155-token-on-celo-with-hardhat.png'),
    website: 'blog/tutorials/how-to-create-deploy-and-mint-your-erc1155-token-on-celo-with-hardhat',
    tags: ['celo', 'intermediate', 'celosage', 'deploy', 'smartcontract', 'solidity', 'tokens', 'ipfs', 'hardhat'],
  },
  {
    title: 'Unit Testing with Truffle and Celo',
    description: 'How to write unit testing for smart contracts with Truffle.',
    preview: require('./showcase/beginner/how-to-write-unit-testing-for-contracts-with-truffle.png'),
    website: 'blog/tutorials/how-to-write-unit-testing-for-smart-contract-with-truffle',
    tags: ['intermediate', 'truffle', 'smartcontract', 'celosage'],

  },
  {
    title: 'Proof Of Stack Consensus',
    description: 'A Deep Dive into Celo Proof of Stake Consensus.',
    preview: require('./showcase/beginner/a-deep-dive-into-celo-proof-of-stake-consensus.png'),
    website: 'blog/tutorials/a-deep-dive-into-celo-proof-of-stake-consensus',
    tags: ['intermediate', 'smartcontract', 'celosage', 'celo'],
  },
  {
  title: 'Understanding the Decentralized Storage System',
  description: 'This tutorial is a comprehensive and explanatory guide to understanding the decentralized storage system',
  preview: require('./showcase/intermediate/understanding-the-decentralized-storage-system.png'),
  website: 'blog/tutorials/understanding-the-decentralized-storage-system',
  tags: ['celo', 'intermediate', 'celosage'],
},
{
  title: 'How to listen to smart contract On-Chain events with Celo',
  description: 'This tutorial teaches its readers about reading celo on-chain event',
  preview: require('./showcase/intermediate/how-to-listen-to-smart-contract-on-chain-event-with-celo.png'),
  website: 'blog/tutorials/how-to-listen-to-smart-contract-on-chain-event-with-celo',
  tags: ['celo', 'intermediate', 'celosage'],
},
  {
    title: 'Minting your ERC1155 Token on Celo',
    description: 'How to Minting your ERC1155 Token on Celo using Remix',
    preview: require('./showcase/intermediate/how-to-mint-your-erc1155-nft-on-celo-with-remix.png'),
    website: 'blog/tutorials/how-to-mint-your-erc1155-nft-on-celo-with-remix',
    tags: ['celo', 'intermediate', 'celosage', 'solidity', 'erc1155'],
  },
  {
    title: 'How To Download and Test The Celo Extension Wallet on Your Browser',
    description: 'How To Download and Test The Celo Extension Wallet on Your Browser.',
    preview: require('./showcase/beginner/how-to-download-and-test-the-Celo-extension-wallet-on-your-browser.png'),
    website: 'blog/tutorials/how-to-download-and-test-the-Celo-extension-wallet-on-your-browser',
    tags: ['celosage', 'video', 'beginner'],
  },
  {
    title: 'How to create an NFT with royalties on Celo',
    description: 'Building a dApp to mint an NFT with royalty',
    preview: require('./showcase/intermediate/how-to-create-an-nft-with-royalties-on-celo.png'),
    website: 'blog/tutorials/how-to-create-an-nft-with-royalties-on-celo',
    tags: ['celosage', 'nft', 'advanced'],
  },
  {
    title: 'How to build a marketplace for selling shoes on the celo blockchain',
    description: 'Learn how to build a marketplace for seliing shoes on the celo blockchain.',
    preview: require('./showcase/intermediate/How-to-Build-a-Marketplace-for-Selling-Shoes-on-Celo.png'),
    website: 'blog/tutorials/how-to-build-a-marketplace-for-selling-shoes-on-the-celo-blockchain',
    tags: ['celosage', 'solidity', 'intermediate'],
  },
  {
    title: 'Build a Frontend dApp for Celo Network in Angular',
    description: 'How to build a frontend for an NFT Auction dApp that runs on the Celo blockchain using Angular',
    preview: require('./showcase/intermediate/build-a-frontend-dapp-for-celo-network-in-angular.png'),
    website: 'blog/tutorials/build-a-frontend-dapp-for-celo-network-in-angular',
    tags: ['celosage', 'hardhat', 'advanced'],
  },
  {
    title: 'How to create interactive NFTs on Celo',
    description: 'Building a dApp to show interactive nfts',
    preview: require('./showcase/intermediate/how-to-create-interactive-nfts-on-celo.png'),
    website: 'blog/tutorials/how-to-create-interactive-nfts-on-celo',
    tags: ['celosage', 'nft', 'advanced'],
  },
  {
    title: 'Potential Growth of Blockchain and its Use Cases',
    description: 'In this tutorial, we will explore the current and potential future applications of blockchain technology',
    preview: require('./showcase/beginner/potential-growth-of-blockchain-and-its-use-cases.png'),
    website: 'blog/tutorials/potential-growth-of-blockchain-and-its-use-cases',
    tags: ['celosage', 'beginner'],
  },
  {
    title: 'Overview of NFTs on the Celo Platform',
    description: 'In this tutorial, we explore NFTs and what NFTs platforms are on Celo',
    preview: require('./showcase/beginner/overview-of-NFTs-on-the-Celo-Platform.png'),
    website: 'blog/tutorials/overview-of-nfts-on-the-celo-platform',
    tags: ['celosage', 'nft', 'celo', 'beginner'],
  },
  {
    title: 'Advance hardhat configration on celo using plugins',
    description: 'Leveraging plug-ins for better developer experience',
    preview: require('./showcase/intermediate/advance-hardhat-configuration-on-celo-using-plugins.png'),
    website: 'blog/tutorials/advance-hardhat-configuration-on-celo-using-plugins',
    tags: ['celosage', 'hardhat', 'intermediate', 'javascript'],
  },
  {
    title: 'Solidity from Zero to Hero',
    description: 'In this article you will learn Solidity language',
    preview: require('./showcase/beginner/solidity-from-zero-to-hero.png'),
    website: 'blog/tutorials/solidity-from-zero-to-hero',
    tags: ['celosage', 'intermediate'],
  },
  {
    title: 'Build an NFT Marketplace for Tech Artisans on Celo',
    description: 'This tutorial will show you how to use React, Solidity, react-celo, and IPFS to create a platform that connects creators and collectors in the NFT market space',
    preview: require('./showcase/intermediate/build-an-nft-marketplace-for-tech-artisans-on-celo.png'),
    website: 'blog/tutorials/build-an-nft-marketplace-for-tech-artisans-on-celo',
    tags: ['celosage', 'intermediate', 'react', 'ipfs', 'nft'],
  },
  {
    title: 'How to use Witnet oracle network to display cryptocurrency prices',
    description: 'This tutorial will demonstrate the process of utilizing the Witnet oracle network to obtain cryptocurrency prices by linking off-chain data with the blockchain',
    preview: require('./showcase/intermediate/how-to-use-witnet-oracle-to-display-cryptocurrency-prices.png'),
    website: 'blog/tutorials/how-to-use-witnet-oracle-to-display-cryptocurrency-prices',
    tags: ['celosage', 'intermediate', 'react', 'hardhat', 'oracle'],
  },
  {
    title: 'Getting Started On Celo With Hardhat',
    description: 'Providing Celo developers with comprehensive information on Web3 tools and their usage',
    preview: require('./showcase/beginner/getting-started-on-celo-with-hardhat.png'),
    website: 'blog/tutorials/getting-started-on-celo-with-hardhat',
    tags: ['celosage', 'hardhat', 'smartcontract', 'solidity', 'intermediate'],
  },
  {
    title: 'How to Add Crypto Payment to an E-Commerce Website with Celo and Valora',
    description: 'This article will provide a step-by-step guide on how to add Crypto payment to an E-commerce website with Celo Valora.',
    preview: require('./showcase/advanced/how-to-add-crypto-pay-using-valora.png'),
    website: 'blog/tutorials/how-to-add-crypto-pay-using-valora',
    tags: ['celosage', 'advanced', 'celo', 'react', 'valora'],
  },
  {
    title: 'Regenerative Finance - What it is and Why it Matters',
    description: 'In this article, we will look into the financial protocol behind the Celo blockchain, the "how" and the "helps"',
    preview: require('./showcase/beginner/regenerative-finance-and-celo-the-process-and-partnership.png'),
    website: 'blog/tutorials/regenerative-finance-and-celo-the-process-and-partnership',
    tags: ['celosage', 'intermediate'],
  },
  {
    title: 'Best practices for writing smart contracts with real world examples',
    description: 'Showing some of the best practices for writing smart contracts',
    preview: require('./showcase/intermediate/best-practices-for-writing-smart-contracts-with-real-world-examples.png'),
    website: 'blog/tutorials/best-practices-for-writing-smart-contracts-with-real-world-examples',
    tags: ['celosage', 'intermediate', 'solidity', 'hardhat'],
  },
  {
    title: 'An Introduction to Layer 1 and Layer 2 Blockchain Protocols',
    description: 'In this tutorial, we will provide an introduction to the different types of blockchain protocols and explain the key differences between layer 1 and layer 2 protocols.',
    preview: require('./showcase/beginner/an-introduction-to-layer-1-and-layer-2-blockchain-protocols.png'),
    website: 'blog/tutorials/an-introduction-to-layer-1-and-layer-2-blockchain-protocols',
    tags: ['celosage', 'beginner'],
  },
  {
    title: 'Crypto Wallets - The Celo Way',
    description: 'This tutorials teaches you all you need to know about Crypto Wallets',
    preview: require('./showcase/beginner/crypto-wallets.png'),
    website: 'blog/tutorials/crypto-wallets-the-celo-way',
    tags: ['celosage', 'beginner'],
  },
  {
    title: 'How to create your first smart contract on the celo blockchain',
    description: 'This tutorials teaches you how to create your first sample smart contract and deploy it on the celo blockchain',
    preview: require('./showcase/beginner/create-your-first-smart-contract-on-celo.png'),
    website: 'blog/tutorials/create-your-first-smart-contract-on-celo',
    tags: ['celosage', 'remix', 'smartcontract', 'solidity'],
  },
  {
    title: 'Build a Simple Forum Dapp with Flutter on Celo',
    description: 'In this tutorial, we will guide you through the process of writing and deploying a simple forum smart contract on the Celo network, and then using Flutter to build a user-friendly interface for interacting with the contract.',
    preview: require('./showcase/intermediate/build-a-simple-forum-dapp-with-flutter-on-celo.png'),
    website: 'blog/tutorials/build-a-simple-forum-dapp-with-flutter-on-celo',
    tags: ['celosage', 'flutter', 'advanced'],
  },
  {
    title: 'Build a generic staking dapp using Foundry and NextJs',
    description: 'Compiling, testing and deploying contracts using foundry with frontend using Nextjs',
    preview: require('./showcase/advanced/build-a-generic-staking-dapp-using-foundry-and-nextjs.png'),
    website: 'blog/tutorials/build-a-generic-staking-dapp-using-foundry-and-nextjs',
    tags: ['celosage', 'advanced', 'smartcontract', 'solidity', 'nextjs', 'materialui', 'react'],
  },
  {
    title: 'Connect and interact with Celo using web3onboard library',
    description: 'A convenient library for connecting to Celo blockchain',
    preview: require('./showcase/intermediate/connect-and-interact-with-celo-using-web3onboard-library.png'),
    website: 'blog/tutorials/connect-and-interact-with-celo-using-web3onboard-library',
    tags: ['celosage', 'intermediate', 'smartcontract', 'solidity', 'nextjs', 'materialui', 'react'],
  },
  {
    title: 'Proof of Work vs Proof of Stake - A Comprehensive Comparison',
    description: 'In this article, we will provide a comprehensive comparison of proof of work and proof of stake.',
    preview: require('./showcase/beginner/proof-of-work-vs-proof-of-stake-a-comprehensive-comparison.png'),
    website: 'blog/tutorials/proof-of-work-vs-proof-of-stake-a-comprehensive-comparison',
    tags: ['celosage', 'intermediate'],
  },
  {
    title: 'Preventing Vulnerabilities in Solidity - Denial of Service Attack',
    description: 'The Denial of Service attack in Solidity is a comprehensive attack.',
    preview: require('./showcase/advanced/preventing-vulnerabilities-in-solidity-denial-of-service-attack.png'),
    website: 'blog/tutorials/preventing-vulnerabilities-in-solidity-denial-of-service-attack',
    tags: ['celosage', 'advanced'],
  },
  {
    title: 'Create a Crowdfunding Smart Contract on Celo using Hardhat',
    description: 'This tutorial teach developers how to build a crowdfunding contract on Celo, using Solidity and Hardhat framework.',
    preview: require('./showcase/advanced/create-a-crowdfunding-smart-contract-on-celo-using-hardhat.png'),
    website: 'blog/tutorials/create-a-crowdfunding-smart-contract-on-celo-using-hardhat',
    tags: ['celosage', 'solidity', 'hardhat', 'advanced'],
  },
  {
    title: 'Why should you use Celo Blockchain',
    description: 'In this tutorial, we will introduce you to the Celo blockchain and explain its key features and benefits in a way that is easy to understand, even for complete beginners.',
    preview: require('./showcase/beginner/why-should-you-use-celo.png'),
    website: '/blog/tutorials/why-should-you-use-celo',
    tags: ['celosage','celo', 'beginner'], 
  },
  {
    title: 'Build a Donation dApp on Celo to award your Favorite Content Creator',
    description: 'In this tutorial, we will show you how to create donation dApp to reward your favourite content creator.',
    preview: require('./showcase/advanced/build-a-donation-dapp-on-celo-to-award-your-favourite-content-creator.png'),
    website: '/blog/tutorials/build-a-donation-dapp-on-celo-to-award-your-favourite-content-creator',
    tags: ['celosage','celo', 'advanced'], 
  },
  {
    title: 'Create a Full Stack Whitelist dApp with Merkle Trees on CELO',
    description: 'Learn how you can use Merkle trees, a powerful data structure hierarchy, to efficiently verify if a particular data is part of a dataset',
    preview: require('./showcase/advanced/create-full-stack-whitelist-dapp-with-merkle-trees-celo.png'),
    website: 'blog/tutorials/create-full-stack-whitelist-dapp-with-merkle-trees-celo',
    tags: ['advanced', 'hardhat', 'celosage', 'solidity'],
  },{
    title: 'Creating a Twitter-Like Decentralized Application on Celo using Solidity',
    description: 'Building a decentralized Twitter on the Celo blockchain refers to the creation of a social media platform that utilizes blockchain technology to enable users to communicate and share information in a decentralized and censorship-resistant manner',
    preview: require('./showcase/intermediate/creating-a-twitter-like-decentralized-application-on-celo-using-solidity.png'),
    website: 'blog/tutorials/building-a-decentralized-twitter-on-the-celo-blockchain',
    tags: ['celosage', 'dacade', 'smartcontract', 'solidity',],
  },
  {
    title: 'How to Use Hardware Tools with the Celo Blockchain',
    description: 'In this series, we will explore how hardware is driving the adoption of the Celo blockchain',
    preview: require('./showcase/intermediate/how-to-use-hardware-tools-with-the-celo-blockchain.png'),
    website: 'blog/tutorials/how-to-use-hardware-tools-with-the-celo-blockchain',
    tags: ['intermediate','celo','celosage'],
  },
  {
    title: 'Build feature-rich, persistent dapp on celo using wagmi',
    description: 'An alternative method of connecting to Celo networks',
    preview: require('./showcase/advanced/build-a-feature-rich-persistent-dapp-on-celo-using-wagmi.png'),
    website: 'blog/tutorials/build-a-feature-rich-persistent-dapp-on-celo-using-wagmi',
    tags: ['hardhat', 'celosage', 'solidity', 'react', 'nextjs', 'materialui', 'typescript'],
  },
  {
    title: 'Why you should Build your Next Project on the Celo Blockchain',
    description: 'This tutorial examines the features and capabilities of the Celo Blockchain',
    preview: require('./showcase/beginner/why-you-should-build-your-next-project-on-the-celo-blockchain.png'),
    website: '/blog/tutorials/why-you-should-build-your-next-project-on-the-celo-blockchain',
    tags: ['celosage','beginner','celo'],
  },
  {
    title: 'Simplifying the Celo 2.0 Roadmap for Celo Builders',
    description: 'This article breaks down the details of the Celo 2.0 roadmap into specific features, building requirements and outlooks as well as pointing out the developments that will follow this new roadmap.',
    preview: require('./showcase/beginner/simplifying-the-celo-2.0-roadmap-for-celo-builders.png'),
    website: '/blog/tutorials/simplifying-the-celo-2.0-roadmap-for-celo-builders',
    tags: ['celosage','celo'], 
  },
  {
    title: 'How to Add Support for Stablecoin Gas Fees using Celo Composer',
    description: 'Learn how to implement stablecoin gas fee support in your application, using the Solidity programming language and React for the front-end',
    preview: require('./showcase/intermediate/how-to-add-support-for-stablecoin-gas-fees-using-celo-composer.png'),
    website: 'blog/tutorials/how-to-add-support-for-stablecoin-gas-fees-using-celo-composer',
    tags: ['intermediate', 'hardhat', 'celosage', 'solidity'],
  },
  {
    title: 'Connect and interact with Celo using Web3React',
    description: 'Alternative method of connecting to Celo using web3React',
    preview: require('./showcase/advanced/connect-and-interact-with-celo-using-web3react.png'),
    website: 'blog/tutorials/connect-and-interact-with-celo-using-web3react',
    tags: ['celosage', 'advanced', 'smartcontract', 'solidity', 'nextjs', 'materialui', 'react'],
  },
  {
    title: 'How to build a crowdfunding platform on Celo',
    description: 'In this tutorial, we will guide you through the process of building a crowdfunding platform on the Celo blockchain',
    preview: require('./showcase/advanced/how-to-build-a-crowdfunding-platform-on-celo.png'),
    website: '/blog/tutorials/how-to-build-a-crowdfunding-platform-on-celo',
    tags: ['celosage','celo', 'advanced'], 
  },
  {
    title: 'Build an nft-gated dapp and deploy on a decentralized hosting service',
    description: 'An interesting use case for NFTs on Celo network',
    preview: require('./showcase/advanced/build-an-nft-gated-dapp-and-deploy-on-decentralized-hosting-service.png'),
    website: 'blog/tutorials/build-an-nft-gated-dapp-and-deploy-on-decentralized-hosting-service',
    tags: ['advanced', 'solidity', 'nextjs', 'celosage'],
  },
  {
    title: 'How to Create a Decentralized Application Using React-Celo',
    description: 'This sequel walks blockchain developers on the Celo network through the process of creating a Decentralized Application (dApp) to interact with the created crowdfunding smart contract using React-Celo',
    preview: require('./showcase/intermediate/how-to-create-a-decentralized-application-using-react-celo.png'),
    website: 'blog/tutorials/how-to-create-a-decentralized-application-using-react-celo',
    tags: ['celosage', 'smartcontract', 'solidity', 'react', 'hardhat', 'crowdfunding', 'intermediate'],
  },
  {
    title: 'Example architectures for a simple payment dapp',
    description: 'This post will focus on the front-end part of how to create a simple payment dapp',
    preview: require('./showcase/beginner/example-architectures-for-a-simple-payment-dapp.png'),
    website: 'blog/tutorials/example-architectures-for-a-simple-payment-dapp',
    tags: ['javascript', 'react', 'beginner', 'celo'], 
  },
  {
    title: 'Build a Tic Tac Toe game with Flutter using Celo Composer',
    description: 'This tutorial will guide you through building an example using Celo Composer, a Tic Tac To game applications on the Celo blockchain using Flutter.',
    preview: require('./showcase/intermediate/build-a-tic-tac-toe-game-with-flutter-using-celo-composer.png'),
    website: 'blog/tutorials/build-a-tic-tac-toe-game-with-flutter-using-celo-composer',
    tags: ['celosage', 'flutter', 'solidity', 'intermediate', 'celo'], 
  },
  {
    title: 'Build a library-based dapp on Celo',
    description: 'Working with library in solidity',
    preview: require('./showcase/advanced/build-a-library-based-dapp-on-celo.png'),
    website: 'blog/tutorials/build-a-library-based-dapp-on-celo',
    tags: ['advanced', 'solidity', 'hardhat', 'celosage'],
  },
  {
    title: 'Connect and interact with Celo using web3modal',
    description: 'Alternative method of connecting to Celo using web3Modal',
    preview: require('./showcase/advanced/connect-and-interact-with-celo-using-web3modal.png'),
    website: 'blog/tutorials/connect-and-interact-with-celo-using-web3modal',
    tags: ['celosage', 'advanced', 'smartcontract', 'solidity', 'nextjs', 'materialui', 'react'],
   },
   {
    title: 'Interact with Celo Blockchain using web3dart',
    description: 'This article explains how to construct a dart program to communicate with the Celo blockchain using web3dart',
    preview: require('./showcase/beginner/interact-with-celo-blockchain-using-web3dart.png'),
    website: 'blog/tutorials/interact-with-celo-blockchain-using-web3dart',
    tags: ['celosage', 'flutter', 'beginner', 'celo'], 
  },
   {
    title: 'Upgrading a Smart Contract on Celo',
    description: 'This tutorial provides a guide to upgrading a smart contract on the Celo blockchain and its importance',
    preview: require('./showcase/intermediate/upgrading-a-smart-contract-on-celo.png'),
    website: 'blog/tutorials/upgrading-a-smart-contract-on-celo',
    tags: ['celosage', 'smartcontract', 'solidity', 'intermediate', 'celo'], 
  },
  {
    title: 'Building a Smart Contract Lottery Application on Celo with Python',
    description: 'This tutorial provides a guide on how to use Python to build a smart contract lottery application on the Celo blockchain',
    preview: require('./showcase/intermediate/building-a-smart-contract-lottery-application-on-celo-with-python.png'),
    website: 'blog/tutorials/building-a-smart-contract-lottery-application-on-celo-with-python',
    tags: ['celosage', 'smartcontract', 'solidity', 'intermediate', 'celo'], 
  },
  {
    title: 'Deploying a proposal for DAOs on Celo',
    description: 'This article explains how to deploy a governance proposal on Celo',
    preview: require('./showcase/intermediate/deploying-a-proposal-for-daos-on-celo.png'),
    website: 'blog/tutorials/deploying-a-proposal-for-daos-on-celo',
    tags: ['celosage', 'intermediate',  'celo'], 
  },
  {
    title: 'How to build a Celo Price Tracker browser extension using Vite and Celo Contractkit.',
    description: 'In this article, I will show developers how to create a Celo Price Tracker browser extension that works with any browser, such as Brave, Chrome, and Firefox, by using Vite (a React template), Crxjs Vite Plugin, and the Celo Contractkit package.',
    preview: require('./showcase/beginner/how-to-build-a-celo-price-tracker-browser-extension-using-vite-and-celo-contractkit.png'),
    website: 'blog/tutorials/how-to-build-a-celo-price-tracker-browser-extension-using-vite-and-celo-contractkit',
    tags: ['celosage', 'react', 'beginner', 'celo'],
  },

  {
    title: 'Build a Full-Stack Mobile DApp with React Native and Web.JS on Celo',
    description: 'Learn hoe to build chat app on celo network using react-native and web3js',
    preview: require('./showcase/intermediate/build-a-full-stack-mobile-dapp-with-react-native-and-webjs-on-celo.png'),
    website: 'blog/tutorials/build-a-full-stack-mobile-dapp-with-react-native-and-webjs-on-celo',
    tags: ['celosage', 'reactnative', 'intermediate', 'celo'], 
  },
  {
    title: 'What are PFP NFTs, How to Create Them?',
    description: 'PFP NFTs are blockchain-based digital assets used as profile pictures. To create one, design an image, choose a blockchain platform and compatible wallet, and mint it on an NFT marketplace.',
    preview: require('./showcase/intermediate/what-are-pfp-nfts-and-how-to-create-them.png'),
    website: 'blog/tutorials/what-are-pfp-nfts-and-how-to-create-them',
    tags: ['celosage', 'solidity', 'intermediate', 'celo', 'erc721', 'truffle'], 
  },
  {
    title: 'Developing a Crowdfunding Platform for Social Causes on Celo Blockchain - Part 1',
    description: 'A Celo-based crowdfunding platform for social causes would enable social organizations, charities, and individuals to create campaigns and connect directly with donors to donate funds, leveraging the transparency and security of blockchain technology.',
    preview: require('./showcase/intermediate/developing-a-crowdfunding-platform-for-social-causes-on-celo-blockchain-part-1.png'),
    website: 'blog/tutorials/developing-a-crowdfunding-platform-for-social-causes-on-celo-blockchain-part-1',
    tags: ['celosage', 'solidity', 'intermediate', 'celo', 'truffle'], 
  },
  {
    title: 'The Future of NFT Creation - Unleashing the Power of Batch Minting with ERC721psi',
    description: 'Batch minting with ERC721psi is an efficient way of creating multiple tokens at once, saving time and money. This feature is important for scalability and is implemented using smart contracts.',
    preview: require('./showcase/intermediate/the-future-of-nft-creation-unleashing-the-power-of-batch-minting-with-erc721psi.png'),
    website: 'blog/tutorials/the-future-of-nft-creation-unleashing-the-power-of-batch-minting-with-erc721psi',
    tags: ['celosage', 'erc721', 'intermediate', 'celo', 'solidity'], 
  },
  {
    title: 'Automate Flutter Celo DApp Deployment with GitHub Actions',
    description: 'Learn how to deploy and publish your Flutter DApp to Google Play Store or Google Drive using GitHub Actions.',
    preview: require('./showcase/intermediate/automate-flutter-celo-dapp-deployment-with-github-actions.png'),
    website: 'blog/tutorials/automate-flutter-celo-dapp-deployment-with-github-actions',
    tags: ['celosage', 'flutter', 'intermediate', 'celo', 'deploy'], 
  },
  {
    title: 'Get started with CELO using Rust',
    description: 'This article is intended for developers that have some familiarity with Rust and want to construct a Rust program to communicate with the Celo blockchain.',
    preview: require('./showcase/beginner/get-started-with-celo-using-rust.png'),
    website: 'blog/tutorials/get-started-with-celo-using-rust',
    tags: ['celosage', 'beginner', 'celo', 'deploy'], 
  },
  {
    title: "Build a monthly susbscription platform using Celo composer & Openzeppelin Defender",
    description: "This comprehensive tutorial will guide you through setting up a crypto payment subscription platform on Celo.",
    preview: require("./showcase/advanced/build-a-monthly-susbscription-platform-using-celo-composer-openzeppelin-defender.png"),
    website: "/blog/tutorials/build-a-monthly-susbscription-platform-using-celo-composer-openzeppelin-defender",
    tags: ["advanced", "celosage", "celo", "openzeppelin"],
  },
  {
    title: "Build an Airdrop Distribution System for Millions of Users with Verification of Merkle Tree Proofs",
    description: "Curious about how Uniswap and other projects are able to airdrop tokens to thousands of users? In this tutorial, we will show you how they use Merkle proof in Solidity and Javascript to accomplish this feat.",
    preview: require("./showcase/advanced/build-an-airdrop-distribution-system-for-millions-of-users-with-verification-of-merkle-tree-proofs.png"),
    website: "/blog/tutorials/build-an-airdrop-distribution-system-for-millions-of-users-with-verification-of-merkle-tree-proofs",
    tags: ["advanced", "celosage", "celo", "tokens"],
  },
  {
    title: "Lazy Minting NFTs A Cost-Effective and Flexible Approach to NFT Creation",
    description: "Lazy Minting NFTs offer a budget-friendly and adaptable way of creating NFTs without sacrificing quality or control. Simplify the process with ease.",
    preview: require("./showcase/intermediate/lazy-minting-nfts-a-cost-effective-and-flexible-approach-to-nft-creation.png"),
    website: "/blog/tutorials/lazy-minting-nfts-a-cost-effective-and-flexible-approach-to-nft-creation",
    tags: ["intermediate", "solidity", "celosage", "erc721", "truffle"],
  },
  {
    title: 'Automate React Native Celo DApp Deployment with GitHub Actions',
    description: 'Learn how to deploy and publish your React Native DApp to Google Play Store or Google Drive',
    preview: require('./showcase/intermediate/automate-react-native-celo-dapp-deployment-with-github-actions.png'),
    website: 'blog/tutorials/automate-react-native-celo-dapp-deployment-with-github-actions',
    tags: ['celosage', 'reactnative', 'intermediate', 'celo'], 
  },
  {
<<<<<<< HEAD
    title: 'Using Python to Build a Celo Blockchain Identity System',
    description: 'This article explains how to use Python and the Web3.py library to build a decentralized identity system on the Celo blockchain.',
    preview: require('./showcase/intermediate/sage-using-python-to-build-a-celo-blockchain-identity-system.png'),
    website: '/blog/tutorials/using-python-to-build-a-celo-blockchain-identity-system',
    tags: ['celosage','celo', 'intermediate', 'smartcontract', 'solidity'], 
  },
=======
    title: 'Automate Celo DApp Deployment to Cloudflare Pages with GitHub Actions',
    description: 'Learn How to Deploy and Publish your Celo DApp Cloudflare Pages with GitHub Actions',
    preview: require('./showcase/intermediate/automate-celo-dapp-deployment-to-cloudflare-pages-with-github-actions.png'),
    website: 'blog/tutorials/automate-celo-dapp-deployment-to-cloudflare-pages-with-github-actions',
    tags: ['celosage', 'react', 'intermediate', 'celo'], 
  },

>>>>>>> eb51e6c4
  {
    title: 'Billeteras como crearlas y como fondearlas',
    description: '¡Bienvenido a nuestro tutorial sobre cómo comenzar con su billetera digital en Celo! En este tutorial, le mostraremos cómo crear una billetera, almacenar su frase de recuperación, financiar la billetera y enviar y recibir dinero en la plataforma Celo.',
    preview: require('./showcase/beginner/Billeteras-como-crearlas-y-como-fondearlas.png'),
    website: 'blog/tutorials/billeteras-como-crearlas-y-como-fondearlas',
    tags: ['celosage', 'beginner'], 
  },
  {
    title: 'Introducing Prosperity Passport - The First Soulbound Token-Powered Web3 Identity Solution for Celo Blockchain',
    description: 'Introducing Prosperity Passport - a groundbreaking Web3 identity solution for Celo blockchain.',
    preview: require('./showcase/beginner/introducing-prosperity-passport-the-first-soulbound-token-powered-web3-identity-solution-for-celo-blockchain.png'),
    website: 'blog/tutorials/introducing-prosperity-passport-the-first-soulbound-token-powered-web3-identity-solution-for-celo-blockchain',
    tags: ['celosage', 'beginner', 'celo'], 
  },
  {
    title: 'Building a Decentralized Exchange on Celo with Golang',
    description: 'This article could focus on building a decentralized exchange (DEX) on the Celo blockchain using the go-ethereum, a Golang blockchain framework',
    preview: require('./showcase/intermediate/building-a-decentralized-exchange-on-celo-with-golang.png'),
    website: 'blog/tutorials/building-a-decentralized-exchange-on-celo-with-golang',
    tags: ['celosage', 'intermediate', 'smartcontract', 'solidity'], 
  },
  {
    title: 'Easily Deploy your Celo DApp to Cloudflare Pages',
    description: 'Learn How to Deploy and Publish your Celo DApp Cloudflare Pages with Ease',
    preview: require('./showcase/beginner/easily-deploy-your-celo-dapp-to-cloudflare-pages.png'),
    website: 'blog/tutorials/easily-deploy-your-celo-dapp-to-cloudflare-pages',
    tags: ['celosage', 'dapp', 'beginner', 'celo'], 
  },
  {
    title: 'Building Decentralized Applications on the Celo Platform using the Celo SDK and Celo Smart Contracts',
    description: 'Learn how to build and deploy decentralized applications on the Celo platform using the Celo SDK and Celo smart contracts',
    preview: require('./showcase/beginner/building-decentralized-applications-on-celo.png'),
    website: 'blog/tutorials/building-decentralized-applications-on-the-celo-platform-using-the-celo-sdk-and-celo-smart-contract',
    tags: ["celo", "celosage", "truffle", "smartcontract", "solidity", "beginner"], 
  },
  {
    title: 'Building a Celo Voting System with Golang',
    description: 'This article could provide a tutorial on how to use the Celo Golang go ethereum framework to build a secure and transparent voting system on the blockchain',
    preview: require('./showcase/intermediate/building-a-celo-voting-system-with-golang.png'),
    website: 'blog/tutorials/building-a-celo-voting-system-with-golang',
    tags: ['celosage', 'intermediate', 'smartcontract', 'solidity'], 
  },
  /*
  Pro Tip: add your site in alphabetical order.
  Appending your site here (at the end) is more likely to produce Git conflicts.
   */
];

export const TagList = Object.keys(Tags) as TagType[];
function sortUsers() {
  let result = Users;
  // Sort by site name
  result = sortBy(result, (user) => user.title.toLowerCase());
  // Sort by apps tag, popular first
  result = sortBy(result, (user) => !user.tags.includes("favorite"));
  return result;
}

export const sortedUsers = sortUsers();
2;<|MERGE_RESOLUTION|>--- conflicted
+++ resolved
@@ -2706,22 +2706,19 @@
     tags: ['celosage', 'reactnative', 'intermediate', 'celo'], 
   },
   {
-<<<<<<< HEAD
     title: 'Using Python to Build a Celo Blockchain Identity System',
     description: 'This article explains how to use Python and the Web3.py library to build a decentralized identity system on the Celo blockchain.',
     preview: require('./showcase/intermediate/sage-using-python-to-build-a-celo-blockchain-identity-system.png'),
     website: '/blog/tutorials/using-python-to-build-a-celo-blockchain-identity-system',
     tags: ['celosage','celo', 'intermediate', 'smartcontract', 'solidity'], 
   },
-=======
+  {
     title: 'Automate Celo DApp Deployment to Cloudflare Pages with GitHub Actions',
     description: 'Learn How to Deploy and Publish your Celo DApp Cloudflare Pages with GitHub Actions',
     preview: require('./showcase/intermediate/automate-celo-dapp-deployment-to-cloudflare-pages-with-github-actions.png'),
     website: 'blog/tutorials/automate-celo-dapp-deployment-to-cloudflare-pages-with-github-actions',
     tags: ['celosage', 'react', 'intermediate', 'celo'], 
   },
-
->>>>>>> eb51e6c4
   {
     title: 'Billeteras como crearlas y como fondearlas',
     description: '¡Bienvenido a nuestro tutorial sobre cómo comenzar con su billetera digital en Celo! En este tutorial, le mostraremos cómo crear una billetera, almacenar su frase de recuperación, financiar la billetera y enviar y recibir dinero en la plataforma Celo.',
