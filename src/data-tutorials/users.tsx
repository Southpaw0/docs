--- conflicted
+++ resolved
@@ -956,19 +956,20 @@
     tags: ['celosage','beginner'],
   },
   {
-<<<<<<< HEAD
+
     title: 'Building an NFT Marketplace on Celo with Python',
     description: 'This tutorial provides a guide on how to use Python to build an NFT marketplace on the Celo blockchain',
     preview: require('./showcase/intermediate/building-an-nft-marketplace-on-celo-with-python.png'),
     website: 'blog/tutorials/building-an-nft-marketplace-on-celo-with-python',
     tags: ['celosage', 'nft', 'smartcontract', 'solidity', 'intermediate', 'celo'], 
-=======
+  }, 
+  {
     title: 'Building a Crowdfunding Platform on Celo with Python',
     description: 'This tutorial provides a guide on how to use Eth-Brownie Python to build a decentralized crowdfunding platform on the Celo blockchain',
     preview: require('./showcase/intermediate/building-a-crowdfunding-platform-on-celo-with-python.png'),
     website: 'blog/tutorials/building-a-crowdfunding-platform-on-celo-with-python',
     tags: ['celosage', 'crowdfunding', 'smartcontract', 'solidity', 'intermediate', 'celo'], 
->>>>>>> f7bc4582
+
   },
   {
     title: 'Como construir e realizar deploy de contratos Factory no blockchain Celo',
