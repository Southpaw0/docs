--- conflicted
+++ resolved
@@ -2336,14 +2336,13 @@
     website: 'blog/tutorials/interact-with-celo-blockchain-using-web3dart',
     tags: ['celosage', 'flutter', 'beginner', 'celo'], 
   },
-<<<<<<< HEAD
-   {
+  {
     title: 'Building a Smart Contract Lottery Application on Celo with Python',
     description: 'This tutorial provides a guide on how to use Python to build a smart contract lottery application on the Celo blockchain',
     preview: require('./showcase/intermediate/building-a-smart-contract-lottery-application-on-celo-with-python.png'),
     website: 'blog/tutorials/building-a-smart-contract-lottery-application-on-celo-with-python',
     tags: ['celosage', 'smartcontract', 'solidity', 'intermediate', 'celo'], 
-=======
+  },
   {
     title: 'Deploying a proposal for DAOs on Celo',
     description: 'This article explains how to deploy a governance proposal on Celo',
@@ -2400,7 +2399,6 @@
     preview: require("./showcase/advanced/build-a-monthly-susbscription-platform-using-celo-composer-openzeppelin-defender.png"),
     website: "/blog/tutorials/build-a-monthly-susbscription-platform-using-celo-composer-openzeppelin-defender",
     tags: ["advanced", "celosage", "celo", "openzeppelin"],
->>>>>>> 147052d6
   },
   /*
   Pro Tip: add your site in alphabetical order.
