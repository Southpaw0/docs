/**
 * Copyright (c) Facebook, Inc. and its affiliates.
 *
 * This source code is licensed under the MIT license found in the
 * LICENSE file in the root directory of this source tree.
 */

/* eslint-disable global-require */

import { translate } from "@docusaurus/Translate";
import { sortBy } from "@site/src/utils/jsUtils";

/*
 * ADD YOUR SITE TO THE DOCUSAURUS SHOWCASE:
 *
 * Requirements for adding your site to our showcase:
 * - It is a production-ready site with real content and decent customizations
 * (different from the init templates)
 * - It is NOT a work-in-progress with empty pages
 * - It has a stable domain (a Netlify/Vercel deploy preview is not allowed)
 *
 * Instructions:
 * - Add your site in the json array below
 * - `title` is your project's name (no need for the "Docs" suffix)
 * - A short (≤120 characters) description of your project
 * - Use relevant tags to categorize your site (read the tag descriptions below)
 * - Add a local image preview (decent screenshot of your Docusaurus site)
 * - The image MUST be added to the GitHub repository, and use `require("img")`
 * - The image has to have minimum width 640 and an aspect of no wider than 2:1
 * - If your website is open-source, add your source link. The link should open
 *   to a directory containing the `docusaurus.config.js` file
 * - Open a PR and check for reported CI errors
 *
 * Example PR: https://github.com/facebook/docusaurus/pull/3976
 *
 * If you edit this file through the GitHub interface, you can:
 * - Submit first your users.tsx edit PR
 * - This will create a branch on your Docusaurus fork (usually "patch-1")
 * - Go to https://github.com/<username>/docusaurus/tree/<branch>/website/src/data/showcase
 * - Drag-and-drop an image here to add it to your existing PR
 *
 * Please help us maintain this showcase page data:
 * - Update sites with wrong data
 * - Ensure site tags remain correct over time
 * - Remove sites not using Docusaurus anymore
 * - Add missing Docusaurus sites (if the site owner agreed)
 */

export type Tag = {
  label: string;
  description: string;
  color: string;
};

export type TagType =
  | "popular"
  | "favorite"
  | "foundation"
  | "celosage"
  | "figment"
  | "dacade"
  | "advanced"
  | "airdrop"
  | "android"
  | "beginner"
  | "celo"
  | "celowallet"
  | "cli"
  | "codeplayground"
  | "composer"
  | "contractkit"
  | "contribute"
  | "crowdfunding"
  | "cusd"
  | "dao"
  | "dapp"
  | "dappstarter"
  | "deploy"
  | "erc1155"
  | "ERC20"
  | "erc721"
  | "flutter"
  | "graph"
  | "hardhat"
  | "html"
  | "intermediate"
  | "ipfs"
  | "javascript"
  | "keystores"
  | "ledger"
  | "materialui"
  | "metamask"
  | "mint"
  | "mobile"
  | "nextjs"
  | "nft"
  | "nodejs"
  | "observable"
  | "openzeppelin"
  | "oracle"
  | "pinata"
  | "progressive"
  | "randomness"
  | "react"
  | "reactnative"
  | "remix"
  | "remote"
  | "sdk"
  | "smartcontract"
  | "solidity"
  | "sourcify"
  | "subgraphs"
  | "tokens"
  | "truffle"
  | "typescript"
  | "usecontractkit"
  | "valora"
  | "verification"
  | "walletconnect"
  | "video";

export type User = {
  title: string;
  description: string;
  preview: string;
  website: string;
  // source: string | null;
  tags: TagType[];
};

// LIST OF AVAILABLE TAGS
// Available tags to assign to your site
// Please choose all tags that you think might apply.
// We'll remove inappropriate tags, but it's less likely that we add tags.
export const Tags: { [type in TagType]: Tag } = {
  // DO NOT USE THIS TAG: we choose sites to add to appss
  popular: {
    label: translate({ message: "Popular" }),
    description: translate({
      message: "",
      id: "showcase.tag.popular.description",
    }),
    color: "#e9669e",
  },

  // For open-source sites, a link to the source code is required
  // The source should be your *website's* source, not your project's source!
  // apps: {
  //   label: translate({ message: "Apps" }),
  //   description: translate({
  //     message: "",
  //     id: "showcase.tag.apps.description",
  //   }),
  //   color: "#39ca30",
  // },
  // impact: {
  //   label: translate({ message: "Impact" }),
  //   description: translate({
  //     message: "",
  //     id: "showcase.tag.impact.description",
  //   }),
  //   color: "#dfd545",
  // },
  foundation: {
    label: translate({ message: "Foundation" }),
    description: translate({
      message: "",
      id: "showcase.tag.foundation.description",
    }),
    color: "#35D07F",
  },
  celosage: {
    label: translate({ message: "Celo Sage" }),
    description: translate({
      message: "",
      id: "showcase.tag.celosage.description",
    }),
    color: "#35D07F",
  },
  favorite: {
    label: translate({ message: "Favorite" }),
    description: translate({
      message: "",
      id: "showcase.tag.favorite.description",
    }),
    color: "#35D07F",
  },

  figment: {
    label: translate({ message: "Figment" }),
    description: translate({
      message: "",
      id: "showcase.tag.figment.description",
    }),
    color: "#FBCC5C",
  },
  dacade: {
    label: translate({ message: "Dacade" }),
    description: translate({
      message: "",
      id: "showcase.tag.dacade.description",
    }),
    color: "#35D07F",
  },
  advanced: {
    label: translate({ message: "Advanced" }),
    description: translate({
      message: "",
      id: "showcase.tag.advanced.description",
    }),
    color: "#35D07F",
  },
  airdrop: {
    label: translate({ message: "Airdrop" }),
    description: translate({
      message: "",
      id: "showcase.tag.airdrop.description",
    }),
    color: "#127f82",
  },
  android: {
    label: translate({ message: "Android" }),
    description: translate({
      message: "",
      id: "showcase.tag.android.description",
    }),
    color: "#BF97FF",
  },
  beginner: {
    label: translate({ message: "Beginner" }),
    description: translate({
      message: "",
      id: "showcase.tag.beginner.description",
    }),
    color: "#FB7C6D",
  },
  celo: {
    label: translate({ message: "Celo" }),
    description: translate({
      message: "",
      id: "showcase.tag.celo.description",
    }),
    color: "#73DDFF",
  },
  celowallet: {
    label: translate({ message: "Celo Wallet" }),
    description: translate({
      message: "",
      id: "showcase.tag.celowallet.description",
    }),
    color: "#3488EC",
  },
  cli: {
    label: translate({ message: "CLI" }),
    description: translate({
      message: "",
      id: "showcase.tag.cli.description",
    }),
    color: "#BF97FF",
  },
  codeplayground: {
    label: translate({ message: "Code Playground" }),
    description: translate({
      message: "",
      id: "showcase.tag.codeplayground.description",
    }),
    color: "#35D07F",
  },
  composer: {
    label: translate({ message: "Composer" }),
    description: translate({
      message: "",
      id: "showcase.tag.composer.description",
    }),
    color: "#FB7C6D",
  },
  contractkit: {
    label: translate({ message: "ContractKit" }),
    description: translate({
      message: "",
      id: "showcase.tag.contractkit.description",
    }),
    color: "#FBCC5C",
  },
  contribute: {
    label: translate({ message: "Contribute" }),
    description: translate({
      message: "",
      id: "showcase.tag.contribute.description",
    }),
    color: "#FBCC5C",
  },
  crowdfunding: {
    label: translate({ message: "Crowdfunding" }),
    description: translate({
      message: "",
      id: "showcase.tag.crowdfunding.description",
    }),
    color: "#BF97FF",
  },
  cusd: {
    label: translate({ message: "cUSD" }),
    description: translate({
      message: "",
      id: "showcase.tag.cusd.description",
    }),
    color: "#FB7C6D",
  },
  dao: {
    label: translate({ message: "DAO" }),
    description: translate({
      message: "",
      id: "showcase.tag.dao.description",
    }),
    color: "#73DDFF",
  },
  dapp: {
    label: translate({ message: "Dapp" }),
    description: translate({
      message: "",
      id: "showcase.tag.dapp.description",
    }),
    color: "#3488EC",
  },
  dappstarter: {
    label: translate({ message: "Dappstarter" }),
    description: translate({
      message: "",
      id: "showcase.tag.dappstarter.description",
    }),
    color: "#35D07F",
  },
  deploy: {
    label: translate({ message: "Deploy" }),
    description: translate({
      message: "",
      id: "showcase.tag.deploy.description",
    }),
    color: "#FBCC5C",
  },
  erc1155: {
    label: translate({ message: "erc1155" }),
    description: translate({
      message: "",
      id: "showcase.tag.erc1155.description",
    }),
    color: "#BF97FF",
  },
  ERC20: {
    label: translate({ message: "ERC20" }),
    description: translate({
      message: "",
      id: "showcase.tag.erc20.description",
    }),
    color: "#BF97FF",
  },
  erc721: {
    label: translate({ message: "ERC721" }),
    description: translate({
      message: "",
      id: "showcase.tag.erc721.description",
    }),
    color: "#FB7C6D",
  },
  flutter: {
    label: translate({ message: "flutter" }),
    description: translate({
      message: "",
      id: "showcase.tag.flutter.description",
    }),
    color: "#73DDFF",
  },
  graph: {
    label: translate({ message: "Graph" }),
    description: translate({
      message: "",
      id: "showcase.tag.graph.description",
    }),
    color: "#3488EC",
  },
  hardhat: {
    label: translate({ message: "Hardhat" }),
    description: translate({
      message: "",
      id: "showcase.tag.hardhat.description",
    }),
    color: "#FB7C6D",
  },
  html: {
    label: translate({ message: "HTML" }),
    description: translate({
      message: "",
      id: "showcase.tag.html.description",
    }),
    color: "#35D07F",
  },
  intermediate: {
    label: translate({ message: "Intermediate" }),
    description: translate({
      message: "",
      id: "showcase.tag.intermediate.description",
    }),
    color: "#FBCC5C",
  },
  ipfs: {
    label: translate({ message: "IPFS" }),
    description: translate({
      message: "",
      id: "showcase.tag.ipfs.description",
    }),
    color: "#BF97FF",
  },
  javascript: {
    label: translate({ message: "Javascript" }),
    description: translate({
      message: "",
      id: "showcase.tag.javascript.description",
    }),
    color: "#FB7C6D",
  },
  keystores: {
    label: translate({ message: "Keystores" }),
    description: translate({
      message: "",
      id: "showcase.tag.keystores.description",
    }),
    color: "#BF97FF",
  },
  ledger: {
    label: translate({ message: "Ledger" }),
    description: translate({
      message: "",
      id: "showcase.tag.ledger.description",
    }),
    color: "#FB7C6D",
  },
  materialui: {
    label: translate({ message: "Material UI" }),
    description: translate({
      message: "",
      id: "showcase.tag.material-ui.description",
    }),
    color: "#73DDFF",
  },
  metamask: {
    label: translate({ message: "Metamask" }),
    description: translate({
      message: "",
      id: "showcase.tag.metamask.description",
    }),
    color: "#3488EC",
  },
  mint: {
    label: translate({ message: "Mint" }),
    description: translate({
      message: "",
      id: "showcase.tag.mint.description",
    }),
    color: "#35D07F",
  },
  mobile: {
    label: translate({ message: "Mobile" }),
    description: translate({
      message: "",
      id: "showcase.tag.mobile.description",
    }),
    color: "#FBCC5C",
  },
  nextjs: {
    label: translate({ message: "Nextjs" }),
    description: translate({
      message: "",
      id: "showcase.tag.nextjs.description",
    }),
    color: "#FB7C6D",
  },
  nft: {
    label: translate({ message: "NFT" }),
    description: translate({
      message: "",
      id: "showcase.tag.nft.description",
    }),
    color: "#73DDFF",
  },
  nodejs: {
    label: translate({ message: "Nodejs" }),
    description: translate({
      message: "",
      id: "showcase.tag.nodejs.description",
    }),
    color: "#BF97FF",
  },
  observable: {
    label: translate({ message: "Obervable" }),
    description: translate({
      message: "",
      id: "showcase.tag.observable.description",
    }),
    color: "#FB7C6D",
  },
  openzeppelin: {
    label: translate({ message: "Open Zeppelin" }),
    description: translate({
      message: "",
      id: "showcase.tag.openzeppelin.description",
    }),
    color: "#73DDFF",
  },
  oracle: {
    label: translate({ message: "Oracle" }),
    description: translate({
      message: "",
      id: "showcase.tag.metamask.description",
    }),
    color: "#3488EC",
  },
  pinata: {
    label: translate({ message: "pinata" }),
    description: translate({
      message: "",
      id: "showcase.tag.pinata.description",
    }),
    color: "#73DDFF",
  },
  progressive: {
    label: translate({ message: "Progressive" }),
    description: translate({
      message: "",
      id: "showcase.tag.progressive.description",
    }),
    color: "#35D07F",
  },
  randomness: {
    label: translate({ message: "Randomness" }),
    description: translate({
      message: "",
      id: "showcase.tag.randomness.description",
    }),
    color: "#FBCC5C",
  },
  react: {
    label: translate({ message: "React" }),
    description: translate({
      message: "",
      id: "showcase.tag.react.description",
    }),
    color: "#73DDFF",
  },
  reactnative: {
    label: translate({ message: "React Native" }),
    description: translate({
      message: "",
      id: "showcase.tag.reactnative.description",
    }),
    color: "#3488EC",
  },
  remix: {
    label: translate({ message: "Remix" }),
    description: translate({
      message: "",
      id: "showcase.tag.remix.description",
    }),
    color: "#BF97FF",
  },
  remote: {
    label: translate({ message: "Remote" }),
    description: translate({
      message: "",
      id: "showcase.tag.remote.description",
    }),
    color: "#FB7C6D",
  },
  sdk: {
    label: translate({ message: "SDK" }),
    description: translate({
      message: "",
      id: "showcase.tag.sdk.description",
    }),
    color: "#73DDFF",
  },
  smartcontract: {
    label: translate({ message: "Smart Contract" }),
    description: translate({
      message: "",
      id: "showcase.tag.smartcontract.description",
    }),
    color: "#3488EC",
  },
  solidity: {
    label: translate({ message: "Solidity" }),
    description: translate({
      message: "",
      id: "showcase.tag.solidity.description",
    }),
    color: "#3488EC",
  },
  sourcify: {
    label: translate({ message: "Sourcify" }),
    description: translate({
      message: "",
      id: "showcase.tag.sourcify.description",
    }),
    color: "#35D07F",
  },
  subgraphs: {
    label: translate({ message: "Subgraphs" }),
    description: translate({
      message: "",
      id: "showcase.tag.subgraphs.description",
    }),
    color: "#FBCC5C",
  },
  tokens: {
    label: translate({ message: "Tokens" }),
    description: translate({
      message: "",
      id: "showcase.tag.tokens.description",
    }),
    color: "#3488EC",
  },
  truffle: {
    label: translate({ message: "Truffle" }),
    description: translate({
      message: "",
      id: "showcase.tag.truffle.description",
    }),
    color: "#35D07F",
  },
  usecontractkit: {
    label: translate({ message: "use-contractkit" }),
    description: translate({
      message: "",
      id: "showcase.tag.usecontractkit.description",
    }),
    color: "#BF97FF",
  },
  valora: {
    label: translate({ message: "Valora" }),
    description: translate({
      message: "",
      id: "showcase.tag.valora.description",
    }),
    color: "#FB7C6D",
  },
  verification: {
    label: translate({ message: "Verification" }),
    description: translate({
      message: "",
      id: "showcase.tag.verification.description",
    }),
    color: "#73DDFF",
  },
  walletconnect: {
    label: translate({ message: "Wallet Connect" }),
    description: translate({
      message: "",
      id: "showcase.tag.walletconnect.description",
    }),
    color: "#3488EC",
  },
  video: {
    label: translate({ message: "Video" }),
    description: translate({
      message: "",
      id: "showcase.tag.video.description",
    }),
    color: "#35D07F",
  },
  typescript: {
    label: translate({ message: "Typescript" }),
    description: translate({
      message: "",
      id: "showcase.tag.typescript.description",
    }),
    color: "#3488EC",
  },
};

// Add your site to this list
// prettier-ignore
const Users: User[] = [
  // Paths
  // {
  //   title: '1. Celo Composer',
  //   description: 'Quickly build and deploy Celo dApps with Celo Composer',
  //   preview: require('./showcase/1.png'),
  //   website: '/tutorials?tags=composer',
  //   tags: ['favorite'],
  // },

   {
    title: 'A Comparison of Hardware, Software and Human Oracles',
    description: 'In this article, we will examine the differences between Human, Hardware and software Oracle',
    preview: require('./showcase/beginner/a-comparison-of-hardware-software-and-human-oracles.png'),
    website: '/blog/tutorials/a-comparison-of-hardware-software-and-human-oracles',
    tags: ['beginner','celosage','celo','oracle'],
  },
  {
    title: 'Exclusive List of Hardware Wallets that Support the Celo Network',
    description: 'This tutorial aims to provide an exclusive list of hardware wallets that support the Celo network',
    preview: require('./showcase/beginner/exclusive-list-of-hardware-wallets-that-support-the-celo-network.png'),
    website: '/blog/tutorials/exclusive-list-of-hardware-wallets-that-support-the-celo-network',
    tags: ['beginner','celosage','celo','ledger','ERC20'],
  },
  {
    title: " Celo Composer",
    description: "Build on Celo in 5 minutes of less with Celo Composer.",
    preview: require("./showcase/celo-composer.png"),
    website: "/tutorials?tags=composer",
    tags: ["favorite"],
  },
  {
    title: ' A Comprehensive Guide to Comparing Hardware and Software Wallets on Celo',
    description: 'This tutorial will explain the differences between software and hardware wallets, and how to choose the right one for you.',
    preview: require('./showcase/beginner/A-Comprehensive-Guide-to-Comparing-Hardware-and-Software-Wallets-What-You-Need-to-Know.png'),
    website: '/blog/tutorials/a-comprehensive-guide-to-comparing-hardware-and-software-wallets-on-celo',
    tags: ['beginner','celosage','celo'],
  },
  {
    title: 'How to Transition from Web2 to Web3',
    description: 'Learn the basics of blockchain technology and web3 development',
    preview: require('./showcase/beginner/how-to-transition-from-web2-to-web3.png'),
    website: 'blog/tutorials/how-to-transition-from-web2-to-web3',
    tags: ['celosage', 'beginner','celo'],
  },
  {
    title: 'How to Tokenize Physical Assets on Celo',
    description: 'Understand how to start the tokenization on Celo',
    preview: require('./showcase/beginner/how-to-tokenize.png'),
    website: 'blog/tutorials/how-to-tokenize-a-physical-asset-on-celo',
    tags: ['celosage', 'beginner','celo', 'smartcontract'],
  },
  {
    title: '1. Beginner Tutorials',
    description: 'Curated list of beginner Celo developer tutorials.',
    preview: require('./showcase/beginner/beginner-tutorials.png'),
    website: '/tutorials?tags=beginner',
    tags: ['favorite'],
  },
  {
    title: "2. Intermediate Tutorials",
    description: "Curated list of intermediate Celo developer tutorials.",
    preview: require("./showcase/intermediate/intermediate-tutorials.png"),
    website: "/tutorials?tags=intermediate",
    tags: ["favorite"],
  },
  {
    title: "3. Advanced Tutorials",
    description: "Curated list of advanced Celo developer tutorials.",
    preview: require("./showcase/advanced/advanced-tutorials.png"),
    website: "/tutorials?tags=advanced",
    tags: ["favorite"],
  },

  // Posts
  {
    title: "Introducing Celo Sage",
    description:
      "Create. Earn. Grow. Providing opportunities for growth and development in the Celo Community.",
    preview: require("./showcase/celo-sage.png"),
    website: "blog/tutorials/introducing-celo-sage",
    tags: ["beginner", "celosage"],
  },
  {
    title: 'Preventing Vulnerabilities in Solidity: Ownership Attack',
    description: "In Solidity, an ownership attack takes advantage of a smart contract's vulnerabilities and gives illegal and unauthorized access to a foreign party.",
    preview: require('./showcase/intermediate/preventing-vulnerabilities-in-solidity-ownership-attack.png'),
    website: 'blog/tutorials/preventing-vulnerabilities-in-solidity-ownership-attack',
    tags: ['intermediate','celosage'],
  },
  {
    title: 'Introduction to ERC-20R and Reversible Transactions',
    description: "This article provides a detailed look into the need for reversible transactions and a technical approach to how they function.",
    preview: require('./showcase/beginner/introduction-to-erc-20r-and-reversible-transactions.png'),
    website: 'blog/tutorials/introduction-to-erc-20r-and-reversible-transactions',
    tags: ['beginner','celosage'],
  },
  {
    title: 'Exploring the Robust Structure of Celos Protocol Design',
    description: "Exploring the Robust Structure of Celo's Protocol Design",
    preview: require('./showcase/intermediate/Exploring_the_Robust_Structure_of_Celo_s_Protocol_Design.png'),
    website: 'blog/tutorials/exploring-the-robust-structure-of-celo-protocol-design',
    tags: ['intermediate','celosage'],
  },
   {
    title: 'Introducing Celo Sage',
    description: 'In Solidity, reentrancy describes a scenario in which a contract calls a second contract. The second contract then calls the first contract while the first contract is still running.',
    preview: require('./showcase/intermediate/preventing-vulnerabilities-in-solidity-reentrancy-attack.png'),
    website: 'blog/tutorials//preventing-vulnerabilities-in-solidity-reentrancy-attack',
    tags: ['intermediate','celosage'],
  },
  {
    title: 'Como usar a metodologia de gestão de produtos para criar soluções com NFT',
    description: 'Aprenda como usar a metodologia de gestão de produtos para criar soluções com NFT',
    preview: require('./showcase/beginner/metodologia-de-gestao-de-produtos.png'),
    website: 'blog/tutorials/como-usar-a-metodologia-de-gestao-de-produtos-para-criar-solucoes-com-NFT',
    tags: ['beginner', 'erc721', 'celosage'],
  },
  {
    title: 'Understanding Utility and Security Tokens',
    description: 'Utility tokens are digital assets that lives on the blockchain and can be used to gain access to certain things, such as a game or a website.',
    preview: require('./showcase/beginner/understanding-utility-and-security-tokens.png'),
    website: 'blog/tutorials/understanding-utility-and-security-tokens',
    tags: ['beginner', 'celosage'],
  },
  {
    title: 'Integrating Blockchain Technology into Legacy Systems on Celo',
    description:
      'Blockchain technology can facilitate new forms of collaboration and innovation by enabling the exchange of information and value between different parties.',
    preview: require('./showcase/intermediate/blockchain-integration-updating-legacy-systems-with-the-celo-platform.png'),
    website:
      '/blog/tutorials/blockchain-integration-updating-legacy-systems-with-the-celo-platform',
    tags: ['intermediate', 'celosage'],
  },
  {
    title: 'Product Discovery é a chave para criar produtos de NFT de sucesso no blockchain Celo',
    description: 'Aprenda como criar produtos de NFT de sucesso no blockchain Celo através de processos de product discovery',
    preview: require('./showcase/intermediate/product-discovery-a-chave-para-criar-produtos-de-NFT-de-sucesso-no-blockchain-Celo.png'),
    website: 'blog/tutorials/product-discovery-a-chave-para-criar-produtos-de-NFT-de-sucesso-no-blockchain-Celo',
    tags: ['intermediate', 'erc721', 'celosage'],
  },
  {
    title: 'Buy Me A Coffee Android App Using the Celo Java-SDK',
    description: 'This tutorial will show you how to create a simple Android app that allows users to make payments using the Celo Java SDK. The app, called "Buy Me A Coffee".',
    preview: require('./showcase/advanced/buyme-a-coffee-android-app-using-the-celo-java-sdk.png'),
    website: '/blog/tutorials/buy-me-a-coffee-android-app-using-the-celo-java-sdk',
    tags: ['celosage', 'android', 'celo', 'dapp', 'mobile', 'sdk', 'valora', 'advanced'],
  },
  {
    title: 'Cryptography in Blockchain - An Overview of Hash Functions and Digital Signatures',
    description: ' Cryptography plays a critical role in ensuring the security and privacy of data in the blockchain, the Distributed Ledger Technology (DLT) that has gained widespread adoption in recent years.',
    preview: require('./showcase/intermediate/cryptography-in-blockchain-an-overview-of-hash-functions-and-digital-signatures.png'),
    website: '/blog/tutorials/cryptography-in-blockchain-an-overview-of-hash-functions-and-digital-signatures',
    tags: ['celosage', 'intermediate'],
  },
  {
    title: 'How to build a Basic CRUD App in Solidity',
    description: 'This post will teach you how to create a basic Create, Read, Update and Delete (CRUD) smart contract and test it with the Truffle framework.',
    preview: require('./showcase/beginner/how-to-build-a-basic-crud-app-in-solidity.png'),
    website: 'blog/tutorials/how-to-build-a-basic-crud-app-in-solidity',
    tags: ['celosage','beginner'],
  },
  {
    title: 'Build In Public - Tips for making an impact',
    description: 'In this article we will discuss the benifits of having an online presence and the ways it can make your developer experience easy and enjoyable.',
    preview: require('./showcase/beginner/build-in-public.png'),
    website: '/blog/tutorials/build-in-public-tips-for-making-an-impact',
    tags: ['celosage','beginner'],
  },
  {
    title: 'Build a Decentralized Lottery Game on Celo',
    description: 'Learn to build a Decentralized Lottery Game on Celo along with a frontend.',
    preview: require('./showcase/intermediate/build-a-decentralized-lottery-game-on-celo.png'),
    website: '/blog/tutorials/build-a-decentralized-lottery-game-on-celo',
    tags: ['celosage', 'intermediate', 'hardhat', 'solidity', 'randomness', 'javascript'],
  },
  {
    title: 'Build a Decentralized Parking Ticket Payments DApp on Celo',
    description: 'Build and deploy a decentralized Parking Tickets issuing and payments dapp on Celo alfajores network.',
    preview: require('./showcase/intermediate/build-a-decentralized-parking-ticket-payments-dapp-on-celo.png'),
    website: '/blog/tutorials/build-a-decentralized-parking-ticket-payments-dapp-on-celo',
    tags: ['celosage', 'intermediate', 'solidity', 'hardhat', 'smartcontract'],
  },
  {
    title: 'Build a FullStack Token Swap Application on Celo using React and 0x API',
    description: 'This tutorial will guide you through the process of building a full-stack token swap application on the Celo blockchain using React and the 0x API.',
    preview: require('./showcase/intermediate/build-a-fullStack-token-swap-application-on-celo-using-react-and-0x-api.png'),
    website: '/blog/tutorials/build-a-fullStack-token-swap-application-on-celo-using-react-and-0x-api',
    tags: ['celosage', 'celo', 'intermediate', 'react'],
  },
    {
    title: 'Build Your Own Full stack Token Airdrop dApp on Celo Blockchain',
    description: 'In this tutorial, you will learn how to a dApp that allows users sign up for an airdrop and receive tokens automatically deposited into their Celo address.',
    preview: require('./showcase/intermediate/build-your-own-full-stack-token-airdrop-dapp-on-celo-blockchain.png'),
    website: '/blog/tutorials/build-your-own-full-stack-token-airdrop-dapp-on-celo-blockchain',
    tags: ['celosage', 'celo', 'intermediate', 'react', 'metamask'],
  },
  {
    title: 'Blockchain Basics - An Introduction to Web3 Terms and concepts with Celo',
    description: 'Basics of blockchain and NFTs,DEFI,and Web3 terms with Celo',
    preview: require('./showcase/beginner/blockchain-basics.png'),
    website: '/blog/tutorials/blockchain-basics-an-introduction-to-web3-terms-and-concepts-with-celo',
    tags: ['celosage','beginner'],
  },
  {
    title: 'Como construir e realizar deploy de contratos Factory no blockchain Celo',
    description: 'Explicar e construir um contract Factory na prática usando Remix',
    preview: require('./showcase/intermediate/How-to-Build-and-Deploy-Factory-Contracts-on-Celo-Blockchain.png'),
    website: 'blog/tutorials/como-construir-e-realizar-deploy-de-contratos-Factory-no-blockchain-Celo',
    tags: ['intermediate','celosage','solidity','smartcontract','video'],
  },
  {
    title: 'Signature Replay Attack',
    description: ' A signature replay attack is an attack whereby a previously executed valid transaction is fraudulently or maliciously repeated on the same blockchain or a different blockchain.',
    preview: require('./showcase/advanced/solidity-vulnerabilities-signature-replay-attack.png'),
    website: '/blog/tutorials/solidity-vulnerabilities-signature-replay-attack',
    tags: ['celosage','advanced', 'solidity'],
  },
  {
    title: 'Como Construir em Celo Usando Tatum',
    description: 'Aprenda como realizar um deploy ERRC20 em Celo usando Tatum.',
    preview: require('./showcase/beginner/como-construir-em-celo-usando-tatum.png'),
    website: 'blog/tutorials/como-construir-em-celo-usando-tatum',
    tags: ['beginner','celosage','ERC20','smartcontract','video'],
  },
  {
    title: 'Como Criar um Jogo de Roleta Russa na Blockchain Celo',
    description: 'Aprenda como criar um smart contract de aposta que funciona como uma roleta russa na blockchain Celo.',
    preview: require('./showcase/advanced/como-criar-um-jogo-de-roleta-russa-na-blockchain-celo.png'),
    website: 'blog/tutorials/como-criar-um-jogo-de-roleta-russa-na-blockchain-celo',
    tags: ['advanced','celosage','smartcontract','video', 'hardhat'],
  },
  {
    title: 'Aprenda solidity e como criar os primeiros smart contract usando a IDE Remix',
    description: 'Explicarei sobre conceitos de solidity e como criar seu primeiro smart contract.',
    preview: require('./showcase/intermediate/Aprenda-solidity-e-como-criar-os-primeiros-smart-contract-usando-a-IDE-Remix.png'),
    website: 'blog/tutorials/Aprenda-solidity-e-como-criar-os-primeiros-smart-contract-usando-a-IDE-Remix',
    tags: ['beginner','celosage','openzeppelin', 'solidity','smartcontract','video'],
  },
  {title: 'Como melhorar a segurança de seu smart contract',
  description: 'Explicarei os casos mais comuns de ataques e como proteger seu smart contract contra eles.',
  preview: require('./showcase/intermediate/como-melhorar-a-seguranca-do-seu-smart-contract.png'),
  website: 'blog/tutorials/como-melhorar-a-seguranca-de-seu-smart-contract',
  tags: ['intermediate','celosage', 'solidity','smartcontract','video'],
  },
  {
    title: 'A Solidity Smart Contract For Auctioning Flowers On The Celo Blockchain',
    description: 'This project is a Solidity smart contract for a floral auction. It allows users to create flowers with a name, description, image, and initial price, and then sell them through an auction.',
    preview: require('./showcase/intermediate/A-Solidity-Smart-Contract-for-Auctioning-Flowers-on-the-celo-Blockchain.png'),
    website: 'blog/tutorials/A-Solidity-Smart-Contract-For-Auctioning-Flowers-On-The-Celo-Blockchain',
    tags: ['celosage', 'solidity','smartcontract','intermediate', 'celo'],
  },
  {
    title: 'Como implantar um contrato inteligente ERC721 usando a API Tatum',
    description: 'Aprenda como realizar um deploy ERC721 em Celo usando Tatum.',
    preview: require('./showcase/intermediate/Como-implantar-um-contrato-inteligente-ERC721-usando-a-API-Tatum.png'),
    website: 'blog/tutorials/como-implantar-um-contrato-inteligente-ERC721-usando-a-API-Tatum',
    tags: ['intermediate','celosage','erc721','smartcontract','video'],
  },
  {
    title: 'Creating Smart Contracts for liquidity farming',
    description: ' Describing Smart Contracts For Liquidity Farming And The Technical Side Of Creating Them.',
    preview: require('./showcase/intermediate/creating-smart-contracts-for-liquidity-farming.png'),
    website: 'blog/tutorials/creating-smart-contracts-for-liquidity-farming',
    tags: ['intermediate','celosage','solidity','smartcontract'],
  },
  {
    title: 'cUsd-based Event Ticketing and Management System',
    description: 'This project is a smart contract written in the Solidity programming language on the celo blockchain. The contract is called "Evently" and it allows users to create and buy tickets for events.',
    preview: require('./showcase/intermediate/cUsd-based-event-ticketing-and-management-system.png'),
    website: 'blog/tutorials/cUsd-based-event-ticketing-and-management-system',
    tags: ['intermediate','celosage','solidity','smartcontract'],
  },
  {
    title: 'Como criar uma carteira para a blockchain Celo',
    description: 'Aprenda como criar uma carteira para a blockchain Celo no seu navegador',
    preview: require('./showcase/beginner/como-criar-uma-carteira-para-a-blockchain-celo.png'),
    website: 'blog/tutorials/como-criar-uma-carteira-para-a-blockchain-celo',
    tags: ['celosage', 'video', 'beginner', "celo", "metamask"],
  },
  {
    title: 'Como integrar seu smart contract ao oráculo da Redstone Finance',
    description: 'Aprenda como conectar seu smart contract à rede de oráculos da Redstone Finance',
    preview: require('./showcase/advanced/como-integrar-seu-smart-contract-ao-oraculo-da-redstone-finance.png'),
    website: 'blog/tutorials/como-integrar-seu-smart-contract-ao-oraculo-da-redstone-finance',
    tags: ['celosage', 'video', 'advanced', "celo", "solidity", "hardhat"],
  },
  {
    title: 'Como enviar e verificar um contrato na blockchain Celo com o hardhat-celo',
    description: 'Aprenda como enviar e verificar um contrato inteligente na blockchain Celo',
    preview: require('./showcase/intermediate/como-enviar-e-verificar-um-contrato-com-hardhat-celo.png'),
    website: 'blog/tutorials/como-enviar-e-verificar-um-contrato-com-hardhat-celo',
    tags: ['celosage', 'solidity', 'video', 'hardhat', 'intermediate'],
  },
  {
    title: 'C# mobile App to display Celo NFTs',
    description: 'Learn how build an Android app with C# and connect to Celo network to retriever NFT metadata and display NFT in the app.',
    preview: require('./showcase/advanced/c-sharp-mobile-dapp-to-display-celo-nfts.png'),
    website: 'https://docs.celo.org/blog/2022/07/15/csharp-mobile-app-to-display-celo-nfts',
    tags: ['advanced','foundation', 'mobile', 'android', 'nft', 'popular'],
  },
  {
    title: 'Flutter & Celo - Easily build Flutter Mobile dApps',
    description: 'Celo Composer now supports Flutter. Quickly develop mobile apps on Celo.',
    preview: require('./showcase/intermediate/flutter-and-celo-easily-build-flutter-mobile-dapps.png'),
    website: 'blog/tutorials/flutter-celo-easily-build-flutter-mobile-dApps',
    tags: ['intermediate','foundation', 'flutter', 'composer'],
  },
  {
    title: "Flutter & Celo - Easily build Flutter Mobile dApps",
    description:
      "Celo Composer now supports Flutter. Quickly develop mobile apps on Celo.",
    preview: require("./showcase/intermediate/flutter-and-celo-easily-build-flutter-mobile-dapps.png"),
    website: "blog/tutorials/flutter-celo-easily-build-flutter-mobile-dApps",
    tags: ["intermediate", "foundation", "flutter", "composer"],
  },
  {
    title: 'Step-by-Step Guide to Deploying your First Full-Stack Dapp on Celo.',
    description: 'Building a Full Stack Web3 Dapp to mint an NFT.',
    preview: require('./showcase/intermediate/step-by-step-guide-to-deploying-your-first-full-stack-dapp-on-celo.png'),
    website: '/blog/tutorials/step-by-step-guide-to-deploying-your-first-full-stack-dapp-on-celo',
    tags: ['intermediate', 'solidity','celosage','erc721','truffle'],
  },
  {
    title: 'Dynamic NFT Creation using SVG to build in Smart Contract on Celo.',
    description: 'Welcome to our tutorial on dynamic NFT creation using SVG to build in a smart contract on Celo!',
    preview: require('./showcase/intermediate/dynamic-nft-creation-using-svg-to-build-in-smart-contract-on-celo.png'),
    website: '/blog/tutorials/dynamic-nft-creation-using-svg-to-build-in-smart-contract-on-celo',
    tags: ['intermediate', 'solidity','celosage','erc721','truffle'],
  },
   {
    title: 'How to deploy a celo composer application on spheron protocol(decentralized cloud storage).',
    description: 'In this tutorial, you will learn how to deploy a dapp built using celo composer on a decentalised cloud service called spheron protocol.',
    preview: require('./showcase/intermediate/How_to_deploy_a_Celo_Composer_application_on_Spheron_protocol.png'),
    website: '/blog/tutorials/how-to-deploy-a-celo-composer-application-on-spheron-protocol',
    tags: ["intermediate", "composer", "dapp", "dappstarter", "deploy", "celosage"],
  },
  {
    title: 'Using Witnet.io Oracle to Connect Smart Contracts to Off-Chain Data with Celo',
    description: 'Connecting smart contracts to off-chain data on the Celo platform is made possible through the integration of the decentralized oracle network, Witnet.io!',
    preview: require('./showcase/intermediate/using-witnetio-oracle-to-connect-smart-contracts-to-off-chain-data-with-celo.png'),
    website: '/blog/tutorials/using-witnetio-oracle-to-connect-smart-contracts-to-off-chain-data-with-celo',
    tags: ['intermediate', 'solidity','celosage','erc721','truffle'],
  },
  {
    title: 'Composer Series - Build a Crowdfunding ReFi dApp with Celo Composer',
    description: 'How to quickly create and deploy a full-stack crowdfunding dApp on Celo.',
    preview: require('./showcase/advanced/celo-composer-build-a-crowdfunding-refi-dapp-with-celo-composer.png'),
    website: 'blog/2022/06/21/composer-series-build-a-crowdfunding-refi-dApp-with-celo-composer',
    tags: ['advanced', 'foundation', 'crowdfunding', 'composer'],
  },
  {
    title: 'Exploring Solidity Low-Level Features - ABI Encoding and Opcodes',
    description: ' Solidity also has low-level features that allow developers to interact with the Ethereum Virtual Machine (EVM) at a lower level. Two of these features are ABI encoding and opcodes.',
    preview: require('./showcase/intermediate/exploring-solidity-low-level-features-abi-encoding-and-opcodes.png'),
    website: '/blog/tutorials/exploring-solidity-low-level-features-abi-encoding-and-opcodes',
    tags: ['celosage', 'intermediate',],
  },
  {
    title: "Gas Optimization Techniques in Solidity on Celo",
    description:
      "Optimizing smart contract performance is an essential aspect of blockchain development.",
    preview: require("./showcase/advanced/gas-optimization-techniques-in-solidity.png"),
    website: "/blog/tutorials/gas-optimization-techniques-in-solidity",
    tags: ["celosage", "advanced", "solidity"],
  },
  {
    title: 'How to Assemble a Web3 Dream Team and Build a High Value dApp',
    description: 'There are multiple factors to consider when assembling a web3 dream team.',
    preview: require('./showcase/beginner/How-to-Assemble-a-Web3-Dream-Team-and-Build-a-High-Value-dApp.png'),
    website: 'blog/tutorials/how-to-assemble-a-web3-dream-team-and-build-a-high-value-dapp',
    tags: ['celo', 'dapp', 'beginner', 'celosage'],
  },
  {
    title: 'Leveraging the Power of Smart Contracts to Enhance Voting Security',
    description: 'Discover how the implementation of smart contracts can strengthen the security and transparency of voting systems, revolutionizing the way we approach democracy.',
    preview: require('./showcase/intermediate/ballot.png'),
    website: 'blog/tutorials/leveraging-the-power-of-smart-contracts-to-enhance-voting-security',
    tags: ['celo', 'intermediate', 'solidity', 'celosage'],
  },
  {
    title: 'How to Build a Full Stack Dapp For Selling Football Tickets on Celo',
    description: 'Learn how to build a dapp for seliing football tickets on the celo blockchain',
    preview: require('./showcase/intermediate/How-To-Build-a-Fullstack-Dapp-For-Selling-Football-Tickets.png'),
    website: 'blog/tutorials/how-to-build-a-fullstack-dapp-for-selling-football-tickets-on-celo',
    tags: ['celo', 'dapp', 'intermediate', 'celosage'],
  },
  {
    title: 'How to quickly build an NFT collection on Celo',
    description: 'Create a low-code NFT collection with Celo, IPFS, Pinata, and Remix.',
    preview: require('./showcase/beginner/how-to-quickly-build-an-nft-collection-on-celo.png'),
    website: 'blog/tutorials/how-to-quickly-build-an-nft-collection-on-celo',
    tags: ['beginner','foundation', 'nft', 'foundation'],
  },
  {
    title: "React Native & Celo - Easily build React Native dApps on Celo",
    description:
      "Quickly develop Android and iOS apps on Celo using the Celo Composer for React Native.",
    preview: require("./showcase/intermediate/easily-build-react-native-dapps-on-celo.png"),
    website:
      "blog/tutorials/React-Native-&-Celo-Easily-build-React-Native-dApps-on-Celo",
    tags: ["beginner", "foundation", "nft", "foundation"],
  },
  {
    title: 'How to build a Bookshop Marketplace Dapp on Celo Blockchain',
    description: 'Learn how to build a bookshop marketplace platform on celo blockchain',
    preview: require('./showcase/intermediate/how-to-build-a-bookshop-marketplace-dapp.png'),
    website: 'blog/tutorials/how-to-build-a-bookshop-marketplace-dapp',
    tags: ['celosage','celowallet', 'celo', 'solidity', 'html', 'remix', 'smartcontract', 'intermediate'],
  },
  {
    title: 'How to Write Upgradable Smart Contracts and Deploy to the Celo Blockchain',
    description: 'This tutorial will show you how to write upgradable smart contracts and deploy to the celo blockchain',
    preview: require('./showcase/intermediate/how-to-write-upgradable-smart-contracts-and-deploy-to-the-celo-blockchain.png'),
    website: 'blog/tutorials/how-to-write-upgradable-smart-contracts-and-deploy-to-the-celo-blockchain',
    tags: ['celosage', 'solidity', 'celo', 'intermediate'],
  },
  {
    title: 'Introduction to creating NFTs on Celo',
    description: 'This tutorial will walk through the basic steps required to create an NFT collection (of ERC-721 tokens) on Celo. ',
    preview: require('./showcase/beginner/introduction-to-creating-nfts-on-celo.png'),
    website: 'https://medium.com/celodevelopers/introduction-to-creating-nfts-on-celo-eb7240a71cc0',
    tags: ['beginner','foundation', 'nft', 'erc721'],
  },
  {
    title: 'Introduction to Zero-Knowledge Technology and its Blockchain Applications',
    description: 'This tutorial is an introduction to zero-knowledge technology and some use cases in the blockchain space',
    preview: require('./showcase/intermediate/introduction-to-zero-knowledge-technology-and-its-blockchain-applications.png'),
    website: 'blog/tutorials/introduction-to-zero-knowledge-technology-and-its-blockchain-applications',
    tags: ['celosage', 'intermediate'],
  },
  {
    title: ' How to Build Car Marketplace dapp Using React',
    description: 'Learn how to build a Car Marketplace on the Celo Blockchain with React as frontend framework',
    preview: require('./showcase/intermediate/how-to-build-car-marketplace-using-react.png'),
    website: 'blog/tutorials/how-to-build-car-marketplace-dapp-with-react',
    tags: ['celowallet', 'celo', 'solidity', 'react', 'celosage', 'intermediate'],
  },
  {
    title: 'How to write a multi-signatures contract on Celo using Hardhat | Part 1/2',
    description: 'Building a multi-signatures contract on Celo blockchain using Hardhat, multi-signatures are one of the best way to keep your crypto assets or ownership of your contracts safe and remove a central point of failure.',
    preview: require('./showcase/advanced/how-to-write-a-multi-signatures-contract-on-celo-using-hardhat-part-1-2.png'),
    website: 'blog/tutorials/how-to-write-a-multi-signatures-contract-on-celo-using-hardhat-part-1-2',
    tags: ['celosage', 'celo', 'solidity', 'smartcontract', 'hardhat', 'advanced'],
  },
  {
    title: 'Celo Impact on Underbanked and Unbanked Communities',
    description: 'Celo a blockchain platform aimed at providing financial inclusion and access to financial services for underbanked and unbanked communities',
    preview: require('./showcase/intermediate/unbanked.png'),
    website: '/blog/tutorials/celo-impact-on-underbanked-and-unbanked-communities',
    tags: ['celo', 'intermediate', 'celosage'],
  },
  {
    title: 'Building for the Celo Connect Mobile Hackathon',
    description: 'Resources to help you build your mobile-first Celo dApp.',
    preview: require('./showcase/intermediate/building-for-the-celo-connect-mobile-hackathon.png'),
    website: 'https://medium.com/celodevelopers/building-for-the-celo-connect-mobile-hackathon-a78707b7431c',
    tags: ['intermediate','foundation'],
  },
  {
    title: 'Build Your Own Full-Stack NFT Marketplace on Celo',
    description: 'Build a full stack Nft Marketplace on the celo block-chain using ipfs and web3.storage for metadata storage.',
    preview: require('./showcase/intermediate/build-your-own-full-stack-nft-marketplace-on-celo.png'),
    website: 'blog/tutorials/Build-Your-Own-Full-Stack-NFT-Marketplace-on-Celo',
    tags: ['celosage', 'nft', 'solidity', 'celo', 'advanced'],
  },
  {
    title: 'Build an NFT Full Stack Monster War Game on The Celo Blockchain',
    description: 'Build a full stack NFT on chain game on the celo blockchain.',
    preview: require('./showcase/advanced/build-an-nft-full-stack-monster-war-game-on-the-celo-blockchain.png'),
    website: 'blog/tutorials/build-an-nft-full-stack-monster-war-game-on-the-celo-blockchain',
    tags: ['celosage', 'nft', 'solidity', 'celo', 'advanced'],
  },
  {
    title: 'Build Your Own Full Stack DAO On the Celo Blockchain',
    description: 'This tutorial will show you how to build a full stack decenralized autonomous organization on the celo blockchain',
    preview: require('./showcase/intermediate/build-your-own-full-stack-dao-on-the-celo-blockchain.png'),
    website: 'blog/tutorials/build-your-own-full-stack-dao-on-the-celo-blockchain',
    tags: ['celosage', 'solidity', 'celo', 'react', 'intermediate'],
  },
  {
    title: 'Celo Composer - Extend and Customize your Full-Stack Mobile dApps',
    description: 'Step-by-step guide to create a new custom dApp using the Celo Composer.',
    preview: require('./showcase/intermediate/celo-composer-extend-and-customize-your-full-stack-mobile-dapps.png'),
    website: 'blog/tutorials/celo-composer-customize-your-full-stack-mobile-dapps-on-celo',
    tags: ['intermediate','foundation', 'composer'],
  },
  {
    title: 'ContractKit - A Practical Guide to Interacting with the Celo Core Contracts',
    description: 'How to access the Celo Blockchain with JavaScript using ContractKit.',
    preview: require('./showcase/intermediate/contractkit-a-practical-guide-to-interacting-with-the-celo-core-contracts.png'),
    website: 'blog/tutorials/contractkit-a-practical-guide-to-interacting-with-the-celo-core-contracts',
    tags: ['intermediate','foundation', 'contractkit'],
  },
  {
    title: '3 Simple Steps to Get Started with Valora on Celo',
    description: 'Send, pay, and spend cryptocurrency like everyday money — all from the palm of your hand.',
    preview: require('./showcase/beginner/3-simple-steps-to-get-started-with-valora-on-celo.png'),
    website: 'blog/tutorials/3-simple-steps-to-get-started-with-valora-on-celo',
    tags: ['beginner','foundation', 'valora'],
  },
  {
    title: 'All you need to know about Celo to Ease your Web3 Development Journey you use Celo Blockchain',
    description: 'In this tutorial, we will introduce you to the Celo blockchain and explain the key features and benefits of using it for your web3 development projects.',
    preview: require('./showcase/beginner/All-you-need-to-know-about-Celo-to-Ease-your-Web3-Development.png'),
    website: '/blog/tutorials/All-you-need-to-know-about-Celo-to-Ease-your-Web3-Development-Journey',
    tags: ['celosage', 'celo', 'video', 'remote'],
  },
  {
    title: 'Plumo - An Ultralight Blockchain Client on Celo',
    description: 'How the Celo light client became 1.7 million times lighter than Ethereum.',
    preview: require('./showcase/beginner/plumo-an-ultralight-blockchain-client-on-celo.png'),
    website: 'blog/tutorials/plumo-an-ultralight-blockchain-client-on-celo',
    tags: ['beginner', 'foundation', 'nft'],
  },
  {
    title: 'A Boilerplate guide to Airdropping on Celo',
    description: 'Deploy an Airdrop contract to Celo and claim ERC20 tokens using the web3 SDK.',
    preview: require('./showcase/intermediate/a-boilerplate-guide-to-airdropping-on-celo.png'),
    website: 'blog/tutorials/a-boilerplate-guide-to-airdropping-on-celo',
    tags: ['intermediate','foundation', 'airdrop'],
  },
  {
    title: 'Getting started with DAOs on Celo',
    description: 'Introduction to DAOs and the advantages of building a DAO on Celo.',
    preview: require('./showcase/beginner/getting-started-with-daos-on-celo.png'),
    website: 'blog/tutorials/getting-started-with-daos-on-celo',
    tags: ['beginner','foundation', 'dao'],
  },
  {
    title: 'Hardhat and Celo | The Ultimate Guide to Deploy Celo dApps using Hardhat',
    description: 'How to deploy a smart contract to Celo testnet, mainnet, or a local network using Hardhat.',
    preview: require('./showcase/beginner/the-ultimate-guide-to-deploy-celo-dapps-using-hardhat.png'),
    website: 'blog/tutorials/hardhat-and-celo-the-ultimate-guide-to-deploy-celo-dapps-using-hardhat',
    tags: ['beginner','foundation', 'hardhat'],
  },
  {
    title: 'How to become a Web3 Developer',
    description: 'In this tutorial, we will show you how to become a web3 developer and build decentralized applications on the Celo blockchain.',
    preview: require('./showcase/beginner/How-to-become-a-web3-developer.png'),
    website: 'blog/tutorials/How-to-become-a-Web3-Developer',
    tags: ['beginner','celo', 'celosage'],
  },
  {
    title: 'How Uniswap Works',
    description: 'In this tutorial, we will provide an introduction to the decentralized finance (DeFi) ecosystem on the Celo blockchain.',
    preview: require('./showcase/beginner/how-uniswap-works.png'),
    website: 'blog/tutorials/how-uniswap-works',
    tags: ['celosage', 'celo', 'beginner'],
  },
  {
    title: 'Build a Full Stack Coffee Dapp With Celo Composer and Solidity',
    description: 'This tutorial will take you through a step-by-step guide on how to create a frontend and backend (Smart Contract) dApp explaining how to create a decentralized version of Buy Me A Coffee.',
    preview: require('./showcase/intermediate/Build-a-Full-Stack-Coffee-Dapp-With-Celo-Composer-and-Solidity.png'),
    website: 'blog/tutorials/Build-a-Full-Stack-Coffee-Dapp-With-Celo-Composer-and-Solidity',
    tags: ['celosage','composer','celo','celowallet','contractkit','dapp','valora','typescript', 'smartcontract', 'solidity', 'nextjs', 'intermediate', 'advanced'],
  },
  {
    title: 'How to Build a Full Stack Social Media Dapp on the Celo Blockchain',
    description: 'This tutorial covers how to build a decentralized social media dapp on the celo blockchain',
    preview: require('./showcase/intermediate/how-to-build-a-full-stack-social-media-dapp-on-the-celo-blockchain.png'),
    website: 'blog/tutorials/how-to-build-a-full-stack-social-media-dapp-on-the-celo-blockchain',
    tags: ['celosage', 'solidity', 'celo', 'react'],
  },
  {
    title: 'Truffle and Celo | The Ultimate Guide to Deploy Celo dApps with Truffle',
    description: 'How to deploy a smart contract to Celo testnet, mainnet, or a local blockchain using Truffle.',
    preview: require('./showcase/beginner/the-ultimate-guide-to-deploy-dapps-using-truffle.png'),
    website: 'blog/tutorials/truffle-and-celo-the-ultimate-guide-to-deploy-celo-dapps-with-truffle',
    tags: ['beginner','foundation', 'truffle'],
  },
  {
    title: 'Building a Celo Remittance System A Technical Tutorial for Developers',
    description: 'Learn the technical aspects of building a remittance system on the Celo network',
    preview: require('./showcase/intermediate/building-a-celo-remittance-system-a-technical-tutorial-for-developers.png'),
    website: 'blog/tutorials/building-a-celo-remittance-system-a-technical-tutorial-for-developers',
    tags: ['celosage', 'celowallet', 'celo', 'contractkit', 'intermediate', 'metamask'],
  },
  {
    title: 'Exploring Celo in the Gaming Industry for In-Game Assets and P2P Trading',
    description: 'Learn how Celo is utilized in the Gaming Industry for In-Game Assets and P2P Trading',
    preview: require('./showcase/beginner/exploring-celo-in-the-gaming-industry-for-in-game-assets-and-p2p-trading.png'),
    website: 'blog/tutorials/exploring-celo-in-the-gaming-industry-for-in-game-assets-and-p2p-trading',
    tags: ['celosage', 'celowallet', 'celo', 'cusd', 'ledger'],
  },
  {
    title: '6 Steps to Quickly Build Smart Contracts on Celo with Remix',
    description: 'How to create, deploy and interact with smart contracts on Celo testnet or mainnet using Remix.',
    preview: require('./showcase/beginner/6-steps-to-quickly-build-smart-contracts-on-celo-with-remix.png'),
    website: 'blog/tutorials/6-steps-to-quickly-build-smart-contracts-on-celo-with-remix',
    tags: ['beginner','foundation', 'remix'],
  },
  {
    title: '3 Simple Steps to Connect your MetaMask Wallet To Celo',
    description: 'A step-by-step tutorial to add the Celo network to your MetaMask wallet.',
    preview: require('./showcase/beginner/3-simple-steps-to-connect-your-metamask-wallet-to-celo.png'),
    website: 'blog/tutorials/3-simple-steps-to-connect-your-metamask-wallet-to-celo',
    tags: ['beginner','foundation', 'metamask'],
  },
  {
    title: 'Celo CLI - A Practical Guide to Energize your Celo Toolkit',
    description: 'Explore the Celo blockchain using a command-line interface.',
    preview: require('./showcase/beginner/celo-cli-a-practical-guide-to-energize-your-celo-toolkit.png'),
    website: 'blog/tutorials/celo-cli-a-practical-guide-to-energize-your-celo-toolkit',
    tags: ['beginner','foundation', 'cli'],
  },
  {

    title: 'Pros and Cons of using Celo to create Decentralized Applications',
    description: 'Pros and Cons of using Celo to create Decentralized Applications',
    preview: require('./showcase/beginner/pros.png'),
    website: 'blog/tutorials/pros-and-cons-of-using-celo-to-create-decentralized-applications',
    tags: ['celosage', 'beginner', 'foundation'],
  },
  {
    title: 'Celo Composer - Easily Build Full-Stack Mobile dApps on Celo',
    description: 'Quickly develop full-stack progressive web applications on Celo with the Celo Composer.',
    preview: require('./showcase/beginner/celo-composer-easily-build-full-stack-mobile-dapps-on-celo.png'),
    website: 'blog/tutorials/easily-build-full-stack-mobile-dapps-on-celo',
    tags: ['beginner','foundation', 'composer'],
  },
  {
    title: 'A beginners Guide to Layer 1 blockchains, Social Impact, ReFi, Defi and More',
    description: 'Learn about Layer 1 blockchains, DeFi, ReFi and more on Celo and its ecosystem.',
    preview: require('./showcase/beginner/a-beginners-guide-to-layer-1-blockchains-socialimpact-refi-defi.png'),
    website: 'blog/tutorials/a-beginners-guide-to-layer-1-blockchains-socialimpact-refi-defi-and-more',
    tags: ['celosage', 'celo', 'beginner'],
  },
  {
    title: 'Unlocking the Power of Blockchain, NFTs, and Cryptography',
    description: 'Learn the potentials of web-3 decentralised finance',
    preview: require('./showcase/beginner/unlocking-the-power-of-blockchain-nft-and-cryptography.png'),
    website: '/blog/tutorials/unlocking-the-power-of-blockchain-nfts-and-cryptography',
    tags: ['celosage', 'celo', 'beginner'],
  },
  {
    title: '17 Smart Contracts Powering the Celo Protocol',
    description: 'Making sense of the logic driving the Celo platform.',
    preview: require('./showcase/intermediate/17-smart-contracts-powering-the-celo-protocol.png'),
    website: '/blog/tutorials/17-smart-contracts-powering-the-celo-protocol',
    tags: ['intermediate','foundation', 'metamask'],
  },
  {
    title: 'Introduction to Celo Composer',
    description: 'Quickly develop full-stack progressive web applications on the Celo blockchain.',
    preview: require('./showcase/beginner/introduction-to-celo-composer.png'),
    website: '/blog/2022/02/21/introduction-to-celo-progressive-dappstarter',
    tags: ['beginner','foundation', 'react', 'materialui', 'dappstarter', 'progressive'],
  },
  {
    title: 'Celo Spotlight - Building a Financial System that Creates the Conditions for Prosperity — for Everyone.',
    description: 'Everything you need to get started with Celo.',
    preview: require('./showcase/beginner/celo-spotlight-everything-you-need-to-get-started-with-celo.png'),
    website: 'blog/tutorials/celo-spotlight',
    tags: ['beginner','foundation', 'celo'],
  }, 
  {
    title: 'Celo Valora + WalletConnect v1',
    description: 'How to use WalletConnect version 1 in a DApp to connect to Valora.',
    preview: require('./showcase/intermediate/celo-valora-and-walletconnect-v1.png'),
    website: '/blog/tutorials/celo-valora-and-walletconnect-v1',
    tags: ['intermediate','foundation', 'react', 'valora', 'walletconnect'],
  },
  {
    title: 'Create an Escrow NFT Platform on Celo with Python',
    description: 'Learn how to create an escrow NFT platform on Celo with Eth-Brownie Python',
    preview: require('./showcase/intermediate/create-an-escrow-nft-platform-on-celo-with-python.png'),
    website: '/blog/tutorials/create-an-escrow-nft-platform-on-celo-with-python',
    tags: ['celosage', 'intermediate','nft'],
  },
  {
    title: 'Use onchain randomness',
    description: 'Onchain randomness is used for selecting validators to perform phone number verification. Read more about how onchain randomness is produced at the provided page.',
    preview: require('./showcase/intermediate/use-on-chain-randomness.png'),
    website: '/blog/2022/01/07/on-chain-randomness',
    tags: ['intermediate','foundation', 'solidity', 'randomness', 'oracle'],
  },
  {
    title: 'Understanding the Fundamentals of Auction Programming in Solidity',
    description: 'Gain a comprehensive understanding of the fundamental concepts and programming techniques for building decentralized auction applications using Solidity.',
    preview: require('./showcase/intermediate/Auction.png'),
    website: 'blog/tutorials/Understanding-the-Fundamentals-of-Auction-Programming-in-Solidity',
    tags: ['celo', 'intermediate', 'celosage'],
  },
  { 
    title: 'Understanding the Role of Proposals and Referendums in Celo Governance',
    description: 'A Comprehensive Breakdown of the Role of Proposals and Referendums in Celo Governance',
    preview: require('./showcase/intermediate/celo-governance.png'),
    website: 'blog/tutorials/Understanding-the-Role-of-Proposals-and-Referendums-in-Celo-Governance',
    tags: ['intermediate','celo', 'celosage'],
  },
  { 
    title: 'Create a React Based DApp on Celo',
    description: 'The beginner of developing a decentralised application (DApp) on Celo.',
    preview: require('./showcase/intermediate/create-a-react-based-dapp-on-celo.png'),
    website: '/blog/developer-guide/start/web-dapp',
    tags: ['intermediate','foundation', 'dapp', 'react', 'nextjs', 'usecontractkit', 'sdk'],
  },
  {
    title: 'Deploy an NFT to Celo',
    description: 'How to deploy ERC721 tokens (NFTs) on the Celo network using autogenerated code.',
    preview: require('./showcase/beginner/deploy-an-nft-to-celo.png'),
    website: '/blog/2022/01/05/no-code-erc721',
    tags: ['beginner','foundation', 'tokens', 'erc721', 'mint', 'nft', 'ipfs', 'pinata', 'solidity', 'remix'],
  },
  {
    title: 'Deploy & Mint a Token',
    description: 'How to deploy a token contract that use the ERC20 token standard to Celo without writing code.',
    preview: require('./showcase/beginner/deploy-and-mint-a-token-on-celo.png'),
    website: '/blog/2022/01/04/no-code-erc20',
    tags: ['beginner','foundation', 'tokens', 'ERC20', 'mint', 'solidity', 'openzeppelin', 'remix'],
  },
  {
    title: 'Deploy and Interact with Contracts (Remotely)',
    description: 'How to deploy and interact your own smart contracts using a remote node.',
    preview: require('./showcase/intermediate/deploy-and-interact-with-contracts-remotely.png'),
    website: '/blog/developer-guide/start/hello-contract-remote-node',
    tags: ['intermediate','foundation', 'smartcontract', 'remote', 'deploy'],
  },
  {
    title: 'Deploy a Contract on Celo (local node)',
    description: 'How to deploy your own smart contracts onto a Celo local node.',
    preview: require('./showcase/intermediate/deploy-a-contract-on-celo-local-node.png'),
    website: '/blog/developer-guide/start/hellocontracts',
    tags: ['intermediate','foundation', 'smartcontract'],
  },
  {
    title: 'Sending CELO & Stable Assets',
    description: 'How to connect to the Celo test network and tranfer tokens using ContractKit.',
    preview: require('./showcase/intermediate/sending-celo-and-stable-assets.png'),
    website: '/blog/developer-guide/start/hellocelo',
    tags: ['intermediate','foundation', 'tokens', 'celowallet', 'contractkit', 'sdk', 'ledger'],
  },
  {
    title: 'Using Keystores Library for Local Key Management',
    description: 'Introduction to the keystores library and how to use it for local key management.',
    preview: require('./showcase/advanced/using-keystores-library-for-local-key-management.png'),
    website: '/blog/developer-guide/start/using-js-keystores',
    tags: ['advanced','foundation', 'keystores'],
  },
  {
    title: 'Add an ERC20 Token to Your Celo Wallet',
    description: 'Open up Cello Wallet and make sure you can see “Account Balance Details” then select “Add a new currency/token.',
    preview: require('./showcase/beginner/add-an-erc20-token-to-your-celo-wallet.png'),
    website: '/blog/add-token-celo-wallet',
    tags: ['beginner','foundation', 'tokens', 'celowallet'],
  },
  {
    title: 'Run a Celo full node in a Virtual Machine',
    description: 'Learn how to setup & run a Celo full node in a Virtual Machine.',
    preview: require('./showcase/intermediate/run-a-celo-full-node-in-a-virtual-machine.png'),
    website: 'https://learn.figment.io/tutorials/how-to-run-a-celo-full-node-in-a-virtual-machine',
    tags: ['intermediate', 'figment', 'nodejs'],
  },
  {
    title: 'Verifying Contracts with Hardhat',
    description: 'Hardhat is one of the most popular developer tools for writing contracts for EVM compatible blockchains.',
    preview: require('./showcase/intermediate/verifying-contracts-with-hardhat.png'),
    website: '/blog/hardhat-deploy-verify',
    tags: ['intermediate','foundation', 'hardhat', 'sourcify', 'verification'],
  },
  {
    title: 'Demos with ObservableHQ',
    description: 'Observable HQ is a Javascript notebook tool that makes it easy to share executable Javascript code right in the browser.',
    preview: require('./showcase/intermediate/demos-with-observable-hq.png'),
    website: '/blog/observable-intro',
    tags: ['intermediate','foundation', 'observable'],
  },
  {
    title: 'Using the Graph with Celo',
    description: 'The Graph protocol makes it easy to get historical blockchain data.',
    preview: require('./showcase/intermediate/using-the-graph-with-celo.png'),
    website: '/blog/using-the-graph',
    tags: ['intermediate','foundation', 'graph', 'dapp'],
  },
  {
    title: 'Code Playground -- Metamask',
    description: 'Connect to Metamask, switch networks, add tokens to the Metamask asset list and send them to other accounts.',
    preview: require('./showcase/beginner/code-playground-metamask-and-celo.png'),
    website: '/blog/code-metamask',
    tags: ['beginner','foundation', 'codeplayground'],
  },
  {
    title: 'Introduction to the Code Playground',
    description: 'This post provides an introduction to the live code editor that is included as a feature in this blog.',
    preview: require('./showcase/beginner/introduction-to-the-celo-code-playground.png'),
    website: '/blog/code-playground',
    tags: ['beginner','foundation', 'codeplayground'],
  },
  {
    title: 'Submit a Tutorial',
    description: "Celo is an open source project and without community contributions from people like you Celo wouldn't exist. We welcome contributions to our codebase, documentation, translations and blog.",
    preview: require('./showcase/beginner/how-to-submit-a-tutorial-to-celo-docs.png'),
    website: 'https://docs.celo.org/blog/blog-contributions',
    tags: ['beginner','foundation', 'contribute'],
  },
  {
    title: 'Celo Development 201 - Build an NFT Minter with Hardhat and React',
    description: 'Throughout this intermediate course you are going to learn about NFTs, contract development with Hardhat and how to build a React frontend with use-contractkit.',
    preview: require('./showcase/intermediate/celo-development-201-build-an-nft-minter-with-hardhat-and-react.png'),
    website: 'https://dacade.org/communities/celo/courses/celo-201',
    tags: ['intermediate','dacade', 'smartcontract', 'html', 'javascript', 'nft', 'hardhat'],
  },
  {
    title: 'Celo Development 101',
    description: 'Learn smart contract development and build a Dapp on Celo.',
    preview: require('./showcase/beginner/celo-development-101.png'),
    website: 'https://dacade.org/communities/celo/courses/celo-development-101',
    tags: ['beginner','dacade', 'smartcontract', 'html', 'javascript'],
  },
  {
    title: 'Celo Blockchain 101',
    description: 'In this course, you will learn the most important blockchain concepts that you will need to navigate the Celo ecosystem.',
    preview: require('./showcase/beginner/celo-blockchain-101.png'),
    website: 'https://dacade.org/communities/celo/courses/celo-bc-101',
    tags: ['beginner','dacade', 'smartcontract', 'html', 'javascript'],
  },
  {
    title: 'How to mint your own fungible token on Celo',
    description: 'How to create fungible tokens on Celo using the Remix IDE.',
    preview: require('./showcase/beginner/deploy-and-mint-a-token-on-celo.png'),
    website: 'https://learn.figment.io/tutorials/celo-erc20-token-on-remix',
    tags: ['beginner','figment', 'solidity', 'metamask', 'remix'],
  },
  {
    title: 'Deploying smart contracts on Celo with Truffle',
    description: 'We will learn how to use Truffle and ContractKit to deploy smart contracts to Celo.',
    preview: require('./showcase/beginner/deploying-smart-contracts-on-celo-with-truffle.png'),
    website: 'https://learn.figment.io/tutorials/deploying-smart-contracts-on-celo-with-truffle',
    tags: ['beginner','figment', 'solidity', 'metamask', 'remix'],
  },
  {
    title: 'How to successfully connect to a Celo Wallet with a React Native DApp',
    description: 'Learn how to successfully set up a Celo Wallet with a React Native DApp using Redux.',
    preview: require('./showcase/intermediate/how-to-successfully-connect-to-a-celo-wallet-with-a-react-native-dapp.png'),
    website: 'https://learn.figment.io/tutorials/how-to-successfully-connect-to-a-celo-wallet-with-a-react-native-dapp',
    tags: ['intermediate', 'figment', 'reactnative', 'nodejs'],
  },
  {
    title: 'How to customize an Ethereum smart contract for the Celo network',
    description: 'Learn how to convert & customize an existing Ethereum Smart Contract for Celo network',
    preview: require('./showcase/intermediate/how-to-customize-an-ethereum-smart-contract-for-the-celo-network.png'),
    website: 'https://learn.figment.io/tutorials/celo-contract-from-ethereum',
    tags: ['intermediate', 'figment', 'nodejs', 'smartcontract', 'truffle'],
  },
  {
    title: 'How to use Moola’s money market',
    description: 'This tutorial is a part of DeFi series where people can learn how to participate in DeFi on the Celo Blockchain.',
    preview: require('./showcase/beginner/how-to-use-moolas-money-market.png'),
    website: 'https://learn.figment.io/tutorials/moola-market',
    tags: ['beginner', 'figment'],
  },
  {
    title: 'Hackathons 101 - Everything you need to know about Hackathons',
    description: 'In this article we will discuss the benefits of attending events, including networking, learning new skills, and gaining exposure to new ideas.',
    preview: require('./showcase/beginner/hackathons-101-everything-you-need-to-know-about-hackathons.png'),
    website: '/blog/tutorials/hackathons-101-everything-you-need-to-know-about-hackathons',
    tags: ['celosage', 'beginner' ],
  },
  {
    title: 'Testing Celo Smart Contracts with Truffle',
    description: 'We will learn how to use Truffle in order to test smart contracts on Celo.',
    preview: require('./showcase/intermediate/testing-celo-smart-contracts-with-truffle.png'),
    website: 'https://learn.figment.io/tutorials/celo-testing-truffle',
    tags: ['intermediate', 'figment', 'nodejs', 'smartcontract', 'truffle', 'javascript'],
  },
  {
    title: 'Distributed File Manager (DFM) using Celo, IPFS and ReactJS',
    description: 'Learn how to make a Distributed File Manager using the IPFS protocol for storing files on the Celo network',
    preview: require('./showcase/advanced/distributed-file-manager-dfm-using-celo-ipfs-and-reactjs.png'),
    website: 'https://learn.figment.io/tutorials/distributed-file-manager-using-ipfs-celo-reactjs',
    tags: ['advanced','figment'],
  },
  {
    title: 'Introduction to dApp kit',
    description: 'In this tutorial we are going to make counter dapp with expo (react native).',
    preview: require('./showcase/intermediate/introduction-to-dapp-kit.png'),
    website: 'https://learn.figment.io/tutorials/introduction-to-dappkit',
    tags: ['intermediate', 'figment', 'reactnative', 'nodejs', 'truffle'],
  },
  {
    title: 'Build a Decentralized Autonomous Organization (DAO) on Celo',
    description: 'Build a functioning DAO by writing the Solidity smart contract and building a React Native dApp',
    preview: require('./showcase/advanced/build-a-decentralized-autonomous-organization-dao-on-celo.png'),
    website: 'https://learn.figment.io/tutorials/build-a-dao-on-celo',
    tags: ['advanced', 'figment'],
  },
  {
    title: 'How to re-deploy your Ethereum DApp on Celo',
    description: 'Learn how to re-deploy Ethereum Dapps on the Celo network.',
    preview: require('./showcase/beginner/how-to-redeploy-your-ethereum-dapp-on-celo.png'),
    website: 'https://learn.figment.io/tutorials/redeploy-ethereum-dapps-on-celo',
    tags: ['beginner', 'figment', 'truffle', 'javascript', 'cli'],
  },
  {
    title: 'Create Deploy and Mint your ERC223 contract on Celo with Hardhat',
    description: 'This tutorial is an expository piece on the ERC223 token standard, also explaining how to create and deploy a sample ERC223 contract',
    preview: require('./showcase/intermediate/ERC223-token-contract.png'),
    website: 'https://learn.figment.io/tutorials/create-deploy-and-mint-your-eRC223-contract-on-celo-with-hardhat',
    tags: ['intermediate', 'celo', 'celosage', 'javascript', 'hardhat', 'smartcontract', ],
  },
  {
    title: 'Create Vault Smart Contract',
    description: 'Learn how to create, deploy, and interact with Vault Smart Contract on the Celo Ecosystem',
    preview: require('./showcase/advanced/create-a-vault-smart-contract.png'),
    website: 'https://learn.figment.io/tutorials/create-vault-smart-contract',
    tags: ['advanced', 'figment', 'react', 'nodejs', 'smartcontract', 'truffle'],
  },
  {
    title: 'Introduction to Token Economics on Celo',
    description: 'A brief overview of the economic principles governing the Celo network and its native token',
    preview: require('./showcase/intermediate/token.png'),
    website: 'blog/tutorials/introduction-to-token-economics-on-celo',
    tags: ['celo', 'intermediate', 'celosage'],
  },
  {
    title: 'Unlocking Cross-Chain Liquidity',
    description: 'A Comprehensive Review of Celo Platform and its Role in Enabling Interoperability Between Blockchains',
    preview: require('./showcase/advanced/liquidity.png'),
    website: 'blog/tutorials/unlocking-cross-chain-liquidity',
    tags: ['celo', 'advanced', 'celosage'],
  },
  {
    title: 'Send CELO & cUSD',
    description: 'Learn how to connect to the Celo test network and transfer tokens using ContractKit',
    preview: require('./showcase/intermediate/send-celo-and-cusd.png'),
    website: 'https://learn.figment.io/tutorials/send-celo-and-cusd',
    tags: ['intermediate', 'cusd', 'celo', 'figment'],
  },
  {
    title: 'Create subgraphs for Celo smart contracts',
    description: 'Learn how to integrate The Graph with CELO',
    preview: require('./showcase/intermediate/create-subgraphs-for-celo-smart-contracts.png'),
    website: 'https://learn.figment.io/tutorials/celo-subgraphs',
    tags: ['intermediate', 'subgraphs', 'figment'],
  },
  {
    title: 'Hello Mobile DApp',
    description: 'Learn how to create a simple mobile DApp using dAppKit and the React Native Expo framework',
    preview: require('./showcase/beginner/hello-celo-mobile-dapp.png'),
    website: 'https://learn.figment.io/tutorials/hello-mobile-dapp',
    tags: ['beginner', 'mobile', 'figment'],
  },

  // Videos

  {
    title: 'Deploy Celo Smart contracts with Remix IDE',
    description: 'Learn how to use Remix IDE for deploying Celo smart contracts',
    preview: require('./showcase/beginner/deploy-celo-smart-contracts-with-remix-ide.png'),
    website: 'https://learn.figment.io/tutorials/celo-for-remix',
    tags: ['beginner', 'remix', 'foundation'],
  },
  {
    title: 'How to create a ERC1155 NFT in Celo Network with Hardhat',
    description: 'Learn how to write a smart contract using the Solidity language and a contract from the Openzeppelin library for ERC1155 tokens.',
    preview: require('./showcase/intermediate/celo-crowd-funding-project-tutorial.png'),
    website: 'https://learn.figment.io/tutorials/celo-hardhat-deploy-and-nft-app',
    tags: ['intermediate', 'erc1155', 'nft', 'hardhat', 'figment'],
  },
  {
    title: 'Celo Crowd Funding Project Tutorial',
    description: 'Learn how to create a Smart Contract which facilitates crowdfunding.',
    preview: require('./showcase/advanced/celo-crowdfunding-project-tutorial.png'),
    website: 'https://learn.figment.io/tutorials/celo-crowd-funding-project',
    tags: ['advanced', 'figment', 'smartcontract', 'truffle', 'solidity'],
  },
  {
    title: 'How to create a Loyalty Program using Meta-transactions',
    description: 'What if users could get rewarded for transactions and not pay gas? This tutorial will show you how!',
    preview: require('./showcase/advanced/how-to-create-a-loyalty-program-using-meta-transactions.png'),
    website: '/blog/2022/07/27/how-to-create-a-loyalty-program-using-meta-transactions',
    tags: ['advanced', 'foundation'],
  },
  {
    title: 'Composer series: Building a decentralized news feed with Celo Composer',
    description: 'Build a decentralized news feed using React, Tailwind, IPFS, and Celo Composer.',
    preview: require('./showcase/advanced/celo-composer-building-a-decentralized-news-feed-with-celo-composer.png'),
    website: 'blog/tutorials/building-a-decentralized-newsfeed-with-celo-composer',
    tags: ['advanced', 'composer', 'foundation'],
  },
  {
    title: 'How to create an upgradeable smart contract in Celo',
    description: 'Everything you need to know about upgradable smart contracts.',
    preview: require('./showcase/advanced/how-to-create-an-upgradable-smart-contract-on-celo.png'),
    website: 'blog/tutorials/how-to-create-an-upgradeable-smart-contract-in-celo',
    tags: ['advanced', 'flutter', 'composer', 'foundation'],
  },
  {
    title: 'Bridging tokens to and from Celo via Wormhole',
    description: 'Wormhole has enabled the Celo chain.',
    preview: require('./showcase/advanced/bridging-tokens-to-and-from-celo-via-wormhole.png'),
    website: 'blog/tutorials/bridging-token-to-and-from-celo-via-wormhole',
    tags: ['advanced', 'foundation'],
  },
  {
    title: '9 Sustainable DeFi Projects Built on Celo',
    description: 'Creating the world’s first carbon-neutral blockchain was just the beginning.',
    preview: require('./showcase/beginner/9-sustainable-defi-projects-built-on-celo.png'),
    website: 'blog/tutorials/9-sustainable-defi-projects-built-on-celo',
    tags: ['beginner', 'foundation'],
  },
  {
    title: 'Composer Series - Building a Staking Defi App with Celo Composer',
    description: 'Building a Defi application to create, stake and receive rewards on your token using Celo composer.',
    preview: require('./showcase/intermediate/celo-composer-building-a-staking-defi-dapp.png'),
    website: 'blog/2022/10/27/building-a-defi-staking-dapp',
    tags: ['intermediate', 'foundation', 'composer', 'react', ],
  },
  {
    title: 'Build an On-Chain Puzzle Game on Celo',
    description: 'Learn how to build a On-Chain Puzzle Game on Celo using Solidity and Hardhat.',
    preview: require('./showcase/intermediate/on-chain-puzzle-game.png'),
    website: '/blog/tutorials/build-an-on-chain-puzzle-game-on-celo',
    tags: ['celosage', 'intermediate', 'solidity', 'hardhat'],
  },
  {
    title: 'A Practical Comparison Between ERC-1155 and ERC-721',
    description: 'An informative and practical comparison of two popular NFT standards, ERC-1155 and ERC-721, that delves into their technical details.',
    preview: require('./showcase/beginner/a-practical-comparison-between-erc-1155-and-erc-721.png'),
    website: '/blog/tutorials/a-practical-comparison-between-erc-1155-and-erc-721',
    tags: ['celosage', 'intermediate', 'erc1155', 'erc721', 'nft'],
  },
  {
    title: 'Understanding Role Based Access Control in Smart Contracts',
    description: 'In this tutorial, we will explore how to create a role-based control using openzeppelin library.',
    preview: require('./showcase/intermediate/understanding-role-based-access-control-in-smart-contracts.png'),
    website: '/blog/tutorials/understanding-role-based-access-control-in-smart-contracts',
    tags: ["celosage", "intermediate", "solidity", "hardhat", "openzeppelin", "react"],
  },

  // Videos

  {
    title: 'Panel Talk: Empowering Social Impact Through Web3',
    description: 'Join Nestor as he discusses social impact through Web3.',
    preview: require('./showcase/beginner/panel-talk-empowering-social-impact-through-web3.png'),
    website: 'https://www.youtube.com/watch?v=ZQUYGEI3yHQ',
    tags: ['beginner', 'video'],
  },
  {
    title: 'Tech Talk: Utilizing the ReFi Stack Thesis to Propel Web3 Project Idea Generation',
    description: 'Join Nirvaan from Climate Collective, and Nestor from Celo Foundation DevRel as they discuss the ReFi stack thesis to propel web3 project ideas.',
    preview: require('./showcase/beginner/tech-talk-utilizing-the-refi-stack-thesis-to-propel-web3-project-ideas.png'),
    website: 'https://www.youtube.com/watch?v=J7jyoDUIx3E&t=529s',
    tags: ['beginner', 'video'],
  },
  {
    title: 'Workshop: Introduction to Solidity and Remix',
    description: 'Join Harpal Jadeja (Twitter: @HarpalJadeja11) for a discussion with Viraz Malhotra from GoodGhosting (Twitter: @Viraz04). You will learn how to get started with Solidity and Remix online IDE.',
    preview: require('./showcase/beginner/workshop-introduction-to-solidity-and-remix.png'),
    website: 'https://www.youtube.com/watch?v=jr_P-26SdbE&t=656s',
    tags: ['beginner', 'video'],
  },
  {
    title: 'Workshop: Build a frontend for your smart contracts using react-celo',
    description: 'Join Nestor Bonilla (Twitter: @0xNestor) and Aaron Deruvo for this workshop! You will learn to utilize react-celo as a resource for frontend development by dissecting react-celo into a development approach for various javascript frameworks.',
    preview: require('./showcase/intermediate/workshop-build-a-front-end-for-your-smart-contracts-using-react-celo.png'),
    website: 'https://www.youtube.com/watch?v=3BT0sjXW1Uw',
    tags: ['intermediate', 'video'],
  },
  {
    title: 'Workshop: Introduction to Hardhat',
    description: 'Join Harpal Jadeja (Twitter: @HarpalJadeja11) and learn how to utilize Hardhat to deploy and test your smart contracts.',
    preview: require('./showcase/beginner/workshop-introduction-to-hardhat.png'),
    website: 'https://www.youtube.com/watch?v=W7nGdHKcIFw&list=PLsQbsop73cfH5QYX9Olfw1fwu0rz3Slyj&index=6',
    tags: ['beginner', 'video'],
  },
  {
    title: 'Workshop: Build a DeFi staking dApp on Celo using Solidity',
    description: 'Join Ernest Nnmadi (Twitter: @ErnestElijah) for this workshop! You will learn how to build a DeFi stacking dApp on Celo.',
    preview: require('./showcase/advanced/workshop-build-a-defi-staking-dapp-on-celo-using-solidity.png'),
    website: 'https://www.youtube.com/watch?v=ke5OPItFaOQ&list=PLsQbsop73cfH5QYX9Olfw1fwu0rz3Slyj&index=7',
    tags: ['advanced', 'video'],
  },
  {
    title: 'Tech Talk: Smart Contract Security and Auditing',
    description: 'Join Ryon Shamloo for this Tech Talk! He will discuss best security practices and known vulnerabilities.',
    preview: require('./showcase/advanced/tech-talk-smart-contract-security-and-auditing.png'),
    website: 'https://www.youtube.com/watch?v=CxIzZmG2bBI&list=PLsQbsop73cfH5QYX9Olfw1fwu0rz3Slyj&index=8',
    tags: ['advanced', 'video'],
  },
  {
    title: 'Workshop: Integrating Programmable Carbon with Toucan',
    description: 'Join Harpal Jadeja (Twitter: @HarpalJadeja11)  and Alex Lazar for this workshop! You will learn about Toucan and how you can integrate their offerings into your hackathon project.',
    preview: require('./showcase/advanced/workshop-integrating-programmable-carbon-with-toucan.png'),
    website: 'https://www.youtube.com/watch?v=Y0-hzz_QbKg&list=PLsQbsop73cfH5QYX9Olfw1fwu0rz3Slyj&index=9',
    tags: ['advanced', 'video'],
  },
  {
    title: 'Tech talk: stCelo',
    description: 'Join Harpal Jadeja (Twitter: @HarpalJadeja11)  and Mathieu for this workshop! You will learn about stCelo and how you can integrate their offerings into your hackathon project.',
    preview: require('./showcase/intermediate/tech-talk-stcelo.png'),
    website: 'https://www.youtube.com/watch?v=0PL31bwzdKA&list=PLsQbsop73cfH5QYX9Olfw1fwu0rz3Slyj&index=10',
    tags: ['intermediate', 'video'],
  },
  {
    title: 'Workshop: Token gating content using Unlock Protocol',
    description: 'Join Harpal Jadeja (Twitter: @HarpalJadeja11)  and Angela Steffens for this workshop!',
    preview: require('./showcase/advanced/workshop-token-gating-content-using-unlock-protocol.png'),
    website: 'https://www.youtube.com/watch?v=B2O6FcgvXAI&list=PLsQbsop73cfH5QYX9Olfw1fwu0rz3Slyj&index=12',
    tags: ['advanced', 'video'],
  },
  {
    title: 'Tech Talk: Smart Contract Security 201',
    description: 'Ryon Shamloo takes you through part two of his best security practices talk!',
    preview: require('./showcase/intermediate/tech-talk-smart-contract-security-201.png'),
    website: 'https://www.youtube.com/watch?v=HIEcAXshU8U&list=PLsQbsop73cfH5QYX9Olfw1fwu0rz3Slyj&index=13',
    tags: ['intermediate', 'video'],
  },
  {
    title: 'The Future of Regenerative Finance and its potential impact',
    description: 'Learn about how Celo is committed to its mission of building a regenerative economy, potential impact of ReFi, the future of ReFi and more',
    preview: require('./showcase/beginner/the-future-of-regenerative-finance-and-its-potential-impact.png'),
    website: '/blog/tutorials/the-future-of-regenerative-finance-and-its-potential-impact',
    tags: ['beginner', 'celo', 'celosage'],
  },
  {
    title: 'Workshop: Building an exchange on Celo',
    description: 'Use Celo composer and Fiat-connect to build an exchange, Part I',
    preview: require('./showcase/intermediate/workshop-building-an-exchange-on-celo.png'),
    website: 'https://www.youtube.com/watch?v=O6DjaYFGLmE&list=PLsQbsop73cfH5QYX9Olfw1fwu0rz3Slyj&index=15',
    tags: ['intermediate', 'video'],
  },
    {
    title: 'Building A Decentralized Investment Platform on the Celo blockchain',
    description: 'In this tutorial, we would build a mock investment platform that returns profit on the celo blockchain',
    preview: require('./showcase/intermediate/building-a-decentralized-investment-platform.png'),
    website: 'blog/tutorials/building-a-decentralized-investment-platform',
    tags: ['celosage','celowallet', 'celo', 'solidity', 'html', 'remix', 'smartcontract', 'intermediate'],
  },
  {
    title: 'Workshop: Building an exchange on Celo, Part II',
    description: 'Use Celo composer and Fiat-connect to build an exchange, Part II',
    preview: require('./showcase/advanced/workshop-building-an-exchange-on-celo-part-2.png'),
    website: 'https://www.youtube.com/watch?v=xxLWRUmAKvs&list=PLsQbsop73cfH5QYX9Olfw1fwu0rz3Slyj&index=16',
    tags: ['advanced', 'video'],
  },
  {
    title: 'Introduction to Valora',
    description: 'Join this workshop for an introduction to Valora',
    preview: require('./showcase/beginner/introduction-to-valora.png'),
    website: 'https://www.youtube.com/watch?v=foamzu62nZk&list=PLsQbsop73cfH5QYX9Olfw1fwu0rz3Slyj&index=18',
    tags: ['beginner', 'video'],
  },
  {
    title: 'Workshop: Building an NFT collection on Celo using Celo composer',
    description: 'Join Ewerton Lopes Pereira to build an NFT collection on Celo',
    preview: require('./showcase/intermediate/workshop-building-an-nft-collection-on-celo-using-celo-composer.png'),
    website: 'https://www.youtube.com/watch?v=hf5gTAQ8G10&list=PLsQbsop73cfH5QYX9Olfw1fwu0rz3Slyj&index=19',
    tags: ['intermediate', 'video'],
  },
  {
    title: 'Introduction to Mento',
    description: 'Join Nestor Bonilla for an introduction to the Mento protocol',
    preview: require('./showcase/intermediate/introduction-to-mento.png'),
    website: 'https://www.youtube.com/watch?v=hf5gTAQ8G10&list=PLsQbsop73cfH5QYX9Olfw1fwu0rz3Slyj&index=19',
    tags: ['intermediate', 'video'],
  },
  {
    title: 'Overview of Developer Tools in the Celo Ecosystem',
    description: 'This article is to help you choose the right tool in the Celo ecosystem',
    preview: require('./showcase/beginner/overview-of-developer-tools-in-the-celo-ecosystem.png'),
    website: 'blog/tutorials/overview-of-developer-tools-in-the-celo-ecosystem',
    tags: ['celosage', 'react', 'composer', 'contractkit', 'cli', 'beginner'],
  },
  {
    title: 'How to Fractionalize an NFT on the Celo Platform',
    description: 'Building a dApp to fractionalize an NFT on top of Celo.',
    preview: require('./showcase/advanced/how-to-fractionalize-an-nft-on-the-celo-platform.png'),
    website: 'blog/tutorials/how-to-fractionalize-nft-on-celo-platform',
    tags: ['advanced', 'nft', 'celo', 'celosage'],
  },
  {
    title: 'Preventing Vulnerabilities in Solidity: Delegate Call',
    description: 'Understanding and preventing solidity vulnerabilities.',
    preview: require('./showcase/intermediate/solidity-vulnerabilities-delegated-call.png'),
    website: 'blog/tutorials/solidity-vulnerabilities-delegated-call',
    tags: ['celosage', 'advanced', 'solidity'],
  },
  {
    title: 'How to Create and Test Contract Calls with Celo and Hardhat',
    description: 'How to create and test contract calls with Celo and Hardhat.',
    preview: require('./showcase/intermediate/how-to-create-and-test-contract-calls-with-celo-and-hardhat.png'),
    website: 'blog/tutorials/how-to-create-and-test-contract-calls-on-hardhat',
    tags: ['celosage', 'intermediate', 'hardhat'],
  },
  {
    title: 'Redeploying Dapp to Celo.',
    description: 'How to Re Deploy your Ethereum DApp to Celo with Hardhat.',
    preview: require('./showcase/intermediate/how-to-redeploy-your-ethereum-dApp-to-celo-with-hardhat.png'),
    website: 'blog/tutorials/how-to-redeploy-your-ethereum-dApp-to-celo-with-hardhat',
    tags: ['intermediate', 'hardhat', 'celosage', 'smartcontract', 'deploy', 'solidity', 'celo'],
  },
  {
    title: 'How to Create your own DAO on Celo',
    description: 'Build your own DAO with on-chain governance',
    preview: require('./showcase/intermediate/how-to-create-your-own-dao-on-celo.png'),
    website: 'blog/tutorials/how-to-create-a-dao-on-celo',
    tags: ['celosage', 'intermediate', 'hardhat', 'solidity', 'dao'],
  },
  {
    title: 'How to Write Unit Testing for Smart Contract with Hardhat',
    description: 'How to write unit testing for smart contracts with Hardhat.',
    preview: require('./showcase/intermediate/how-to-write-unit-testing-for-smart-contracts-with-hardhat.png'),
    website: 'blog/tutorials/how-to-write-unit-testing-for-contracts-with-hardhat',
    tags: ['celo', 'intermediate', 'celosage', 'smartcontract', 'solidity'],
  },
  {
    title: 'Creating, Deploying, Minting your ERC1155 Token on Celo',
    description: 'How to Creating, Deploying, Minting your ERC1155 Token on Celo using Hardhat',
    preview: require('./showcase/intermediate/how-to-create-deploy-and-mint-your-erc1155-token-on-celo-with-hardhat.png'),
    website: 'blog/tutorials/how-to-create-deploy-and-mint-your-erc1155-token-on-celo-with-hardhat',
    tags: ['celo', 'intermediate', 'celosage', 'deploy', 'smartcontract', 'solidity', 'tokens', 'ipfs', 'hardhat'],
  },
  {
    title: 'Unit Testing with Truffle and Celo',
    description: 'How to write unit testing for smart contracts with Truffle.',
    preview: require('./showcase/beginner/how-to-write-unit-testing-for-contracts-with-truffle.png'),
    website: 'blog/tutorials/how-to-write-unit-testing-for-smart-contract-with-truffle',
    tags: ['intermediate', 'truffle', 'smartcontract', 'celosage'],

  },
  {
    title: 'Proof Of Stack Consensus',
    description: 'A Deep Dive into Celo Proof of Stake Consensus.',
    preview: require('./showcase/beginner/a-deep-dive-into-celo-proof-of-stake-consensus.png'),
    website: 'blog/tutorials/a-deep-dive-into-celo-proof-of-stake-consensus',
    tags: ['intermediate', 'smartcontract', 'celosage', 'celo'],
  },
  {
  title: 'Understanding the Decentralized Storage System',
  description: 'This tutorial is a comprehensive and explanatory guide to understanding the decentralized storage system',
  preview: require('./showcase/intermediate/understanding-the-decentralized-storage-system.png'),
  website: 'blog/tutorials/understanding-the-decentralized-storage-system',
  tags: ['celo', 'intermediate', 'celosage'],
},
{
  title: 'How to listen to smart contract On-Chain events with Celo',
  description: 'This tutorial teaches its readers about reading celo on-chain event',
  preview: require('./showcase/intermediate/how-to-listen-to-smart-contract-on-chain-event-with-celo.png'),
  website: 'blog/tutorials/how-to-listen-to-smart-contract-on-chain-event-with-celo',
  tags: ['celo', 'intermediate', 'celosage'],
},
  {
    title: 'Minting your ERC1155 Token on Celo',
    description: 'How to Minting your ERC1155 Token on Celo using Remix',
    preview: require('./showcase/intermediate/how-to-mint-your-erc1155-nft-on-celo-with-remix.png'),
    website: 'blog/tutorials/how-to-mint-your-erc1155-nft-on-celo-with-remix',
    tags: ['celo', 'intermediate', 'celosage', 'solidity', 'erc1155'],
  },
  {
    title: 'How To Download and Test The Celo Extension Wallet on Your Browser',
    description: 'How To Download and Test The Celo Extension Wallet on Your Browser.',
    preview: require('./showcase/beginner/how-to-download-and-test-the-Celo-extension-wallet-on-your-browser.png'),
    website: 'blog/tutorials/how-to-download-and-test-the-Celo-extension-wallet-on-your-browser',
    tags: ['celosage', 'video', 'beginner'],
  },
  {
    title: 'How to create an NFT with royalties on Celo',
    description: 'Building a dApp to mint an NFT with royalty',
    preview: require('./showcase/intermediate/how-to-create-an-nft-with-royalties-on-celo.png'),
    website: 'blog/tutorials/how-to-create-an-nft-with-royalties-on-celo',
    tags: ['celosage', 'nft', 'advanced'],
  },
  {
    title: 'How to build a marketplace for selling shoes on the celo blockchain',
    description: 'Learn how to build a marketplace for seliing shoes on the celo blockchain.',
    preview: require('./showcase/intermediate/How-to-Build-a-Marketplace-for-Selling-Shoes-on-Celo.png'),
    website: 'blog/tutorials/how-to-build-a-marketplace-for-selling-shoes-on-the-celo-blockchain',
    tags: ['celosage', 'solidity', 'intermediate'],
  },
  {
    title: 'Build a Frontend dApp for Celo Network in Angular',
    description: 'How to build a frontend for an NFT Auction dApp that runs on the Celo blockchain using Angular',
    preview: require('./showcase/intermediate/build-a-frontend-dapp-for-celo-network-in-angular.png'),
    website: 'blog/tutorials/build-a-frontend-dapp-for-celo-network-in-angular',
    tags: ['celosage', 'hardhat', 'advanced'],
  },
  {
    title: 'How to create interactive NFTs on Celo',
    description: 'Building a dApp to show interactive nfts',
    preview: require('./showcase/intermediate/how-to-create-interactive-nfts-on-celo.png'),
    website: 'blog/tutorials/how-to-create-interactive-nfts-on-celo',
    tags: ['celosage', 'nft', 'advanced'],
  },
  {
    title: 'Potential Growth of Blockchain and its Use Cases',
    description: 'In this tutorial, we will explore the current and potential future applications of blockchain technology',
    preview: require('./showcase/beginner/potential-growth-of-blockchain-and-its-use-cases.png'),
    website: 'blog/tutorials/potential-growth-of-blockchain-and-its-use-cases',
    tags: ['celosage', 'beginner'],
  },
  {
    title: 'Overview of NFTs on the Celo Platform',
    description: 'In this tutorial, we explore NFTs and what NFTs platforms are on Celo',
    preview: require('./showcase/beginner/overview-of-NFTs-on-the-Celo-Platform.png'),
    website: 'blog/tutorials/overview-of-nfts-on-the-celo-platform',
    tags: ['celosage', 'nft', 'celo', 'beginner'],
  },
  {
    title: 'Advance hardhat configration on celo using plugins',
    description: 'Leveraging plug-ins for better developer experience',
    preview: require('./showcase/intermediate/advance-hardhat-configuration-on-celo-using-plugins.png'),
    website: 'blog/tutorials/advance-hardhat-configuration-on-celo-using-plugins',
    tags: ['celosage', 'hardhat', 'intermediate', 'javascript'],
  },
  {
    title: 'Solidity from Zero to Hero',
    description: 'In this article you will learn Solidity language',
    preview: require('./showcase/beginner/solidity-from-zero-to-hero.png'),
    website: 'blog/tutorials/solidity-from-zero-to-hero',
    tags: ['celosage', 'intermediate'],
  },
  {
    title: 'Build an NFT Marketplace for Tech Artisans on Celo',
    description: 'This tutorial will show you how to use React, Solidity, react-celo, and IPFS to create a platform that connects creators and collectors in the NFT market space',
    preview: require('./showcase/intermediate/build-an-nft-marketplace-for-tech-artisans-on-celo.png'),
    website: 'blog/tutorials/build-an-nft-marketplace-for-tech-artisans-on-celo',
    tags: ['celosage', 'intermediate', 'react', 'ipfs', 'nft'],
  },
  {
    title: 'Getting Started On Celo With Hardhat',
    description: 'Providing Celo developers with comprehensive information on Web3 tools and their usage',
    preview: require('./showcase/beginner/getting-started-on-celo-with-hardhat.png'),
    website: 'blog/tutorials/getting-started-on-celo-with-hardhat',
    tags: ['celosage', 'hardhat', 'smartcontract', 'solidity', 'intermediate'],
  },
  {
    title: 'Regenerative Finance - What it is and Why it Matters',
    description: 'In this article, we will look into the financial protocol behind the Celo blockchain, the "how" and the "helps"',
    preview: require('./showcase/beginner/regenerative-finance-and-celo-the-process-and-partnership.png'),
    website: 'blog/tutorials/regenerative-finance-and-celo-the-process-and-partnership',
    tags: ['celosage', 'intermediate'],
  },
  {
    title: 'Best practices for writing smart contracts with real world examples',
    description: 'Showing some of the best practices for writing smart contracts',
    preview: require('./showcase/intermediate/best-practices-for-writing-smart-contracts-with-real-world-examples.png'),
    website: 'blog/tutorials/best-practices-for-writing-smart-contracts-with-real-world-examples',
    tags: ['celosage', 'intermediate', 'solidity', 'hardhat'],
  },
  {
    title: 'An Introduction to Layer 1 and Layer 2 Blockchain Protocols',
    description: 'In this tutorial, we will provide an introduction to the different types of blockchain protocols and explain the key differences between layer 1 and layer 2 protocols.',
    preview: require('./showcase/beginner/an-introduction-to-layer-1-and-layer-2-blockchain-protocols.png'),
    website: 'blog/tutorials/an-introduction-to-layer-1-and-layer-2-blockchain-protocols',
    tags: ['celosage', 'beginner'],
  },
  {
    title: 'Crypto Wallets - The Celo Way',
    description: 'This tutorials teaches you all you need to know about Crypto Wallets',
    preview: require('./showcase/beginner/crypto-wallets.png'),
    website: 'blog/tutorials/crypto-wallets-the-celo-way',
    tags: ['celosage', 'beginner'],
  },
  {
    title: 'How to create your first smart contract on the celo blockchain',
    description: 'This tutorials teaches you how to create your first sample smart contract and deploy it on the celo blockchain',
    preview: require('./showcase/beginner/create-your-first-smart-contract-on-celo.png'),
    website: 'blog/tutorials/create-your-first-smart-contract-on-celo',
    tags: ['celosage', 'remix', 'smartcontract', 'solidity'],
  },
  {
    title: 'Build a Simple Forum Dapp with Flutter on Celo',
    description: 'In this tutorial, we will guide you through the process of writing and deploying a simple forum smart contract on the Celo network, and then using Flutter to build a user-friendly interface for interacting with the contract.',
    preview: require('./showcase/intermediate/build-a-simple-forum-dapp-with-flutter-on-celo.png'),
    website: 'blog/tutorials/build-a-simple-forum-dapp-with-flutter-on-celo',
    tags: ['celosage', 'flutter', 'advanced'],
  },
  {
    title: 'Build a generic staking dapp using Foundry and NextJs',
    description: 'Compiling, testing and deploying contracts using foundry with frontend using Nextjs',
    preview: require('./showcase/advanced/build-a-generic-staking-dapp-using-foundry-and-nextjs.png'),
    website: 'blog/tutorials/build-a-generic-staking-dapp-using-foundry-and-nextjs',
    tags: ['celosage', 'advanced', 'smartcontract', 'solidity', 'nextjs', 'materialui', 'react'],
  },
  {
    title: 'Connect and interact with Celo using web3onboard library',
    description: 'A convenient library for connecting to Celo blockchain',
    preview: require('./showcase/intermediate/connect-and-interact-with-celo-using-web3onboard-library.png'),
    website: 'blog/tutorials/connect-and-interact-with-celo-using-web3onboard-library',
    tags: ['celosage', 'intermediate', 'smartcontract', 'solidity', 'nextjs', 'materialui', 'react'],
  },
  {
    title: 'Proof of Work vs Proof of Stake - A Comprehensive Comparison',
    description: 'In this article, we will provide a comprehensive comparison of proof of work and proof of stake.',
    preview: require('./showcase/beginner/proof-of-work-vs-proof-of-stake-a-comprehensive-comparison.png'),
    website: 'blog/tutorials/proof-of-work-vs-proof-of-stake-a-comprehensive-comparison',
    tags: ['celosage', 'intermediate'],
  },
  {
    title: 'Preventing Vulnerabilities in Solidity - Denial of Service Attack',
    description: 'The Denial of Service attack in Solidity is a comprehensive attack.',
    preview: require('./showcase/advanced/preventing-vulnerabilities-in-solidity-denial-of-service-attack.png'),
    website: 'blog/tutorials/preventing-vulnerabilities-in-solidity-denial-of-service-attack',
    tags: ['celosage', 'advanced'],
  },
  {
    title: 'Create a Crowdfunding Smart Contract on Celo using Hardhat',
    description: 'This tutorial teach developers how to build a crowdfunding contract on Celo, using Solidity and Hardhat framework.',
    preview: require('./showcase/advanced/create-a-crowdfunding-smart-contract-on-celo-using-hardhat.png'),
    website: 'blog/tutorials/create-a-crowdfunding-smart-contract-on-celo-using-hardhat',
    tags: ['celosage', 'solidity', 'hardhat', 'advanced'],
  },
  {
    title: 'Why should you use Celo Blockchain',
    description: 'In this tutorial, we will introduce you to the Celo blockchain and explain its key features and benefits in a way that is easy to understand, even for complete beginners.',
    preview: require('./showcase/beginner/why-should-you-use-celo.png'),
    website: '/blog/tutorials/why-should-you-use-celo',
    tags: ['celosage','celo', 'beginner'], 
  },
  {
    title: 'Build a Donation dApp on Celo to award your Favorite Content Creator',
    description: 'In this tutorial, we will show you how to create donation dApp to reward your favourite content creator.',
    preview: require('./showcase/advanced/build-a-donation-dapp-on-celo-to-award-your-favourite-content-creator.png'),
    website: '/blog/tutorials/build-a-donation-dapp-on-celo-to-award-your-favourite-content-creator',
    tags: ['celosage','celo', 'advanced'], 
  },
  {
    title: 'Create a Full Stack Whitelist dApp with Merkle Trees on CELO',
    description: 'Learn how you can use Merkle trees, a powerful data structure hierarchy, to efficiently verify if a particular data is part of a dataset',
    preview: require('./showcase/advanced/create-full-stack-whitelist-dapp-with-merkle-trees-celo.png'),
    website: 'blog/tutorials/create-full-stack-whitelist-dapp-with-merkle-trees-celo',
    tags: ['advanced', 'hardhat', 'celosage', 'solidity'],
  },{
    title: 'Creating a Twitter-Like Decentralized Application on Celo using Solidity',
    description: 'Building a decentralized Twitter on the Celo blockchain refers to the creation of a social media platform that utilizes blockchain technology to enable users to communicate and share information in a decentralized and censorship-resistant manner',
    preview: require('./showcase/intermediate/creating-a-twitter-like-decentralized-application-on-celo-using-solidity.png'),
    website: 'blog/tutorials/building-a-decentralized-twitter-on-the-celo-blockchain',
    tags: ['celosage', 'dacade', 'smartcontract', 'solidity',],
  },
  {
    title: 'How to Use Hardware Tools with the Celo Blockchain',
    description: 'In this series, we will explore how hardware is driving the adoption of the Celo blockchain',
    preview: require('./showcase/intermediate/how-to-use-hardware-tools-with-the-celo-blockchain.png'),
    website: 'blog/tutorials/how-to-use-hardware-tools-with-the-celo-blockchain',
    tags: ['intermediate','celo','celosage'],
  },
  {
    title: 'Build feature-rich, persistent dapp on celo using wagmi',
    description: 'An alternative method of connecting to Celo networks',
    preview: require('./showcase/advanced/build-a-feature-rich-persistent-dapp-on-celo-using-wagmi.png'),
    website: 'blog/tutorials/build-a-feature-rich-persistent-dapp-on-celo-using-wagmi',
    tags: ['hardhat', 'celosage', 'solidity', 'react', 'nextjs', 'materialui', 'typescript'],
  },
  {
    title: 'Why you should Build your Next Project on the Celo Blockchain',
    description: 'This tutorial examines the features and capabilities of the Celo Blockchain',
    preview: require('./showcase/beginner/why-you-should-build-your-next-project-on-the-celo-blockchain.png'),
    website: '/blog/tutorials/why-you-should-build-your-next-project-on-the-celo-blockchain',
    tags: ['celosage','beginner','celo'],
  },
  {
    title: 'Simplifying the Celo 2.0 Roadmap for Celo Builders',
    description: 'This article breaks down the details of the Celo 2.0 roadmap into specific features, building requirements and outlooks as well as pointing out the developments that will follow this new roadmap.',
    preview: require('./showcase/beginner/simplifying-the-celo-2.0-roadmap-for-celo-builders.png'),
    website: '/blog/tutorials/simplifying-the-celo-2.0-roadmap-for-celo-builders',
    tags: ['celosage','celo'], 
  },
  {
    title: 'How to Add Support for Stablecoin Gas Fees using Celo Composer',
    description: 'Learn how to implement stablecoin gas fee support in your application, using the Solidity programming language and React for the front-end',
    preview: require('./showcase/intermediate/how-to-add-support-for-stablecoin-gas-fees-using-celo-composer.png'),
    website: 'blog/tutorials/how-to-add-support-for-stablecoin-gas-fees-using-celo-composer',
    tags: ['intermediate', 'hardhat', 'celosage', 'solidity'],
  },
  {
    title: 'Connect and interact with Celo using Web3React',
    description: 'Alternative method of connecting to Celo using web3React',
    preview: require('./showcase/advanced/connect-and-interact-with-celo-using-web3react.png'),
    website: 'blog/tutorials/connect-and-interact-with-celo-using-web3react',
    tags: ['celosage', 'advanced', 'smartcontract', 'solidity', 'nextjs', 'materialui', 'react'],
  },
  {
    title: 'How to build a crowdfunding platform on Celo',
    description: 'In this tutorial, we will guide you through the process of building a crowdfunding platform on the Celo blockchain',
    preview: require('./showcase/advanced/how-to-build-a-crowdfunding-platform-on-celo.png'),
    website: '/blog/tutorials/how-to-build-a-crowdfunding-platform-on-celo',
    tags: ['celosage','celo', 'advanced'], 
  },
  {
    title: 'Build an nft-gated dapp and deploy on a decentralized hosting service',
    description: 'An interesting use case for NFTs on Celo network',
    preview: require('./showcase/advanced/build-an-nft-gated-dapp-and-deploy-on-decentralized-hosting-service.png'),
    website: 'blog/tutorials/build-an-nft-gated-dapp-and-deploy-on-decentralized-hosting-service',
    tags: ['advanced', 'solidity', 'nextjs', 'celosage'],
  },
<<<<<<< HEAD
 {
    title: 'How to Create a Decentralized Application Using React-Celo',
    description: 'This sequel walks blockchain developers on the Celo network through the process of creating a Decentralized Application (dApp) to interact with the created crowdfunding smart contract using React-Celo',
    preview: require('./showcase/intermediate/how-to-create-a-decentralized-application-using-react-celo.png'),
    website: 'blog/tutorials/how-to-create-a-decentralized-application-using-react-celo',
    tags: ['celosage', 'smartcontract', 'solidity', 'react', 'hardhat', 'crowdfunding', 'intermediate'],
  }, 
=======
  {
    title: 'Example architectures for a simple payment dapp',
    description: 'This post will focus on the front-end part of how to create a simple payment dapp',
    preview: require('./showcase/beginner/example-architectures-for-a-simple-payment-dapp.png'),
    website: 'blog/tutorials/example-architectures-for-a-simple-payment-dapp',
    tags: ['javascript', 'react', 'beginner', 'celo'], 
  },
  {
    title: 'Connect and interact with Celo using web3modal',
    description: 'Alternative method of connecting to Celo using web3Modal',
    preview: require('./showcase/advanced/connect-and-interact-with-celo-using-web3modal.png'),
    website: 'blog/tutorials/connect-and-interact-with-celo-using-web3modal',
    tags: ['celosage', 'advanced', 'smartcontract', 'solidity', 'nextjs', 'materialui', 'react'],
   },
   {
    title: 'Interact with Celo Blockchain using web3dart',
    description: 'This article explains how to construct a dart program to communicate with the Celo blockchain using web3dart',
    preview: require('./showcase/beginner/interact-with-celo-blockchain-using-web3dart.png'),
    website: 'blog/tutorials/interact-with-celo-blockchain-using-web3dart',
    tags: ['celosage', 'flutter', 'beginner', 'celo'], 
  },
   {
    title: 'Build a Full-Stack Mobile DApp with React Native and Web.JS on Celo',
    description: 'Learn hoe to build chat app on celo network using react-native and web3js',
    preview: require('./showcase/intermediate/build-a-full-stack-mobile-dapp-with-react-native-and-webjs-on-celo.png'),
    website: 'blog/tutorials/build-a-full-stack-mobile-dapp-with-react-native-and-webjs-on-celo',
    tags: ['celosage', 'reactnative', 'intermediate', 'celo'], 
  },
  {
    title: 'What are PFP NFTs, How to Create Them?',
    description: 'PFP NFTs are blockchain-based digital assets used as profile pictures. To create one, design an image, choose a blockchain platform and compatible wallet, and mint it on an NFT marketplace.',
    preview: require('./showcase/intermediate/what-are-pfp-nfts-and-how-to-create-them.png'),
    website: 'blog/tutorials/what-are-pfp-nfts-and-how-to-create-them',
    tags: ['celosage', 'solidity', 'intermediate', 'celo', 'erc721', 'truffle'], 
  },
  {
    title: 'Developing a Crowdfunding Platform for Social Causes on Celo Blockchain - Part 1',
    description: 'A Celo-based crowdfunding platform for social causes would enable social organizations, charities, and individuals to create campaigns and connect directly with donors to donate funds, leveraging the transparency and security of blockchain technology.',
    preview: require('./showcase/intermediate/developing-a-crowdfunding-platform-for-social-causes-on-celo-blockchain-part-1.png'),
    website: 'blog/tutorials/developing-a-crowdfunding-platform-for-social-causes-on-celo-blockchain-part-1',
    tags: ['celosage', 'solidity', 'intermediate', 'celo', 'truffle'], 
  },
  {
    title: 'The Future of NFT Creation - Unleashing the Power of Batch Minting with ERC721psi',
    description: 'Batch minting with ERC721psi is an efficient way of creating multiple tokens at once, saving time and money. This feature is important for scalability and is implemented using smart contracts.',
    preview: require('./showcase/intermediate/the-future-of-nft-creation-unleashing-the-power-of-batch-minting-with-erc721psi.png'),
    website: 'blog/tutorials/the-future-of-nft-creation-unleashing-the-power-of-batch-minting-with-erc721psi',
    tags: ['celosage', 'erc721', 'intermediate', 'celo', 'solidity'], 
  },
>>>>>>> 20413cdd
  /*
  Pro Tip: add your site in alphabetical order.
  Appending your site here (at the end) is more likely to produce Git conflicts.
   */
];

export const TagList = Object.keys(Tags) as TagType[];
function sortUsers() {
  let result = Users;
  // Sort by site name
  result = sortBy(result, (user) => user.title.toLowerCase());
  // Sort by apps tag, popular first
  result = sortBy(result, (user) => !user.tags.includes("favorite"));
  return result;
}

export const sortedUsers = sortUsers();
2;<|MERGE_RESOLUTION|>--- conflicted
+++ resolved
@@ -2166,15 +2166,13 @@
     website: 'blog/tutorials/build-an-nft-gated-dapp-and-deploy-on-decentralized-hosting-service',
     tags: ['advanced', 'solidity', 'nextjs', 'celosage'],
   },
-<<<<<<< HEAD
- {
+  {
     title: 'How to Create a Decentralized Application Using React-Celo',
     description: 'This sequel walks blockchain developers on the Celo network through the process of creating a Decentralized Application (dApp) to interact with the created crowdfunding smart contract using React-Celo',
     preview: require('./showcase/intermediate/how-to-create-a-decentralized-application-using-react-celo.png'),
     website: 'blog/tutorials/how-to-create-a-decentralized-application-using-react-celo',
     tags: ['celosage', 'smartcontract', 'solidity', 'react', 'hardhat', 'crowdfunding', 'intermediate'],
-  }, 
-=======
+  },
   {
     title: 'Example architectures for a simple payment dapp',
     description: 'This post will focus on the front-end part of how to create a simple payment dapp',
@@ -2224,7 +2222,6 @@
     website: 'blog/tutorials/the-future-of-nft-creation-unleashing-the-power-of-batch-minting-with-erc721psi',
     tags: ['celosage', 'erc721', 'intermediate', 'celo', 'solidity'], 
   },
->>>>>>> 20413cdd
   /*
   Pro Tip: add your site in alphabetical order.
   Appending your site here (at the end) is more likely to produce Git conflicts.
