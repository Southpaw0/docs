--- conflicted
+++ resolved
@@ -2683,15 +2683,13 @@
     website: 'blog/tutorials/automate-react-native-celo-dapp-deployment-with-github-actions',
     tags: ['celosage', 'reactnative', 'intermediate', 'celo'], 
   },
-<<<<<<< HEAD
   {
     title: 'Using Python to Interact with Celos Governance System',
     description: 'In this article, we will know what the Celo Governance system is and how we can interact with it using Python and web3.py',
     preview: require('./showcase/intermediate/sage-using-python-to-interact-with-celos-governance-system.png'),
     website: '/blog/tutorials/using-python-to-interact-with-celos-governance-system',
     tags: ['celosage','celo', 'intermediate', 'smartcontract', 'solidity'],
-=======
-
+  },
   {
     title: 'Billeteras como crearlas y como fondearlas',
     description: '¡Bienvenido a nuestro tutorial sobre cómo comenzar con su billetera digital en Celo! En este tutorial, le mostraremos cómo crear una billetera, almacenar su frase de recuperación, financiar la billetera y enviar y recibir dinero en la plataforma Celo.',
@@ -2733,8 +2731,6 @@
     preview: require('./showcase/intermediate/building-a-celo-voting-system-with-golang.png'),
     website: 'blog/tutorials/building-a-celo-voting-system-with-golang',
     tags: ['celosage', 'intermediate', 'smartcontract', 'solidity'], 
-
->>>>>>> 8c2ab284
   },
   /*
   Pro Tip: add your site in alphabetical order.
