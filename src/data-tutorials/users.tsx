/**
 * Copyright (c) Facebook, Inc. and its affiliates.
 *
 * This source code is licensed under the MIT license found in the
 * LICENSE file in the root directory of this source tree.
 */

/* eslint-disable global-require */

import { translate } from "@docusaurus/Translate";
import { sortBy } from "@site/src/utils/jsUtils";

/*
 * ADD YOUR SITE TO THE DOCUSAURUS SHOWCASE:
 *
 * Requirements for adding your site to our showcase:
 * - It is a production-ready site with real content and decent customizations
 * (different from the init templates)
 * - It is NOT a work-in-progress with empty pages
 * - It has a stable domain (a Netlify/Vercel deploy preview is not allowed)
 *
 * Instructions:
 * - Add your site in the json array below
 * - `title` is your project's name (no need for the "Docs" suffix)
 * - A short (≤120 characters) description of your project
 * - Use relevant tags to categorize your site (read the tag descriptions below)
 * - Add a local image preview (decent screenshot of your Docusaurus site)
 * - The image MUST be added to the GitHub repository, and use `require("img")`
 * - The image has to have minimum width 640 and an aspect of no wider than 2:1
 * - If your website is open-source, add your source link. The link should open
 *   to a directory containing the `docusaurus.config.js` file
 * - Open a PR and check for reported CI errors
 *
 * Example PR: https://github.com/facebook/docusaurus/pull/3976
 *
 * If you edit this file through the GitHub interface, you can:
 * - Submit first your users.tsx edit PR
 * - This will create a branch on your Docusaurus fork (usually "patch-1")
 * - Go to https://github.com/<username>/docusaurus/tree/<branch>/website/src/data/showcase
 * - Drag-and-drop an image here to add it to your existing PR
 *
 * Please help us maintain this showcase page data:
 * - Update sites with wrong data
 * - Ensure site tags remain correct over time
 * - Remove sites not using Docusaurus anymore
 * - Add missing Docusaurus sites (if the site owner agreed)
 */

export type Tag = {
  label: string;
  description: string;
  color: string;
};

export type TagType =
  | "popular"
  | "favorite"
  | "foundation"
  | "celosage"
  | "figment"
  | "dacade"
  | "advanced"
  | "airdrop"
  | "android"
  | "beginner"
  | "celo"
  | "celowallet"
  | "cli"
  | "codeplayground"
  | "composer"
  | "contractkit"
  | "contribute"
  | "crowdfunding"
  | "cusd"
  | "dao"
  | "dapp"
  | "dappstarter"
  | "deploy"
  | "erc1155"
  | "ERC20"
  | "erc721"
  | "flutter"
  | "graph"
  | "hardhat"
  | "html"
  | "intermediate"
  | "ipfs"
  | "javascript"
  | "keystores"
  | "ledger"
  | "materialui"
  | "metamask"
  | "mint"
  | "mobile"
  | "nextjs"
  | "nft"
  | "nodejs"
  | "observable"
  | "openzeppelin"
  | "oracle"
  | "pinata"
  | "progressive"
  | "randomness"
  | "react"
  | "reactnative"
  | "remix"
  | "remote"
  | "sdk"
  | "smartcontract"
  | "solidity"
  | "sourcify"
  | "subgraphs"
  | "tokens"
  | "truffle"
  | "usecontractkit"
  | "valora"
  | "verification"
  | "walletconnect"
  | "video";

export type User = {
  title: string;
  description: string;
  preview: string;
  website: string;
  // source: string | null;
  tags: TagType[];
};

// LIST OF AVAILABLE TAGS
// Available tags to assign to your site
// Please choose all tags that you think might apply.
// We'll remove inappropriate tags, but it's less likely that we add tags.
export const Tags: { [type in TagType]: Tag } = {
  // DO NOT USE THIS TAG: we choose sites to add to appss
  popular: {
    label: translate({ message: "Popular" }),
    description: translate({
      message: "",
      id: "showcase.tag.popular.description",
    }),
    color: "#e9669e",
  },

  // For open-source sites, a link to the source code is required
  // The source should be your *website's* source, not your project's source!
  // apps: {
  //   label: translate({ message: "Apps" }),
  //   description: translate({
  //     message: "",
  //     id: "showcase.tag.apps.description",
  //   }),
  //   color: "#39ca30",
  // },

  // impact: {
  //   label: translate({ message: "Impact" }),
  //   description: translate({
  //     message: "",
  //     id: "showcase.tag.impact.description",
  //   }),
  //   color: "#dfd545",
  // },

  foundation: {
    label: translate({ message: "Foundation" }),
    description: translate({
      message: "",
      id: "showcase.tag.foundation.description",
    }),
    color: "#35D07F",
  },
  celosage: {
    label: translate({ message: "Celo Sage" }),
    description: translate({
      message: "",
      id: "showcase.tag.celosage.description",
    }),
    color: "#35D07F",
  },
  favorite: {
    label: translate({ message: "Favorite" }),
    description: translate({
      message: "",
      id: "showcase.tag.favorite.description",
    }),
    color: "#35D07F",
  },

  figment: {
    label: translate({ message: "Figment" }),
    description: translate({
      message: "",
      id: "showcase.tag.figment.description",
    }),
    color: "#FBCC5C",
  },
  dacade: {
    label: translate({ message: "Dacade" }),
    description: translate({
      message: "",
      id: "showcase.tag.dacade.description",
    }),
    color: "#35D07F",
  },
  advanced: {
    label: translate({ message: "Advanced" }),
    description: translate({
      message: "",
      id: "showcase.tag.advanced.description",
    }),
    color: "#35D07F",
  },
  airdrop: {
    label: translate({ message: "Airdrop" }),
    description: translate({
      message: "",
      id: "showcase.tag.airdrop.description",
    }),
    color: "#127f82",
  },
  android: {
    label: translate({ message: "Android" }),
    description: translate({
      message: "",
      id: "showcase.tag.android.description",
    }),
    color: "#BF97FF",
  },
  beginner: {
    label: translate({ message: "Beginner" }),
    description: translate({
      message: "",
      id: "showcase.tag.beginner.description",
    }),
    color: "#FB7C6D",
  },
  celo: {
    label: translate({ message: "Celo" }),
    description: translate({
      message: "",
      id: "showcase.tag.celo.description",
    }),
    color: "#73DDFF",
  },
  celowallet: {
    label: translate({ message: "Celo Wallet" }),
    description: translate({
      message: "",
      id: "showcase.tag.celowallet.description",
    }),
    color: "#3488EC",
  },
  cli: {
    label: translate({ message: "CLI" }),
    description: translate({
      message: "",
      id: "showcase.tag.cli.description",
    }),
    color: "#BF97FF",
  },
  codeplayground: {
    label: translate({ message: "Code Playground" }),
    description: translate({
      message: "",
      id: "showcase.tag.codeplayground.description",
    }),
    color: "#35D07F",
  },
  composer: {
    label: translate({ message: "Composer" }),
    description: translate({
      message: "",
      id: "showcase.tag.composer.description",
    }),
    color: "#FB7C6D",
  },
  contractkit: {
    label: translate({ message: "ContractKit" }),
    description: translate({
      message: "",
      id: "showcase.tag.contractkit.description",
    }),
    color: "#FBCC5C",
  },
  contribute: {
    label: translate({ message: "Contribute" }),
    description: translate({
      message: "",
      id: "showcase.tag.contribute.description",
    }),
    color: "#FBCC5C",
  },
  crowdfunding: {
    label: translate({ message: "Crowdfunding" }),
    description: translate({
      message: "",
      id: "showcase.tag.crowdfunding.description",
    }),
    color: "#BF97FF",
  },
  cusd: {
    label: translate({ message: "cUSD" }),
    description: translate({
      message: "",
      id: "showcase.tag.cusd.description",
    }),
    color: "#FB7C6D",
  },
  dao: {
    label: translate({ message: "DAO" }),
    description: translate({
      message: "",
      id: "showcase.tag.dao.description",
    }),
    color: "#73DDFF",
  },
  dapp: {
    label: translate({ message: "Dapp" }),
    description: translate({
      message: "",
      id: "showcase.tag.dapp.description",
    }),
    color: "#3488EC",
  },
  dappstarter: {
    label: translate({ message: "Dappstarter" }),
    description: translate({
      message: "",
      id: "showcase.tag.dappstarter.description",
    }),
    color: "#35D07F",
  },
  deploy: {
    label: translate({ message: "Deploy" }),
    description: translate({
      message: "",
      id: "showcase.tag.deploy.description",
    }),
    color: "#FBCC5C",
  },
  erc1155: {
    label: translate({ message: "erc1155" }),
    description: translate({
      message: "",
      id: "showcase.tag.erc1155.description",
    }),
    color: "#BF97FF",
  },
  ERC20: {
    label: translate({ message: "ERC20" }),
    description: translate({
      message: "",
      id: "showcase.tag.erc20.description",
    }),
    color: "#BF97FF",
  },
  erc721: {
    label: translate({ message: "ERC721" }),
    description: translate({
      message: "",
      id: "showcase.tag.erc721.description",
    }),
    color: "#FB7C6D",
  },
  flutter: {
    label: translate({ message: "flutter" }),
    description: translate({
      message: "",
      id: "showcase.tag.flutter.description",
    }),
    color: "#73DDFF",
  },
  graph: {
    label: translate({ message: "Graph" }),
    description: translate({
      message: "",
      id: "showcase.tag.graph.description",
    }),
    color: "#3488EC",
  },
  hardhat: {
    label: translate({ message: "Hardhat" }),
    description: translate({
      message: "",
      id: "showcase.tag.hardhat.description",
    }),
    color: "#FB7C6D",
  },
  html: {
    label: translate({ message: "HTML" }),
    description: translate({
      message: "",
      id: "showcase.tag.html.description",
    }),
    color: "#35D07F",
  },
  intermediate: {
    label: translate({ message: "Intermediate" }),
    description: translate({
      message: "",
      id: "showcase.tag.intermediate.description",
    }),
    color: "#FBCC5C",
  },
  ipfs: {
    label: translate({ message: "IPFS" }),
    description: translate({
      message: "",
      id: "showcase.tag.ipfs.description",
    }),
    color: "#BF97FF",
  },
  javascript: {
    label: translate({ message: "Javascript" }),
    description: translate({
      message: "",
      id: "showcase.tag.javascript.description",
    }),
    color: "#FB7C6D",
  },
  keystores: {
    label: translate({ message: "Keystores" }),
    description: translate({
      message: "",
      id: "showcase.tag.keystores.description",
    }),
    color: "#BF97FF",
  },
  ledger: {
    label: translate({ message: "Ledger" }),
    description: translate({
      message: "",
      id: "showcase.tag.ledger.description",
    }),
    color: "#FB7C6D",
  },
  materialui: {
    label: translate({ message: "Material UI" }),
    description: translate({
      message: "",
      id: "showcase.tag.material-ui.description",
    }),
    color: "#73DDFF",
  },
  metamask: {
    label: translate({ message: "Metamask" }),
    description: translate({
      message: "",
      id: "showcase.tag.metamask.description",
    }),
    color: "#3488EC",
  },
  mint: {
    label: translate({ message: "Mint" }),
    description: translate({
      message: "",
      id: "showcase.tag.mint.description",
    }),
    color: "#35D07F",
  },
  mobile: {
    label: translate({ message: "Mobile" }),
    description: translate({
      message: "",
      id: "showcase.tag.mobile.description",
    }),
    color: "#FBCC5C",
  },
  nextjs: {
    label: translate({ message: "Nextjs" }),
    description: translate({
      message: "",
      id: "showcase.tag.nextjs.description",
    }),
    color: "#FB7C6D",
  },
  nft: {
    label: translate({ message: "NFT" }),
    description: translate({
      message: "",
      id: "showcase.tag.nft.description",
    }),
    color: "#73DDFF",
  },
  nodejs: {
    label: translate({ message: "Nodejs" }),
    description: translate({
      message: "",
      id: "showcase.tag.nodejs.description",
    }),
    color: "#BF97FF",
  },
  observable: {
    label: translate({ message: "Obervable" }),
    description: translate({
      message: "",
      id: "showcase.tag.observable.description",
    }),
    color: "#FB7C6D",
  },
  openzeppelin: {
    label: translate({ message: "Open Zeppelin" }),
    description: translate({
      message: "",
      id: "showcase.tag.openzeppelin.description",
    }),
    color: "#73DDFF",
  },
  oracle: {
    label: translate({ message: "Oracle" }),
    description: translate({
      message: "",
      id: "showcase.tag.metamask.description",
    }),
    color: "#3488EC",
  },
  pinata: {
    label: translate({ message: "pinata" }),
    description: translate({
      message: "",
      id: "showcase.tag.pinata.description",
    }),
    color: "#73DDFF",
  },
  progressive: {
    label: translate({ message: "Progressive" }),
    description: translate({
      message: "",
      id: "showcase.tag.progressive.description",
    }),
    color: "#35D07F",
  },
  randomness: {
    label: translate({ message: "Randomness" }),
    description: translate({
      message: "",
      id: "showcase.tag.randomness.description",
    }),
    color: "#FBCC5C",
  },
  react: {
    label: translate({ message: "React" }),
    description: translate({
      message: "",
      id: "showcase.tag.react.description",
    }),
    color: "#73DDFF",
  },
  reactnative: {
    label: translate({ message: "React Native" }),
    description: translate({
      message: "",
      id: "showcase.tag.reactnative.description",
    }),
    color: "#3488EC",
  },
  remix: {
    label: translate({ message: "Remix" }),
    description: translate({
      message: "",
      id: "showcase.tag.remix.description",
    }),
    color: "#BF97FF",
  },
  remote: {
    label: translate({ message: "Remote" }),
    description: translate({
      message: "",
      id: "showcase.tag.remote.description",
    }),
    color: "#FB7C6D",
  },
  sdk: {
    label: translate({ message: "SDK" }),
    description: translate({
      message: "",
      id: "showcase.tag.sdk.description",
    }),
    color: "#73DDFF",
  },
  smartcontract: {
    label: translate({ message: "Smart Contract" }),
    description: translate({
      message: "",
      id: "showcase.tag.smartcontract.description",
    }),
    color: "#3488EC",
  },
  solidity: {
    label: translate({ message: "Solidity" }),
    description: translate({
      message: "",
      id: "showcase.tag.solidity.description",
    }),
    color: "#3488EC",
  },
  sourcify: {
    label: translate({ message: "Sourcify" }),
    description: translate({
      message: "",
      id: "showcase.tag.sourcify.description",
    }),
    color: "#35D07F",
  },
  subgraphs: {
    label: translate({ message: "Subgraphs" }),
    description: translate({
      message: "",
      id: "showcase.tag.subgraphs.description",
    }),
    color: "#FBCC5C",
  },
  tokens: {
    label: translate({ message: "Tokens" }),
    description: translate({
      message: "",
      id: "showcase.tag.tokens.description",
    }),
    color: "#3488EC",
  },
  truffle: {
    label: translate({ message: "Truffle" }),
    description: translate({
      message: "",
      id: "showcase.tag.truffle.description",
    }),
    color: "#35D07F",
  },
  usecontractkit: {
    label: translate({ message: "use-contractkit" }),
    description: translate({
      message: "",
      id: "showcase.tag.usecontractkit.description",
    }),
    color: "#BF97FF",
  },
  valora: {
    label: translate({ message: "Valora" }),
    description: translate({
      message: "",
      id: "showcase.tag.valora.description",
    }),
    color: "#FB7C6D",
  },
  verification: {
    label: translate({ message: "Verification" }),
    description: translate({
      message: "",
      id: "showcase.tag.verification.description",
    }),
    color: "#73DDFF",
  },
  walletconnect: {
    label: translate({ message: "Wallet Connect" }),
    description: translate({
      message: "",
      id: "showcase.tag.walletconnect.description",
    }),
    color: "#3488EC",
  },
  video: {
    label: translate({ message: "Video" }),
    description: translate({
      message: "",
      id: "showcase.tag.video.description",
    }),
    color: "#35D07F",
  },

  // wallets: {
  //   label: translate({ message: "Wallets" }),
  //   description: translate({
  //     message: "",
  //     id: "showcase.tag.wallets.description",
  //   }),
  //   color: "#fe6829",
  // },
};

// Add your site to this list
// prettier-ignore
const Users: User[] = [
  // Paths
  // {
  //   title: '1. Celo Composer',
  //   description: 'Quickly build and deploy Celo dApps with Celo Composer',
  //   preview: require('./showcase/1.png'),
  //   website: '/tutorials?tags=composer',
  //   tags: ['favorite'],
  // },
  {
    title: ' Celo Composer',
    description: 'Build on Celo in 5 minutes of less with Celo Composer.',
    preview: require('./showcase/celo-composer.png'),
    website: '/tutorials?tags=composer',
    tags: ['favorite'],
  },
  {
    title: 'How to Transition from Web2 to Web3',
    description: 'Learn the basics of blockchain technology and web3 development',
    preview: require('./showcase/beginner/how-to-transition-from-web2-to-web3.png'),
    website: 'blog/tutorials/how-to-transition-from-web2-to-web3',
    tags: ['celosage', 'beginner','celo'],
  },
  {
    title: '1. Beginner Tutorials',
    description: 'Curated list of beginner Celo developer tutorials.',
    preview: require('./showcase/beginner/beginner-tutorials.png'),
    website: '/tutorials?tags=beginner',
    tags: ['favorite'],
  },
  {
    title: '2. Intermediate Tutorials',
    description: 'Curated list of intermediate Celo developer tutorials.',
    preview: require('./showcase/intermediate/intermediate-tutorials.png'),
    website: '/tutorials?tags=intermediate',
    tags: ['favorite'],
  },
  {
    title: '3. Advanced Tutorials',
    description: 'Curated list of advanced Celo developer tutorials.',
    preview: require('./showcase/advanced/advanced-tutorials.png'),
    website: '/tutorials?tags=advanced',
    tags: ['favorite'],
  },

  // Posts
  {
    title: 'Introducing Celo Sage',
    description: 'Create. Earn. Grow. Providing opportunities for growth and development in the Celo Community.',
    preview: require('./showcase/celo-sage.png'),
    website: 'blog/tutorials/introducing-celo-sage',
    tags: ['beginner','celosage'],
  },
  {
    title: 'Buy Me A Coffee Android App Using the Celo Java-SDK',
    description: 'This tutorial will show you how to create a simple Android app that allows users to make payments using the Celo Java SDK. The app, called "Buy Me A Coffee".',
    preview: require('./showcase/advanced/buyme-a-coffee-android-app-using-the-celo-java-sdk.png'),
    website: '/blog/tutorials/buy-me-a-coffee-android-app-using-the-celo-java-sdk',
    tags: ['celosage','android','celo','celowallet','cli','contractkit','dapp', 'mobile', 'sdk','valora'],
  },
  {
    title: 'Build In Public - Tips for making an impact',
    description: 'In this article we will discuss the benifits of having an online presence and the ways it can make your developer experience easy and enjoyable.',
    preview: require('./showcase/beginner/build-in-public.png'),
    website: '/blog/tutorials/build-in-public-tips-for-making-an-impact',
    tags: ['celosage','beginner'],
  },
  {
    title: 'Como construir e realizar deploy de contratos Factory no blockchain Celo',
    description: 'Explicar e construir um contract Factory na prática usando Remix',
    preview: require('./showcase/intermediate/How-to-Build-and-Deploy-Factory-Contracts-on-Celo-Blockchain.png'),
    website: 'blog/tutorials/como-construir-e-realizar-deploy-de-contratos-Factory-no-blockchain-Celo',
    tags: ['intermediate','celosage','solidity','smartcontract','video'],
  },
  {
    title: 'Como Construir em Celo Usando Tatum',
    description: 'Aprenda como realizar um deploy ERRC20 em Celo usando Tatum.',
    preview: require('./showcase/beginner/como-construir-em-celo-usando-tatum.png'),
    website: 'blog/tutorials/como-construir-em-celo-usando-tatum',
    tags: ['beginner','celosage','ERC20','smartcontract','video'],
  },
  {
    title: 'Aprenda solidity e como criar os primeiros smart contract usando a IDE Remix',
    description: 'Explicarei sobre conceitos de solidity e como criar seu primeiro smart contract.',
    preview: require('./showcase/intermediate/Aprenda-solidity-e-como-criar-os-primeiros-smart-contract-usando-a-IDE-Remix.png'),
    website: 'blog/tutorials/Aprenda-solidity-e-como-criar-os-primeiros-smart-contract-usando-a-IDE-Remix',
    tags: ['beginner','celosage','openzeppelin', 'solidity','smartcontract','video'],
  },
  {
    title: 'Como implantar um contrato inteligente ERC721 usando a API Tatum',
    description: 'Aprenda como realizar um deploy ERC721 em Celo usando Tatum.',
    preview: require('./showcase/intermediate/Como-implantar-um-contrato-inteligente-ERC721-usando-a-API-Tatum.png'),
    website: 'blog/tutorials/como-implantar-um-contrato-inteligente-ERC721-usando-a-API-Tatum',
    tags: ['intermediate','celosage','erc721','smartcontract','video'],
  },
  {
    title: 'Como enviar e verificar um contrato na blockchain Celo com o hardhat-celo',
    description: 'Aprenda como enviar e verificar um contrato inteligente na blockchain Celo',
    preview: require('./showcase/intermediate/como-enviar-e-verificar-um-contrato-com-hardhat-celo.png'),
    website: 'blog/tutorials/como-enviar-e-verificar-um-contrato-com-hardhat-celo',
    tags: ['celosage', 'solidity', 'video', 'hardhat', 'intermediate'],
  },
  {
    title: 'C# mobile App to display Celo NFTs',
    description: 'Learn how build an Android app with C# and connect to Celo network to retriever NFT metadata and display NFT in the app.',
    preview: require('./showcase/advanced/c-sharp-mobile-dapp-to-display-celo-nfts.png'),
    website: 'https://docs.celo.org/blog/2022/07/15/csharp-mobile-app-to-display-celo-nfts',
    tags: ['advanced','foundation', 'mobile', 'android', 'nft', 'popular'],
  },
  {
    title: 'Flutter & Celo - Easily build Flutter Mobile dApps',
    description: 'Celo Composer now supports Flutter. Quickly develop mobile apps on Celo.',
    preview: require('./showcase/intermediate/flutter-and-celo-easily-build-flutter-mobile-dapps.png'),
    website: 'blog/tutorials/flutter-celo-easily-build-flutter-mobile-dApps',
    tags: ['intermediate','foundation', 'flutter', 'composer'],
  },
  {
    title: 'Step-by-Step Guide to Deploying your First Full-Stack Dapp on Celo.',
    description: 'Building a Full Stack Web3 Dapp to mint an NFT.',
    preview: require('./showcase/intermediate/step-by-step-guide-to-deploying-your-first-full-stack-dapp-on-celo.png'),
    website: '/blog/tutorials/step-by-step-guide-to-deploying-your-first-full-stack-dapp-on-celo',
    tags: ['intermediate', 'solidity','celosage','erc721','truffle'],
  },
  {
    title: 'Composer Series - Build a Crowdfunding ReFi dApp with Celo Composer',
    description: 'How to quickly create and deploy a full-stack crowdfunding dApp on Celo.',
    preview: require('./showcase/advanced/celo-composer-build-a-crowdfunding-refi-dapp-with-celo-composer.png'),
    website: 'blog/2022/06/21/composer-series-build-a-crowdfunding-refi-dApp-with-celo-composer',
    tags: ['advanced', 'foundation', 'crowdfunding', 'composer'],
  },
  {
    title: 'React Native & Celo - Easily build React Native dApps on Celo',
    description: 'Quickly develop Android and iOS apps on Celo using the Celo Composer for React Native.',
    preview: require('./showcase/intermediate/easily-build-react-native-dapps-on-celo.png'),
    website: 'blog/tutorials/React-Native-&-Celo-Easily-build-React-Native-dApps-on-Celo',
    tags: ['intermediate','foundation', 'reactnative', 'composer'],
  },
  {
    title: 'How to quickly build an NFT collection on Celo',
    description: 'Create a low-code NFT collection with Celo, IPFS, Pinata, and Remix.',
    preview: require('./showcase/beginner/how-to-quickly-build-an-nft-collection-on-celo.png'),
    website: 'blog/tutorials/how-to-quickly-build-an-nft-collection-on-celo',
    tags: ['beginner','foundation', 'nft', 'foundation'],
  },
  {
    title: 'How to build a Bookshop Marketplace Dapp on Celo Blockchain',
    description: 'Learn how to build a bookshop marketplace platform on celo blockchain',
    preview: require('./showcase/intermediate/how-to-build-a-bookshop-marketplace-dapp.png'),
    website: 'blog/tutorials/how-to-build-a-bookshop-marketplace-dapp',
    tags: ['celosage','celowallet', 'celo', 'solidity', 'html', 'remix', 'smartcontract', 'intermediate'],
  },
  {
    title: 'Introduction to creating NFTs on Celo',
    description: 'This tutorial will walk through the basic steps required to create an NFT collection (of ERC-721 tokens) on Celo. ',
    preview: require('./showcase/beginner/introduction-to-creating-nfts-on-celo.png'),
    website: 'https://medium.com/celodevelopers/introduction-to-creating-nfts-on-celo-eb7240a71cc0',
    tags: ['beginner','foundation', 'nft', 'erc721'],
  },
  {
    title: 'Building for the Celo Connect Mobile Hackathon',
    description: 'Resources to help you build your mobile-first Celo dApp.',
    preview: require('./showcase/intermediate/building-for-the-celo-connect-mobile-hackathon.png'),
    website: 'https://medium.com/celodevelopers/building-for-the-celo-connect-mobile-hackathon-a78707b7431c',
    tags: ['intermediate','foundation'],
  },
  {
    title: 'Celo Composer - Extend and Customize your Full-Stack Mobile dApps',
    description: 'Step-by-step guide to create a new custom dApp using the Celo Composer.',
    preview: require('./showcase/intermediate/celo-composer-extend-and-customize-your-full-stack-mobile-dapps.png'),
    website: 'blog/tutorials/celo-composer-customize-your-full-stack-mobile-dapps-on-celo',
    tags: ['intermediate','foundation', 'composer'],
  },
  {
    title: 'ContractKit - A Practical Guide to Interacting with the Celo Core Contracts',
    description: 'How to access the Celo Blockchain with JavaScript using ContractKit.',
    preview: require('./showcase/intermediate/contractkit-a-practical-guide-to-interacting-with-the-celo-core-contracts.png'),
    website: 'blog/tutorials/contractkit-a-practical-guide-to-interacting-with-the-celo-core-contracts',
    tags: ['intermediate','foundation', 'contractkit'],
  },
  {
    title: '3 Simple Steps to Get Started with Valora on Celo',
    description: 'Send, pay, and spend cryptocurrency like everyday money — all from the palm of your hand.',
    preview: require('./showcase/beginner/3-simple-steps-to-get-started-with-valora-on-celo.png'),
    website: 'blog/tutorials/3-simple-steps-to-get-started-with-valora-on-celo',
    tags: ['beginner','foundation', 'valora'],
  },
  {
    title: 'Plumo - An Ultralight Blockchain Client on Celo',
    description: 'How the Celo light client became 1.7 million times lighter than Ethereum.',
    preview: require('./showcase/beginner/plumo-an-ultralight-blockchain-client-on-celo.png'),
    website: 'blog/tutorials/plumo-an-ultralight-blockchain-client-on-celo',
    tags: ['beginner', 'foundation', 'nft'],
  },
  {
    title: 'A Boilerplate guide to Airdropping on Celo',
    description: 'Deploy an Airdrop contract to Celo and claim ERC20 tokens using the web3 SDK.',
    preview: require('./showcase/intermediate/a-boilerplate-guide-to-airdropping-on-celo.png'),
    website: 'blog/tutorials/a-boilerplate-guide-to-airdropping-on-celo',
    tags: ['intermediate','foundation', 'airdrop'],
  },
  {
    title: 'Getting started with DAOs on Celo',
    description: 'Introduction to DAOs and the advantages of building a DAO on Celo.',
    preview: require('./showcase/beginner/getting-started-with-daos-on-celo.png'),
    website: 'blog/tutorials/getting-started-with-daos-on-celo',
    tags: ['beginner','foundation', 'dao'],
  },
  {
    title: 'Hardhat and Celo | The Ultimate Guide to Deploy Celo dApps using Hardhat',
    description: 'How to deploy a smart contract to Celo testnet, mainnet, or a local network using Hardhat.',
    preview: require('./showcase/beginner/the-ultimate-guide-to-deploy-celo-dapps-using-hardhat.png'),
    website: 'blog/tutorials/hardhat-and-celo-the-ultimate-guide-to-deploy-celo-dapps-using-hardhat',
    tags: ['beginner','foundation', 'hardhat'],
  },
  {
    title: 'How Uniswap Works',
    description: 'In this tutorial, we will provide an introduction to the decentralized finance (DeFi) ecosystem on the Celo blockchain.',
    preview: require('./showcase/beginner/how-uniswap-works.png'),
    website: 'blog/tutorials/how-uniswap-works',
    tags: ['celosage', 'celo', 'beginner'],
  },
  {
    title: 'How to become a Web3 Developer',
    description: 'In this tutorial, we will show you how to become a web3 developer and build decentralized applications on the Celo blockchain.',
    preview: require('./showcase/beginner/beginner-tutorials.png'),
    website: 'blog/tutorials/How to become a Web3 Developer',
    tags: ['beginner','celo', 'celosage'],
  },
  {
    title: 'Truffle and Celo | The Ultimate Guide to Deploy Celo dApps with Truffle',
    description: 'How to deploy a smart contract to Celo testnet, mainnet, or a local blockchain using Truffle.',
    preview: require('./showcase/beginner/the-ultimate-guide-to-deploy-dapps-using-truffle.png'),
    website: 'blog/tutorials/truffle-and-celo-the-ultimate-guide-to-deploy-celo-dapps-with-truffle',
    tags: ['beginner','foundation', 'truffle'],
  },
  {
    title: '6 Steps to Quickly Build Smart Contracts on Celo with Remix',
    description: 'How to create, deploy and interact with smart contracts on Celo testnet or mainnet using Remix.',
    preview: require('./showcase/beginner/6-steps-to-quickly-build-smart-contracts-on-celo-with-remix.png'),
    website: 'blog/tutorials/6-steps-to-quickly-build-smart-contracts-on-celo-with-remix',
    tags: ['beginner','foundation', 'remix'],
  },
  {
    title: '3 Simple Steps to Connect your MetaMask Wallet To Celo',
    description: 'A step-by-step tutorial to add the Celo network to your MetaMask wallet.',
    preview: require('./showcase/beginner/3-simple-steps-to-connect-your-metamask-wallet-to-celo.png'),
    website: 'blog/tutorials/3-simple-steps-to-connect-your-metamask-wallet-to-celo',
    tags: ['beginner','foundation', 'metamask'],
  },
  {
    title: 'Celo CLI - A Practical Guide to Energize your Celo Toolkit',
    description: 'Explore the Celo blockchain using a command-line interface.',
    preview: require('./showcase/beginner/celo-cli-a-practical-guide-to-energize-your-celo-toolkit.png'),
    website: 'blog/tutorials/celo-cli-a-practical-guide-to-energize-your-celo-toolkit',
    tags: ['beginner','foundation', 'cli'],
  },
  {
    title: 'Celo Composer - Easily Build Full-Stack Mobile dApps on Celo',
    description: 'Quickly develop full-stack progressive web applications on Celo with the Celo Composer.',
    preview: require('./showcase/beginner/celo-composer-easily-build-full-stack-mobile-dapps-on-celo.png'),
    website: 'blog/tutorials/easily-build-full-stack-mobile-dapps-on-celo',
    tags: ['beginner','foundation', 'composer'],
  },
  {
    title: 'A beginners Guide to Layer 1 blockchains, Social Impact, ReFi, Defi and More',
    description: 'Learn about Layer 1 blockchains, DeFi, ReFi and more on Celo and its ecosystem.',
    preview: require('./showcase/beginner/a-beginners-guide-to-layer-1-blockchains-socialimpact-refi-defi.png'),
    website: 'blog/tutorials/a-beginners-guide-to-layer-1-blockchains-socialimpact-refi-defi-and-more',
    tags: ['celosage', 'celo', 'beginner'],
  },
  {
    title: '17 Smart Contracts Powering the Celo Protocol',
    description: 'Making sense of the logic driving the Celo platform.',
    preview: require('./showcase/intermediate/17-smart-contracts-powering-the-celo-protocol.png'),
    website: '/blog/tutorials/17-smart-contracts-powering-the-celo-protocol',
    tags: ['intermediate','foundation', 'metamask'],
  },
  {
    title: 'Introduction to Celo Composer',
    description: 'Quickly develop full-stack progressive web applications on the Celo blockchain.',
    preview: require('./showcase/beginner/introduction-to-celo-composer.png'),
    website: '/blog/2022/02/21/introduction-to-celo-progressive-dappstarter',
    tags: ['beginner','foundation', 'react', 'materialui', 'dappstarter', 'progressive'],
  },
  {
    title: 'Celo Spotlight - Building a Financial System that Creates the Conditions for Prosperity — for Everyone.',
    description: 'Everything you need to get started with Celo.',
    preview: require('./showcase/beginner/celo-spotlight-everything-you-need-to-get-started-with-celo.png'),
    website: 'blog/tutorials/celo-spotlight',
    tags: ['beginner','foundation', 'celo'],
  }, 
  {
    title: 'Celo Valora + WalletConnect v1',
    description: 'How to use WalletConnect version 1 in a DApp to connect to Valora.',
    preview: require('./showcase/intermediate/celo-valora-and-walletconnect-v1.png'),
    website: '/blog/tutorials/celo-valora-and-walletconnect-v1',
    tags: ['intermediate','foundation', 'react', 'valora', 'walletconnect'],
  },
  {
    title: 'Create an Escrow NFT Platform on Celo with Python',
    description: 'Learn how to create an escrow NFT platform on Celo with Eth-Brownie Python',
    preview: require('./showcase/intermediate/create-an-escrow-nft-platform-on-celo-with-python.png'),
    website: '/blog/tutorials/create-an-escrow-nft-platform-on-celo-with-python',
    tags: ['celosage', 'intermediate','nft'],
  },
  {
    title: 'Use onchain randomness',
    description: 'Onchain randomness is used for selecting validators to perform phone number verification. Read more about how onchain randomness is produced at the provided page.',
    preview: require('./showcase/intermediate/use-on-chain-randomness.png'),
    website: '/blog/2022/01/07/on-chain-randomness',
    tags: ['intermediate','foundation', 'solidity', 'randomness', 'oracle'],
  },
  {
    title: 'Create a React Based DApp on Celo',
    description: 'The beginner of developing a decentralised application (DApp) on Celo.',
    preview: require('./showcase/intermediate/create-a-react-based-dapp-on-celo.png'),
    website: '/blog/developer-guide/start/web-dapp',
    tags: ['intermediate','foundation', 'dapp', 'react', 'nextjs', 'usecontractkit', 'sdk'],
  },
  {
    title: 'Deploy an NFT to Celo',
    description: 'How to deploy ERC721 tokens (NFTs) on the Celo network using autogenerated code.',
    preview: require('./showcase/beginner/deploy-an-nft-to-celo.png'),
    website: '/blog/2022/01/05/no-code-erc721',
    tags: ['beginner','foundation', 'tokens', 'erc721', 'mint', 'nft', 'ipfs', 'pinata', 'solidity', 'remix'],
  },
  {
    title: 'Deploy & Mint a Token',
    description: 'How to deploy a token contract that use the ERC20 token standard to Celo without writing code.',
    preview: require('./showcase/beginner/deploy-and-mint-a-token-on-celo.png'),
    website: '/blog/2022/01/04/no-code-erc20',
    tags: ['beginner','foundation', 'tokens', 'ERC20', 'mint', 'solidity', 'openzeppelin', 'remix'],
  },
  {
    title: 'Deploy and Interact with Contracts (Remotely)',
    description: 'How to deploy and interact your own smart contracts using a remote node.',
    preview: require('./showcase/intermediate/deploy-and-interact-with-contracts-remotely.png'),
    website: '/blog/developer-guide/start/hello-contract-remote-node',
    tags: ['intermediate','foundation', 'smartcontract', 'remote', 'deploy'],
  },
  {
    title: 'Deploy a Contract on Celo (local node)',
    description: 'How to deploy your own smart contracts onto a Celo local node.',
    preview: require('./showcase/intermediate/deploy-a-contract-on-celo-local-node.png'),
    website: '/blog/developer-guide/start/hellocontracts',
    tags: ['intermediate','foundation', 'smartcontract'],
  },
  {
    title: 'Sending CELO & Stable Assets',
    description: 'How to connect to the Celo test network and tranfer tokens using ContractKit.',
    preview: require('./showcase/intermediate/sending-celo-and-stable-assets.png'),
    website: '/blog/developer-guide/start/hellocelo',
    tags: ['intermediate','foundation', 'tokens', 'celowallet', 'contractkit', 'sdk', 'ledger'],
  },
  {
    title: 'Using Keystores Library for Local Key Management',
    description: 'Introduction to the keystores library and how to use it for local key management.',
    preview: require('./showcase/advanced/using-keystores-library-for-local-key-management.png'),
    website: '/blog/developer-guide/start/using-js-keystores',
    tags: ['advanced','foundation', 'keystores'],
  },
  {
    title: 'Add an ERC20 Token to Your Celo Wallet',
    description: 'Open up Cello Wallet and make sure you can see “Account Balance Details” then select “Add a new currency/token.',
    preview: require('./showcase/beginner/add-an-erc20-token-to-your-celo-wallet.png'),
    website: '/blog/add-token-celo-wallet',
    tags: ['beginner','foundation', 'tokens', 'celowallet'],
  },
  {
    title: 'Run a Celo full node in a Virtual Machine',
    description: 'Learn how to setup & run a Celo full node in a Virtual Machine.',
    preview: require('./showcase/intermediate/run-a-celo-full-node-in-a-virtual-machine.png'),
    website: 'https://learn.figment.io/tutorials/how-to-run-a-celo-full-node-in-a-virtual-machine',
    tags: ['intermediate', 'figment', 'nodejs'],
  },
  {
    title: 'Verifying Contracts with Hardhat',
    description: 'Hardhat is one of the most popular developer tools for writing contracts for EVM compatible blockchains.',
    preview: require('./showcase/intermediate/verifying-contracts-with-hardhat.png'),
    website: '/blog/hardhat-deploy-verify',
    tags: ['intermediate','foundation', 'hardhat', 'sourcify', 'verification'],
  },
  {
    title: 'Demos with ObservableHQ',
    description: 'Observable HQ is a Javascript notebook tool that makes it easy to share executable Javascript code right in the browser.',
    preview: require('./showcase/intermediate/demos-with-observable-hq.png'),
    website: '/blog/observable-intro',
    tags: ['intermediate','foundation', 'observable'],
  },
  {
    title: 'Using the Graph with Celo',
    description: 'The Graph protocol makes it easy to get historical blockchain data.',
    preview: require('./showcase/intermediate/using-the-graph-with-celo.png'),
    website: '/blog/using-the-graph',
    tags: ['intermediate','foundation', 'graph', 'dapp'],
  },
  {
    title: 'Code Playground -- Metamask',
    description: 'Connect to Metamask, switch networks, add tokens to the Metamask asset list and send them to other accounts.',
    preview: require('./showcase/beginner/code-playground-metamask-and-celo.png'),
    website: '/blog/code-metamask',
    tags: ['beginner','foundation', 'codeplayground'],
  },
  {
    title: 'Introduction to the Code Playground',
    description: 'This post provides an introduction to the live code editor that is included as a feature in this blog.',
    preview: require('./showcase/beginner/introduction-to-the-celo-code-playground.png'),
    website: '/blog/code-playground',
    tags: ['beginner','foundation', 'codeplayground'],
  },
  {
    title: 'Submit a Tutorial',
    description: "Celo is an open source project and without community contributions from people like you Celo wouldn't exist. We welcome contributions to our codebase, documentation, translations and blog.",
    preview: require('./showcase/beginner/how-to-submit-a-tutorial-to-celo-docs.png'),
    website: 'https://docs.celo.org/blog/blog-contributions',
    tags: ['beginner','foundation', 'contribute'],
  },
  {
    title: 'Celo Development 201 - Build an NFT Minter with Hardhat and React',
    description: 'Throughout this intermediate course you are going to learn about NFTs, contract development with Hardhat and how to build a React frontend with use-contractkit.',
    preview: require('./showcase/intermediate/celo-development-201-build-an-nft-minter-with-hardhat-and-react.png'),
    website: 'https://dacade.org/communities/celo/courses/celo-201',
    tags: ['intermediate','dacade', 'smartcontract', 'html', 'javascript', 'nft', 'hardhat'],
  },
  {
    title: 'Celo Development 101',
    description: 'Learn smart contract development and build a Dapp on Celo.',
    preview: require('./showcase/beginner/celo-development-101.png'),
    website: 'https://dacade.org/communities/celo/courses/celo-development-101',
    tags: ['beginner','dacade', 'smartcontract', 'html', 'javascript'],
  },
  {
    title: 'Celo Blockchain 101',
    description: 'In this course, you will learn the most important blockchain concepts that you will need to navigate the Celo ecosystem.',
    preview: require('./showcase/beginner/celo-blockchain-101.png'),
    website: 'https://dacade.org/communities/celo/courses/celo-bc-101',
    tags: ['beginner','dacade', 'smartcontract', 'html', 'javascript'],
  },
  {
    title: 'How to mint your own fungible token on Celo',
    description: 'How to create fungible tokens on Celo using the Remix IDE.',
    preview: require('./showcase/beginner/deploy-and-mint-a-token-on-celo.png'),
    website: 'https://learn.figment.io/tutorials/celo-erc20-token-on-remix',
    tags: ['beginner','figment', 'solidity', 'metamask', 'remix'],
  },
  {
    title: 'Deploying smart contracts on Celo with Truffle',
    description: 'We will learn how to use Truffle and ContractKit to deploy smart contracts to Celo.',
    preview: require('./showcase/beginner/deploying-smart-contracts-on-celo-with-truffle.png'),
    website: 'https://learn.figment.io/tutorials/deploying-smart-contracts-on-celo-with-truffle',
    tags: ['beginner','figment', 'solidity', 'metamask', 'remix'],
  },
  {
    title: 'How to successfully connect to a Celo Wallet with a React Native DApp',
    description: 'Learn how to successfully set up a Celo Wallet with a React Native DApp using Redux.',
    preview: require('./showcase/intermediate/how-to-successfully-connect-to-a-celo-wallet-with-a-react-native-dapp.png'),
    website: 'https://learn.figment.io/tutorials/how-to-successfully-connect-to-a-celo-wallet-with-a-react-native-dapp',
    tags: ['intermediate', 'figment', 'reactnative', 'nodejs'],
  },
  {
    title: 'How to customize an Ethereum smart contract for the Celo network',
    description: 'Learn how to convert & customize an existing Ethereum Smart Contract for Celo network',
    preview: require('./showcase/intermediate/how-to-customize-an-ethereum-smart-contract-for-the-celo-network.png'),
    website: 'https://learn.figment.io/tutorials/celo-contract-from-ethereum',
    tags: ['intermediate', 'figment', 'nodejs', 'smartcontract', 'truffle'],
  },
  {
    title: 'How to use Moola’s money market',
    description: 'This tutorial is a part of DeFi series where people can learn how to participate in DeFi on the Celo Blockchain.',
    preview: require('./showcase/beginner/how-to-use-moolas-money-market.png'),
    website: 'https://learn.figment.io/tutorials/moola-market',
    tags: ['beginner', 'figment'],
  },
  {
    title: 'Hackathons 101 - Everything you need to know about Hackathons',
    description: 'In this article we will discuss the benefits of attending events, including networking, learning new skills, and gaining exposure to new ideas.',
    preview: require('./showcase/beginner/hackathons-101-everything-you-need-to-know-about-hackathons.png'),
    website: '/blog/tutorials/hackathons-101-everything-you-need-to-know-about-hackathons',
    tags: ['celosage', 'beginner' ],
  },
  {
    title: 'Testing Celo Smart Contracts with Truffle',
    description: 'We will learn how to use Truffle in order to test smart contracts on Celo.',
    preview: require('./showcase/intermediate/testing-celo-smart-contracts-with-truffle.png'),
    website: 'https://learn.figment.io/tutorials/celo-testing-truffle',
    tags: ['intermediate', 'figment', 'nodejs', 'smartcontract', 'truffle', 'javascript'],
  },
  {
    title: 'Distributed File Manager (DFM) using Celo, IPFS and ReactJS',
    description: 'Learn how to make a Distributed File Manager using the IPFS protocol for storing files on the Celo network',
    preview: require('./showcase/advanced/distributed-file-manager-dfm-using-celo-ipfs-and-reactjs.png'),
    website: 'https://learn.figment.io/tutorials/distributed-file-manager-using-ipfs-celo-reactjs',
    tags: ['advanced','figment'],
  },
  {
    title: 'Introduction to dApp kit',
    description: 'In this tutorial we are going to make counter dapp with expo (react native).',
    preview: require('./showcase/intermediate/introduction-to-dapp-kit.png'),
    website: 'https://learn.figment.io/tutorials/introduction-to-dappkit',
    tags: ['intermediate', 'figment', 'reactnative', 'nodejs', 'truffle'],
  },
  {
    title: 'Build a Decentralized Autonomous Organization (DAO) on Celo',
    description: 'Build a functioning DAO by writing the Solidity smart contract and building a React Native dApp',
    preview: require('./showcase/advanced/build-a-decentralized-autonomous-organization-dao-on-celo.png'),
    website: 'https://learn.figment.io/tutorials/build-a-dao-on-celo',
    tags: ['advanced', 'figment'],
  },
  {
    title: 'How to re-deploy your Ethereum DApp on Celo',
    description: 'Learn how to re-deploy Ethereum Dapps on the Celo network.',
    preview: require('./showcase/beginner/how-to-redeploy-your-ethereum-dapp-on-celo.png'),
    website: 'https://learn.figment.io/tutorials/redeploy-ethereum-dapps-on-celo',
    tags: ['beginner', 'figment', 'truffle', 'javascript', 'cli'],
  },
  {
    title: 'Create Vault Smart Contract',
    description: 'Learn how to create, deploy, and interact with Vault Smart Contract on the Celo Ecosystem',
    preview: require('./showcase/advanced/create-a-vault-smart-contract.png'),
    website: 'https://learn.figment.io/tutorials/create-vault-smart-contract',
    tags: ['advanced', 'figment', 'react', 'nodejs', 'smartcontract', 'truffle'],
  },
  {
    title: 'Send CELO & cUSD',
    description: 'Learn how to connect to the Celo test network and transfer tokens using ContractKit',
    preview: require('./showcase/intermediate/send-celo-and-cusd.png'),
    website: 'https://learn.figment.io/tutorials/send-celo-and-cusd',
    tags: ['intermediate', 'cusd', 'celo', 'figment'],
  },
  {
    title: 'Create subgraphs for Celo smart contracts',
    description: 'Learn how to integrate The Graph with CELO',
    preview: require('./showcase/intermediate/create-subgraphs-for-celo-smart-contracts.png'),
    website: 'https://learn.figment.io/tutorials/celo-subgraphs',
    tags: ['intermediate', 'subgraphs', 'figment'],
  },
  {
    title: 'Hello Mobile DApp',
    description: 'Learn how to create a simple mobile DApp using dAppKit and the React Native Expo framework',
    preview: require('./showcase/beginner/hello-celo-mobile-dapp.png'),
    website: 'https://learn.figment.io/tutorials/hello-mobile-dapp',
    tags: ['beginner', 'mobile', 'figment'],
  },
  {
    title: 'Deploy Celo Smart contracts with Remix IDE',
    description: 'Learn how to use Remix IDE for deploying Celo smart contracts',
    preview: require('./showcase/beginner/deploy-celo-smart-contracts-with-remix-ide.png'),
    website: 'https://learn.figment.io/tutorials/celo-for-remix',
    tags: ['beginner', 'remix', 'foundation'],
  },
  {
    title: 'How to create a ERC1155 NFT in Celo Network with Hardhat',
    description: 'Learn how to write a smart contract using the Solidity language and a contract from the Openzeppelin library for ERC1155 tokens.',
    preview: require('./showcase/intermediate/celo-crowd-funding-project-tutorial.png'),
    website: 'https://learn.figment.io/tutorials/celo-hardhat-deploy-and-nft-app',
    tags: ['intermediate', 'erc1155', 'nft', 'hardhat', 'figment'],
  },
  {
    title: 'Celo Crowd Funding Project Tutorial',
    description: 'Learn how to create a Smart Contract which facilitates crowdfunding.',
    preview: require('./showcase/advanced/celo-crowdfunding-project-tutorial.png'),
    website: 'https://learn.figment.io/tutorials/celo-crowd-funding-project',
    tags: ['advanced', 'figment', 'smartcontract', 'truffle', 'solidity'],
  },
  {
    title: 'How to create a Loyalty Program using Meta-transactions',
    description: 'What if users could get rewarded for transactions and not pay gas? This tutorial will show you how!',
    preview: require('./showcase/advanced/how-to-create-a-loyalty-program-using-meta-transactions.png'),
    website: '/blog/2022/07/27/how-to-create-a-loyalty-program-using-meta-transactions',
    tags: ['advanced', 'foundation'],
  },
  {
    title: 'Composer series: Building a decentralized news feed with Celo Composer',
    description: 'Build a decentralized news feed using React, Tailwind, IPFS, and Celo Composer.',
    preview: require('./showcase/advanced/celo-composer-building-a-decentralized-news-feed-with-celo-composer.png'),
    website: 'blog/tutorials/building-a-decentralized-newsfeed-with-celo-composer',
    tags: ['advanced', 'composer', 'foundation'],
  },
  {
    title: 'How to create an upgradeable smart contract in Celo',
    description: 'Everything you need to know about upgradable smart contracts.',
    preview: require('./showcase/advanced/how-to-create-an-upgradable-smart-contract-on-celo.png'),
    website: 'blog/tutorials/how-to-create-an-upgradeable-smart-contract-in-celo',
    tags: ['advanced', 'flutter', 'composer', 'foundation'],
  },
  {
    title: 'Bridging tokens to and from Celo via Wormhole',
    description: 'Wormhole has enabled the Celo chain.',
    preview: require('./showcase/advanced/bridging-tokens-to-and-from-celo-via-wormhole.png'),
    website: 'blog/tutorials/bridging-token-to-and-from-celo-via-wormhole',
    tags: ['advanced', 'foundation'],
  },
  {
    title: '9 Sustainable DeFi Projects Built on Celo',
    description: 'Creating the world’s first carbon-neutral blockchain was just the beginning.',
    preview: require('./showcase/beginner/9-sustainable-defi-projects-built-on-celo.png'),
    website: 'blog/tutorials/9-sustainable-defi-projects-built-on-celo',
    tags: ['beginner', 'foundation'],
  },
  {
    title: 'Composer Series - Building a Staking Defi App with Celo Composer',
    description: 'Building a Defi application to create, stake and receive rewards on your token using Celo composer.',
    preview: require('./showcase/intermediate/celo-composer-building-a-staking-defi-dapp.png'),
    website: 'blog/2022/10/27/building-a-defi-staking-dapp',
    tags: ['intermediate', 'foundation', 'composer', 'react', ],
  },

  // Videos

  {
    title: 'Panel Talk: Empowering Social Impact Through Web3',
    description: 'Join Nestor as he discusses social impact through Web3.',
    preview: require('./showcase/beginner/panel-talk-empowering-social-impact-through-web3.png'),
    website: 'https://www.youtube.com/watch?v=ZQUYGEI3yHQ',
    tags: ['beginner', 'video'],
  },
  {
    title: 'Tech Talk: Utilizing the ReFi Stack Thesis to Propel Web3 Project Idea Generation',
    description: 'Join Nirvaan from Climate Collective, and Nestor from Celo Foundation DevRel as they discuss the ReFi stack thesis to propel web3 project ideas.',
    preview: require('./showcase/beginner/tech-talk-utilizing-the-refi-stack-thesis-to-propel-web3-project-ideas.png'),
    website: 'https://www.youtube.com/watch?v=J7jyoDUIx3E&t=529s',
    tags: ['beginner', 'video'],
  },
  {
    title: 'Workshop: Introduction to Solidity and Remix',
    description: 'Join Harpal Jadeja (Twitter: @HarpalJadeja11) for a discussion with Viraz Malhotra from GoodGhosting (Twitter: @Viraz04). You will learn how to get started with Solidity and Remix online IDE.',
    preview: require('./showcase/beginner/workshop-introduction-to-solidity-and-remix.png'),
    website: 'https://www.youtube.com/watch?v=jr_P-26SdbE&t=656s',
    tags: ['beginner', 'video'],
  },
  {
    title: 'Workshop: Build a frontend for your smart contracts using react-celo',
    description: 'Join Nestor Bonilla (Twitter: @0xNestor) and Aaron Deruvo for this workshop! You will learn to utilize react-celo as a resource for frontend development by dissecting react-celo into a development approach for various javascript frameworks.',
    preview: require('./showcase/intermediate/workshop-build-a-front-end-for-your-smart-contracts-using-react-celo.png'),
    website: 'https://www.youtube.com/watch?v=3BT0sjXW1Uw',
    tags: ['intermediate', 'video'],
  },
  {
    title: 'Workshop: Introduction to Hardhat',
    description: 'Join Harpal Jadeja (Twitter: @HarpalJadeja11) and learn how to utilize Hardhat to deploy and test your smart contracts.',
    preview: require('./showcase/beginner/workshop-introduction-to-hardhat.png'),
    website: 'https://www.youtube.com/watch?v=W7nGdHKcIFw&list=PLsQbsop73cfH5QYX9Olfw1fwu0rz3Slyj&index=6',
    tags: ['beginner', 'video'],
  },
  {
    title: 'Workshop: Build a DeFi staking dApp on Celo using Solidity',
    description: 'Join Ernest Nnmadi (Twitter: @ErnestElijah) for this workshop! You will learn how to build a DeFi stacking dApp on Celo.',
    preview: require('./showcase/advanced/workshop-build-a-defi-staking-dapp-on-celo-using-solidity.png'),
    website: 'https://www.youtube.com/watch?v=ke5OPItFaOQ&list=PLsQbsop73cfH5QYX9Olfw1fwu0rz3Slyj&index=7',
    tags: ['advanced', 'video'],
  },
  {
    title: 'Tech Talk: Smart Contract Security and Auditing',
    description: 'Join Ryon Shamloo for this Tech Talk! He will discuss best security practices and known vulnerabilities.',
    preview: require('./showcase/advanced/tech-talk-smart-contract-security-and-auditing.png'),
    website: 'https://www.youtube.com/watch?v=CxIzZmG2bBI&list=PLsQbsop73cfH5QYX9Olfw1fwu0rz3Slyj&index=8',
    tags: ['advanced', 'video'],
  },
  {
    title: 'Workshop: Integrating Programmable Carbon with Toucan',
    description: 'Join Harpal Jadeja (Twitter: @HarpalJadeja11)  and Alex Lazar for this workshop! You will learn about Toucan and how you can integrate their offerings into your hackathon project.',
    preview: require('./showcase/advanced/workshop-integrating-programmable-carbon-with-toucan.png'),
    website: 'https://www.youtube.com/watch?v=Y0-hzz_QbKg&list=PLsQbsop73cfH5QYX9Olfw1fwu0rz3Slyj&index=9',
    tags: ['advanced', 'video'],
  },
  {
    title: 'Tech talk: stCelo',
    description: 'Join Harpal Jadeja (Twitter: @HarpalJadeja11)  and Mathieu for this workshop! You will learn about stCelo and how you can integrate their offerings into your hackathon project.',
    preview: require('./showcase/intermediate/tech-talk-stcelo.png'),
    website: 'https://www.youtube.com/watch?v=0PL31bwzdKA&list=PLsQbsop73cfH5QYX9Olfw1fwu0rz3Slyj&index=10',
    tags: ['intermediate', 'video'],
  },
  {
    title: 'Workshop: Token gating content using Unlock Protocol',
    description: 'Join Harpal Jadeja (Twitter: @HarpalJadeja11)  and Angela Steffens for this workshop!',
    preview: require('./showcase/advanced/workshop-token-gating-content-using-unlock-protocol.png'),
    website: 'https://www.youtube.com/watch?v=B2O6FcgvXAI&list=PLsQbsop73cfH5QYX9Olfw1fwu0rz3Slyj&index=12',
    tags: ['advanced', 'video'],
  },
  {
    title: 'Tech Talk: Smart Contract Security 201',
    description: 'Ryon Shamloo takes you through part two of his best security practices talk!',
    preview: require('./showcase/intermediate/tech-talk-smart-contract-security-201.png'),
    website: 'https://www.youtube.com/watch?v=HIEcAXshU8U&list=PLsQbsop73cfH5QYX9Olfw1fwu0rz3Slyj&index=13',
    tags: ['intermediate', 'video'],
  },
  {
    title: 'Workshop: Building an exchange on Celo',
    description: 'Use Celo composer and Fiat-connect to build an exchange, Part I',
    preview: require('./showcase/intermediate/workshop-building-an-exchange-on-celo.png'),
    website: 'https://www.youtube.com/watch?v=O6DjaYFGLmE&list=PLsQbsop73cfH5QYX9Olfw1fwu0rz3Slyj&index=15',
    tags: ['intermediate', 'video'],
  },
  {
    title: 'Workshop: Building an exchange on Celo, Part II',
    description: 'Use Celo composer and Fiat-connect to build an exchange, Part II',
    preview: require('./showcase/advanced/workshop-building-an-exchange-on-celo-part-2.png'),
    website: 'https://www.youtube.com/watch?v=xxLWRUmAKvs&list=PLsQbsop73cfH5QYX9Olfw1fwu0rz3Slyj&index=16',
    tags: ['advanced', 'video'],
  },
  {
    title: 'Introduction to Valora',
    description: 'Join this workshop for an introduction to Valora',
    preview: require('./showcase/beginner/introduction-to-valora.png'),
    website: 'https://www.youtube.com/watch?v=foamzu62nZk&list=PLsQbsop73cfH5QYX9Olfw1fwu0rz3Slyj&index=18',
    tags: ['beginner', 'video'],
  },
  {
    title: 'Workshop: Building an NFT collection on Celo using Celo composer',
    description: 'Join Ewerton Lopes Pereira to build an NFT collection on Celo',
    preview: require('./showcase/intermediate/workshop-building-an-nft-collection-on-celo-using-celo-composer.png'),
    website: 'https://www.youtube.com/watch?v=hf5gTAQ8G10&list=PLsQbsop73cfH5QYX9Olfw1fwu0rz3Slyj&index=19',
    tags: ['intermediate', 'video'],
  },
  {
    title: 'Introduction to Mento',
    description: 'Join Nestor Bonilla for an introduction to the Mento protocol',
    preview: require('./showcase/intermediate/introduction-to-mento.png'),
    website: 'https://www.youtube.com/watch?v=hf5gTAQ8G10&list=PLsQbsop73cfH5QYX9Olfw1fwu0rz3Slyj&index=19',
    tags: ['intermediate', 'video'],
  },
  {
    title: 'Overview of Developer Tools in the Celo Ecosystem',
    description: 'This article is to help you choose the right tool in the Celo ecosystem',
    preview: require('./showcase/beginner/overview-of-developer-tools-in-the-celo-ecosystem.png'),
    website: 'blog/tutorials/overview-of-developer-tools-in-the-celo-ecosystem',
    tags: ['celosage', 'react', 'composer', 'contractkit', 'cli', 'beginner'],
  },
  {
    title: 'How to Fractionalize an NFT on the Celo Platform',
    description: 'Building a dApp to fractionalize an NFT on top of Celo.',
    preview: require('./showcase/advanced/how-to-fractionalize-an-nft-on-the-celo-platform.png'),
    website: 'blog/tutorials/how-to-fractionalize-nft-on-celo-platform',
    tags: ['advanced', 'nft', 'celo', 'celosage'],
  },
  {
    title: 'Preventing Vulnerabilities in Solidity: Delegate Call',
    description: 'Understanding and preventing solidity vulnerabilities.',
    preview: require('./showcase/intermediate/solidity-vulnerabilities-delegated-call.png'),
    website: 'blog/tutorials/solidity-vulnerabilities-delegated-call',
    tags: ['celosage', 'intermediate', 'solidity'],
  },
  {
    title: 'How to Create and Test Contract Calls with Celo and Hardhat',
    description: 'How to create and test contract calls with Celo and Hardhat.',
    preview: require('./showcase/intermediate/how-to-create-and-test-contract-calls-with-celo-and-hardhat.png'),
    website: 'blog/tutorials/how-to-create-and-test-contract-calls-on-hardhat',
    tags: ['celosage', 'intermediate', 'hardhat'],
  },
  {
    title: 'Redeploying Dapp to Celo.',
    description: 'How to Re Deploy your Ethereum DApp to Celo with Hardhat.',
    preview: require('./showcase/intermediate/how-to-redeploy-your-ethereum-dApp-to-celo-with-hardhat.png'),
    website: 'blog/tutorials/how-to-redeploy-your-ethereum-dApp-to-celo-with-hardhat',
    tags: ['intermediate', 'hardhat', 'celosage', 'smartcontract', 'deploy', 'solidity', 'celo'],
  },
  {
    title: 'How to Create your own DAO on Celo',
    description: 'Build your own DAO with on-chain governance',
    preview: require('./showcase/intermediate/how-to-create-your-own-dao-on-celo.png'),
    website: 'blog/tutorials/how-to-create-a-dao-on-celo',
    tags: ['celosage', 'intermediate', 'hardhat', 'solidity', 'dao'],
  },
  {
    title: 'How to Write Unit Testing for Smart Contract with Hardhat',
    description: 'How to write unit testing for smart contracts with Hardhat.',
    preview: require('./showcase/intermediate/how-to-write-unit-testing-for-smart-contracts-with-hardhat.png'),
    website: 'blog/tutorials/how-to-write-unit-testing-for-contracts-with-hardhat',
    tags: ['celo', 'intermediate', 'celosage', 'smartcontract', 'solidity'],
  },
  {
    title: 'Creating, Deploying, Minting your ERC1155 Token on Celo',
    description: 'How to Creating, Deploying, Minting your ERC1155 Token on Celo using Hardhat',
    preview: require('./showcase/intermediate/how-to-create-deploy-and-mint-your-erc1155-token-on-celo-with-hardhat.png'),
    website: 'blog/tutorials/how-to-create-deploy-and-mint-your-erc1155-token-on-celo-with-hardhat',
    tags: ['celo', 'intermediate', 'celosage', 'deploy', 'smartcontract', 'solidity', 'tokens', 'ipfs', 'hardhat'],
  },
  {
    title: 'Unit Testing with Truffle and Celo',
    description: 'How to write unit testing for smart contracts with Truffle.',
    preview: require('./showcase/beginner/how-to-write-unit-testing-for-contracts-with-truffle.png'),
    website: 'blog/tutorials/how-to-write-unit-testing-for-smart-contract-with-truffle',
    tags: ['intermediate', 'truffle', 'smartcontract', 'celosage'],

  },
  {
    title: 'Proof Of Stack Consensus',
    description: 'A Deep Dive into Celo Proof of Stake Consensus.',
    preview: require('./showcase/beginner/a-deep-dive-into-celo-proof-of-stake-consensus.png'),
    website: 'blog/tutorials/a-deep-dive-into-celo-proof-of-stake-consensus',
    tags: ['intermediate', 'smartcontract', 'celosage', 'celo'],
  },
  {
    title: 'Minting your ERC1155 Token on Celo',
    description: 'How to Minting your ERC1155 Token on Celo using Remix',
    preview: require('./showcase/intermediate/how-to-mint-your-erc1155-nft-on-celo-with-remix.png'),
    website: 'blog/tutorials/how-to-mint-your-erc1155-nft-on-celo-with-remix',
    tags: ['celo', 'intermediate', 'celosage', 'solidity', 'erc1155'],
  },
  {
    title: 'How To Download and Test The Celo Extension Wallet on Your Browser',
    description: 'How To Download and Test The Celo Extension Wallet on Your Browser.',
    preview: require('./showcase/beginner/how-to-download-and-test-the-Celo-extension-wallet-on-your-browser.png'),
    website: 'blog/tutorials/how-to-download-and-test-the-Celo-extension-wallet-on-your-browser',
    tags: ['celosage', 'video'],
  },
  {
    title: 'How to create an NFT with royalties on Celo',
    description: 'Building a dApp to mint an NFT with royalty',
    preview: require('./showcase/intermediate/how-to-create-an-nft-with-royalties-on-celo.png'),
    website: 'blog/tutorials/how-to-create-an-nft-with-royalties-on-celo',
    tags: ['celosage', 'nft'],
  },
  {
    title: 'Build a Frontend dApp for Celo Network in Angular',
    description: 'How to build a frontend for an NFT Auction dApp that runs on the Celo blockchain using Angular',
    preview: require('./showcase/intermediate/build-a-frontend-dapp-for-celo-network-in-angular.png'),
    website: 'blog/tutorials/build-a-frontend-dapp-for-celo-network-in-angular',
    tags: ['celosage', 'hardhat'],
  },
  {
    title: 'How to create interactive NFTs on Celo',
    description: 'Building a dApp to show interactive nfts',
    preview: require('./showcase/intermediate/how-to-create-interactive-nfts-on-celo.png'),
    website: 'blog/tutorials/how-to-create-interactive-nfts-on-celo',
    tags: ['celosage', 'nft'],
  },
  {
    title: 'Potential Growth of Blockchain and its Use Cases',
    description: 'In this tutorial, we will explore the current and potential future applications of blockchain technology',
    preview: require('./showcase/beginner/potential-growth-of-blockchain-and-its-use-cases.png'),
    website: 'blog/tutorials/potential-growth-of-blockchain-and-its-use-cases',
    tags: ['celosage'],
  },
  {
    title: 'Advance hardhat configration on celo using plugins',
    description: 'Leveraging plug-ins for better developer experience',
    preview: require('./showcase/intermediate/advance-hardhat-configuration-on-celo-using-plugins.png'),
    website: 'blog/tutorials/advance-hardhat-configuration-on-celo-using-plugins',
    tags: ['celosage', 'hardhat', 'intermediate', 'javascript'],
  },
  {
    title: 'Solidity from Zero to Hero',
    description: 'In this article you will learn Solidity language',
    preview: require('./showcase/beginner/solidity-from-zero-to-hero.png'),
    website: 'blog/tutorials/solidity-from-zero-to-hero',
    tags: ['celosage'],
  },
  {
    title: 'Getting Started On Celo With Hardhat',
    description: 'Providing Celo developers with comprehensive information on Web3 tools and their usage',
    preview: require('./showcase/beginner/getting-started-on-celo-with-hardhat.png'),
    website: 'blog/tutorials/getting-started-on-celo-with-hardhat',
    tags: ['celosage', 'hardhat', 'smartcontract', 'solidity'],
  },
  {
    title: 'Regenerative Finance - What it is and Why it Matters',
    description: 'In this article, we will look into the financial protocol behind the Celo blockchain, the "how" and the "helps"',
    preview: require('./showcase/beginner/regenerative-finance-and-celo-the-process-and-partnership.png'),
    website: 'blog/tutorials/regenerative-finance-and-celo-the-process-and-partnership',
    tags: ['celosage'],
  },
  {
    title: 'Best practices for writing smart contracts with real world examples',
    description: 'Showing some of the best practices for writing smart contracts',
    preview: require('./showcase/intermediate/best-practices-for-writing-smart-contracts-with-real-world-examples.png'),
    website: 'blog/tutorials/best-practices-for-writing-smart-contracts-with-real-world-examples',
    tags: ['celosage', 'intermediate', 'solidity', 'hardhat'],
  },
  {
    title: 'An Introduction to Layer 1 and Layer 2 Blockchain Protocols',
    description: 'In this tutorial, we will provide an introduction to the different types of blockchain protocols and explain the key differences between layer 1 and layer 2 protocols.',
    preview: require('./showcase/beginner/an-introduction-to-layer-1-and-layer-2-blockchain-protocols.png'),
    website: 'blog/tutorials/an-introduction-to-layer-1-and-layer-2-blockchain-protocols',
    tags: ['celosage'],
<<<<<<< HEAD
  }
  {
  title: 'Creating Your First Smart Contract on the Celo Blockchain',
  description: 'This tutorial teaches you how to create your first smart contract and deploy it on the celo blockchain',
  preview: require('./showcase/beginner/creating-your-first-smart-contract-on-the-celo-blockchain.png'),
  website: 'blog/tutorials/creating-your-first-smart-ontract-on-the-celo-blockchain',
  tags: ['celosage','smartcontract'],
},
  {
    title: 'Crypto Wallets The Celo Way',
    description: 'This tutorials teaches you all you need to know about Crypto Wallets',
    preview: require('./showcase/beginner/Crypto-Wallets-The-Celo-Way.png'),
    website: 'blog/tutorials/Crypto-Wallets-The-Celo-Way',
    tags: ['celosage','wallet'],
  },
=======
  },
  {
    title: 'Build a Simple Forum Dapp with Flutter on Celo',
    description: 'In this tutorial, we will guide you through the process of writing and deploying a simple forum smart contract on the Celo network, and then using Flutter to build a user-friendly interface for interacting with the contract.',
    preview: require('./showcase/intermediate/build-a-simple-forum-dapp-with-flutter-on-celo.png'),
    website: 'blog/tutorials/build-a-simple-forum-dapp-with-flutter-on-celo',
    tags: ['celosage', 'flutter'],
  },
  {
    title: 'Build a generic staking dapp using Foundry and NextJs',
    description: 'Compiling, testing and deploying contracts using foundry with frontend using Nextjs',
    preview: require('./showcase/advanced/build-a-generic-staking-dapp-using-foundry-and-nextjs.png'),
    website: 'blog/tutorials/build-a-generic-staking-dapp-using-foundry-and-nextjs',
    tags: ['celosage', 'advanced', 'smartcontract', 'solidity', 'nextjs', 'materialui', 'react'],
  },
  {
    title: 'Proof of Work vs Proof of Stake - A Comprehensive Comparison',
    description: 'In this article, we will provide a comprehensive comparison of proof of work and proof of stake.',
    preview: require('./showcase/beginner/proof-of-work-vs-proof-of-stake-a-comprehensive-comparison.png'),
    website: 'blog/tutorials/proof-of-work-vs-proof-of-stake-a-comprehensive-comparison',
    tags: ['celosage', 'intermediate'],
  },
  {
    title: 'Preventing Vulnerabilities in Solidity - Denial of Service Attack',
    description: 'The Denial of Service attack in Solidity is a comprehensive attack.',
    preview: require('./showcase/advanced/preventing-vulnerabilities-in-solidity-denial-of-service-attack.png'),
    website: 'blog/tutorials/preventing-vulnerabilities-in-solidity-denial-of-service-attack',
    tags: ['celosage', 'advanced'],
  },
  {
    title: 'Create a Crowdfunding Smart Contract on Celo using Hardhat',
    description: 'This tutorial teach developers how to build a crowdfunding contract on Celo, using Solidity and Hardhat framework.',
    preview: require('./showcase/advanced/create-a-crowdfunding-smart-contract-on-celo-using-hardhat.png'),
    website: 'blog/tutorials/create-a-crowdfunding-smart-contract-on-celo-using-hardhat',
    tags: ['celosage', 'solidity', 'hardhat'],
  },
  {
    title: 'Why should you use Celo Blockchain',
    description: 'In this tutorial, we will introduce you to the Celo blockchain and explain its key features and benefits in a way that is easy to understand, even for complete beginners.',
    preview: require('./showcase/beginner/why-should-you-use-celo.png'),
    website: '/blog/tutorials/why-should-you-use-celo',
    tags: ['celosage','celo'], 
  },

>>>>>>> a26bc2d7
  /*
  Pro Tip: add your site in alphabetical order.
  Appending your site here (at the end) is more likely to produce Git conflicts.
   */
];

export const TagList = Object.keys(Tags) as TagType[];
function sortUsers() {
  let result = Users;
  // Sort by site name
  result = sortBy(result, (user) => user.title.toLowerCase());
  // Sort by apps tag, popular first
  result = sortBy(result, (user) => !user.tags.includes("favorite"));
  return result;
}

export const sortedUsers = sortUsers();<|MERGE_RESOLUTION|>--- conflicted
+++ resolved
@@ -1555,7 +1555,6 @@
     preview: require('./showcase/beginner/an-introduction-to-layer-1-and-layer-2-blockchain-protocols.png'),
     website: 'blog/tutorials/an-introduction-to-layer-1-and-layer-2-blockchain-protocols',
     tags: ['celosage'],
-<<<<<<< HEAD
   }
   {
   title: 'Creating Your First Smart Contract on the Celo Blockchain',
@@ -1571,8 +1570,6 @@
     website: 'blog/tutorials/Crypto-Wallets-The-Celo-Way',
     tags: ['celosage','wallet'],
   },
-=======
-  },
   {
     title: 'Build a Simple Forum Dapp with Flutter on Celo',
     description: 'In this tutorial, we will guide you through the process of writing and deploying a simple forum smart contract on the Celo network, and then using Flutter to build a user-friendly interface for interacting with the contract.',
@@ -1615,8 +1612,6 @@
     website: '/blog/tutorials/why-should-you-use-celo',
     tags: ['celosage','celo'], 
   },
-
->>>>>>> a26bc2d7
   /*
   Pro Tip: add your site in alphabetical order.
   Appending your site here (at the end) is more likely to produce Git conflicts.
