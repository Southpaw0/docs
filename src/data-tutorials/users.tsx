/**
 * Copyright (c) Facebook, Inc. and its affiliates.
 *
 * This source code is licensed under the MIT license found in the
 * LICENSE file in the root directory of this source tree.
 */

/* eslint-disable global-require */

import { translate } from "@docusaurus/Translate";
import { sortBy } from "@site/src/utils/jsUtils";

/*
 * ADD YOUR SITE TO THE DOCUSAURUS SHOWCASE:
 *
 * Requirements for adding your site to our showcase:
 * - It is a production-ready site with real content and decent customizations
 * (different from the init templates)
 * - It is NOT a work-in-progress with empty pages
 * - It has a stable domain (a Netlify/Vercel deploy preview is not allowed)
 *
 * Instructions:
 * - Add your site in the json array below
 * - `title` is your project's name (no need for the "Docs" suffix)
 * - A short (≤120 characters) description of your project
 * - Use relevant tags to categorize your site (read the tag descriptions below)
 * - Add a local image preview (decent screenshot of your Docusaurus site)
 * - The image MUST be added to the GitHub repository, and use `require("img")`
 * - The image has to have minimum width 640 and an aspect of no wider than 2:1
 * - If your website is open-source, add your source link. The link should open
 *   to a directory containing the `docusaurus.config.js` file
 * - Open a PR and check for reported CI errors
 *
 * Example PR: https://github.com/facebook/docusaurus/pull/3976
 *
 * If you edit this file through the GitHub interface, you can:
 * - Submit first your users.tsx edit PR
 * - This will create a branch on your Docusaurus fork (usually "patch-1")
 * - Go to https://github.com/<username>/docusaurus/tree/<branch>/website/src/data/showcase
 * - Drag-and-drop an image here to add it to your existing PR
 *
 * Please help us maintain this showcase page data:
 * - Update sites with wrong data
 * - Ensure site tags remain correct over time
 * - Remove sites not using Docusaurus anymore
 * - Add missing Docusaurus sites (if the site owner agreed)
 */

export type Tag = {
  label: string;
  description: string;
  color: string;
};

export type TagType =
  | "popular"
  | "favorite"
  | "foundation"
  | "celosage"
  | "figment"
  | "dacade"
  | "advanced"
  | "airdrop"
  | "android"
  | "beginner"
  | "celo"
  | "celowallet"
  | "cli"
  | "codeplayground"
  | "composer"
  | "contractkit"
  | "contribute"
  | "crowdfunding"
  | "cusd"
  | "dao"
  | "dapp"
  | "dappstarter"
  | "deploy"
  | "erc1155"
  | "ERC20"
  | "erc721"
  | "flutter"
  | "graph"
  | "hardhat"
  | "html"
  | "intermediate"
  | "ipfs"
  | "javascript"
  | "keystores"
  | "ledger"
  | "materialui"
  | "metamask"
  | "mint"
  | "mobile"
  | "nextjs"
  | "nft"
  | "nodejs"
  | "observable"
  | "openzeppelin"
  | "oracle"
  | "pinata"
  | "progressive"
  | "randomness"
  | "react"
  | "reactnative"
  | "remix"
  | "remote"
  | "sdk"
  | "smartcontract"
  | "solidity"
  | "sourcify"
  | "subgraphs"
  | "tokens"
  | "truffle"
  | "typescript"
  | "usecontractkit"
  | "valora"
  | "verification"
  | "walletconnect"
  | "video";

export type User = {
  title: string;
  description: string;
  preview: string;
  website: string;
  // source: string | null;
  tags: TagType[];
};

// LIST OF AVAILABLE TAGS
// Available tags to assign to your site
// Please choose all tags that you think might apply.
// We'll remove inappropriate tags, but it's less likely that we add tags.
export const Tags: { [type in TagType]: Tag } = {
  // DO NOT USE THIS TAG: we choose sites to add to appss
  popular: {
    label: translate({ message: "Popular" }),
    description: translate({
      message: "",
      id: "showcase.tag.popular.description",
    }),
    color: "#e9669e",
  },

  // For open-source sites, a link to the source code is required
  // The source should be your *website's* source, not your project's source!
  // apps: {
  //   label: translate({ message: "Apps" }),
  //   description: translate({
  //     message: "",
  //     id: "showcase.tag.apps.description",
  //   }),
  //   color: "#39ca30",
  // },
  // impact: {
  //   label: translate({ message: "Impact" }),
  //   description: translate({
  //     message: "",
  //     id: "showcase.tag.impact.description",
  //   }),
  //   color: "#dfd545",
  // },
  foundation: {
    label: translate({ message: "Foundation" }),
    description: translate({
      message: "",
      id: "showcase.tag.foundation.description",
    }),
    color: "#35D07F",
  },
  celosage: {
    label: translate({ message: "Celo Sage" }),
    description: translate({
      message: "",
      id: "showcase.tag.celosage.description",
    }),
    color: "#35D07F",
  },
  favorite: {
    label: translate({ message: "Favorite" }),
    description: translate({
      message: "",
      id: "showcase.tag.favorite.description",
    }),
    color: "#35D07F",
  },

  figment: {
    label: translate({ message: "Figment" }),
    description: translate({
      message: "",
      id: "showcase.tag.figment.description",
    }),
    color: "#FBCC5C",
  },
  dacade: {
    label: translate({ message: "Dacade" }),
    description: translate({
      message: "",
      id: "showcase.tag.dacade.description",
    }),
    color: "#35D07F",
  },
  advanced: {
    label: translate({ message: "Advanced" }),
    description: translate({
      message: "",
      id: "showcase.tag.advanced.description",
    }),
    color: "#35D07F",
  },
  airdrop: {
    label: translate({ message: "Airdrop" }),
    description: translate({
      message: "",
      id: "showcase.tag.airdrop.description",
    }),
    color: "#127f82",
  },
  android: {
    label: translate({ message: "Android" }),
    description: translate({
      message: "",
      id: "showcase.tag.android.description",
    }),
    color: "#BF97FF",
  },
  beginner: {
    label: translate({ message: "Beginner" }),
    description: translate({
      message: "",
      id: "showcase.tag.beginner.description",
    }),
    color: "#FB7C6D",
  },
  celo: {
    label: translate({ message: "Celo" }),
    description: translate({
      message: "",
      id: "showcase.tag.celo.description",
    }),
    color: "#73DDFF",
  },
  celowallet: {
    label: translate({ message: "Celo Wallet" }),
    description: translate({
      message: "",
      id: "showcase.tag.celowallet.description",
    }),
    color: "#3488EC",
  },
  cli: {
    label: translate({ message: "CLI" }),
    description: translate({
      message: "",
      id: "showcase.tag.cli.description",
    }),
    color: "#BF97FF",
  },
  codeplayground: {
    label: translate({ message: "Code Playground" }),
    description: translate({
      message: "",
      id: "showcase.tag.codeplayground.description",
    }),
    color: "#35D07F",
  },
  composer: {
    label: translate({ message: "Composer" }),
    description: translate({
      message: "",
      id: "showcase.tag.composer.description",
    }),
    color: "#FB7C6D",
  },
  contractkit: {
    label: translate({ message: "ContractKit" }),
    description: translate({
      message: "",
      id: "showcase.tag.contractkit.description",
    }),
    color: "#FBCC5C",
  },
  contribute: {
    label: translate({ message: "Contribute" }),
    description: translate({
      message: "",
      id: "showcase.tag.contribute.description",
    }),
    color: "#FBCC5C",
  },
  crowdfunding: {
    label: translate({ message: "Crowdfunding" }),
    description: translate({
      message: "",
      id: "showcase.tag.crowdfunding.description",
    }),
    color: "#BF97FF",
  },
  cusd: {
    label: translate({ message: "cUSD" }),
    description: translate({
      message: "",
      id: "showcase.tag.cusd.description",
    }),
    color: "#FB7C6D",
  },
  dao: {
    label: translate({ message: "DAO" }),
    description: translate({
      message: "",
      id: "showcase.tag.dao.description",
    }),
    color: "#73DDFF",
  },
  dapp: {
    label: translate({ message: "Dapp" }),
    description: translate({
      message: "",
      id: "showcase.tag.dapp.description",
    }),
    color: "#3488EC",
  },
  dappstarter: {
    label: translate({ message: "Dappstarter" }),
    description: translate({
      message: "",
      id: "showcase.tag.dappstarter.description",
    }),
    color: "#35D07F",
  },
  deploy: {
    label: translate({ message: "Deploy" }),
    description: translate({
      message: "",
      id: "showcase.tag.deploy.description",
    }),
    color: "#FBCC5C",
  },
  erc1155: {
    label: translate({ message: "erc1155" }),
    description: translate({
      message: "",
      id: "showcase.tag.erc1155.description",
    }),
    color: "#BF97FF",
  },
  ERC20: {
    label: translate({ message: "ERC20" }),
    description: translate({
      message: "",
      id: "showcase.tag.erc20.description",
    }),
    color: "#BF97FF",
  },
  erc721: {
    label: translate({ message: "ERC721" }),
    description: translate({
      message: "",
      id: "showcase.tag.erc721.description",
    }),
    color: "#FB7C6D",
  },
  flutter: {
    label: translate({ message: "flutter" }),
    description: translate({
      message: "",
      id: "showcase.tag.flutter.description",
    }),
    color: "#73DDFF",
  },
  graph: {
    label: translate({ message: "Graph" }),
    description: translate({
      message: "",
      id: "showcase.tag.graph.description",
    }),
    color: "#3488EC",
  },
  hardhat: {
    label: translate({ message: "Hardhat" }),
    description: translate({
      message: "",
      id: "showcase.tag.hardhat.description",
    }),
    color: "#FB7C6D",
  },
  html: {
    label: translate({ message: "HTML" }),
    description: translate({
      message: "",
      id: "showcase.tag.html.description",
    }),
    color: "#35D07F",
  },
  intermediate: {
    label: translate({ message: "Intermediate" }),
    description: translate({
      message: "",
      id: "showcase.tag.intermediate.description",
    }),
    color: "#FBCC5C",
  },
  ipfs: {
    label: translate({ message: "IPFS" }),
    description: translate({
      message: "",
      id: "showcase.tag.ipfs.description",
    }),
    color: "#BF97FF",
  },
  javascript: {
    label: translate({ message: "Javascript" }),
    description: translate({
      message: "",
      id: "showcase.tag.javascript.description",
    }),
    color: "#FB7C6D",
  },
  keystores: {
    label: translate({ message: "Keystores" }),
    description: translate({
      message: "",
      id: "showcase.tag.keystores.description",
    }),
    color: "#BF97FF",
  },
  ledger: {
    label: translate({ message: "Ledger" }),
    description: translate({
      message: "",
      id: "showcase.tag.ledger.description",
    }),
    color: "#FB7C6D",
  },
  materialui: {
    label: translate({ message: "Material UI" }),
    description: translate({
      message: "",
      id: "showcase.tag.material-ui.description",
    }),
    color: "#73DDFF",
  },
  metamask: {
    label: translate({ message: "Metamask" }),
    description: translate({
      message: "",
      id: "showcase.tag.metamask.description",
    }),
    color: "#3488EC",
  },
  mint: {
    label: translate({ message: "Mint" }),
    description: translate({
      message: "",
      id: "showcase.tag.mint.description",
    }),
    color: "#35D07F",
  },
  mobile: {
    label: translate({ message: "Mobile" }),
    description: translate({
      message: "",
      id: "showcase.tag.mobile.description",
    }),
    color: "#FBCC5C",
  },
  nextjs: {
    label: translate({ message: "Nextjs" }),
    description: translate({
      message: "",
      id: "showcase.tag.nextjs.description",
    }),
    color: "#FB7C6D",
  },
  nft: {
    label: translate({ message: "NFT" }),
    description: translate({
      message: "",
      id: "showcase.tag.nft.description",
    }),
    color: "#73DDFF",
  },
  nodejs: {
    label: translate({ message: "Nodejs" }),
    description: translate({
      message: "",
      id: "showcase.tag.nodejs.description",
    }),
    color: "#BF97FF",
  },
  observable: {
    label: translate({ message: "Obervable" }),
    description: translate({
      message: "",
      id: "showcase.tag.observable.description",
    }),
    color: "#FB7C6D",
  },
  openzeppelin: {
    label: translate({ message: "Open Zeppelin" }),
    description: translate({
      message: "",
      id: "showcase.tag.openzeppelin.description",
    }),
    color: "#73DDFF",
  },
  oracle: {
    label: translate({ message: "Oracle" }),
    description: translate({
      message: "",
      id: "showcase.tag.metamask.description",
    }),
    color: "#3488EC",
  },
  pinata: {
    label: translate({ message: "pinata" }),
    description: translate({
      message: "",
      id: "showcase.tag.pinata.description",
    }),
    color: "#73DDFF",
  },
  progressive: {
    label: translate({ message: "Progressive" }),
    description: translate({
      message: "",
      id: "showcase.tag.progressive.description",
    }),
    color: "#35D07F",
  },
  randomness: {
    label: translate({ message: "Randomness" }),
    description: translate({
      message: "",
      id: "showcase.tag.randomness.description",
    }),
    color: "#FBCC5C",
  },
  react: {
    label: translate({ message: "React" }),
    description: translate({
      message: "",
      id: "showcase.tag.react.description",
    }),
    color: "#73DDFF",
  },
  reactnative: {
    label: translate({ message: "React Native" }),
    description: translate({
      message: "",
      id: "showcase.tag.reactnative.description",
    }),
    color: "#3488EC",
  },
  remix: {
    label: translate({ message: "Remix" }),
    description: translate({
      message: "",
      id: "showcase.tag.remix.description",
    }),
    color: "#BF97FF",
  },
  remote: {
    label: translate({ message: "Remote" }),
    description: translate({
      message: "",
      id: "showcase.tag.remote.description",
    }),
    color: "#FB7C6D",
  },
  sdk: {
    label: translate({ message: "SDK" }),
    description: translate({
      message: "",
      id: "showcase.tag.sdk.description",
    }),
    color: "#73DDFF",
  },
  smartcontract: {
    label: translate({ message: "Smart Contract" }),
    description: translate({
      message: "",
      id: "showcase.tag.smartcontract.description",
    }),
    color: "#3488EC",
  },
  solidity: {
    label: translate({ message: "Solidity" }),
    description: translate({
      message: "",
      id: "showcase.tag.solidity.description",
    }),
    color: "#3488EC",
  },
  sourcify: {
    label: translate({ message: "Sourcify" }),
    description: translate({
      message: "",
      id: "showcase.tag.sourcify.description",
    }),
    color: "#35D07F",
  },
  subgraphs: {
    label: translate({ message: "Subgraphs" }),
    description: translate({
      message: "",
      id: "showcase.tag.subgraphs.description",
    }),
    color: "#FBCC5C",
  },
  tokens: {
    label: translate({ message: "Tokens" }),
    description: translate({
      message: "",
      id: "showcase.tag.tokens.description",
    }),
    color: "#3488EC",
  },
  truffle: {
    label: translate({ message: "Truffle" }),
    description: translate({
      message: "",
      id: "showcase.tag.truffle.description",
    }),
    color: "#35D07F",
  },
  usecontractkit: {
    label: translate({ message: "use-contractkit" }),
    description: translate({
      message: "",
      id: "showcase.tag.usecontractkit.description",
    }),
    color: "#BF97FF",
  },
  valora: {
    label: translate({ message: "Valora" }),
    description: translate({
      message: "",
      id: "showcase.tag.valora.description",
    }),
    color: "#FB7C6D",
  },
  verification: {
    label: translate({ message: "Verification" }),
    description: translate({
      message: "",
      id: "showcase.tag.verification.description",
    }),
    color: "#73DDFF",
  },
  walletconnect: {
    label: translate({ message: "Wallet Connect" }),
    description: translate({
      message: "",
      id: "showcase.tag.walletconnect.description",
    }),
    color: "#3488EC",
  },
  video: {
    label: translate({ message: "Video" }),
    description: translate({
      message: "",
      id: "showcase.tag.video.description",
    }),
    color: "#35D07F",
  },
  typescript: {
    label: translate({ message: "Typescript" }),
    description: translate({
      message: "",
      id: "showcase.tag.typescript.description",
    }),
    color: "#3488EC",
  },
};

// Add your site to this list
// prettier-ignore
const Users: User[] = [
  // Paths
  // {
  //   title: '1. Celo Composer',
  //   description: 'Quickly build and deploy Celo dApps with Celo Composer',
  //   preview: require('./showcase/1.png'),
  //   website: '/tutorials?tags=composer',
  //   tags: ['favorite'],
  // },

  {
    title: "Securing Multi-Sig Wallet Using Hardware Wallet. The Benefits for Securing Community Funds",
    description: "A step-by-step instructions on setting up and using a hardware wallet with a multi-sig wallet like Celo-safe",
    preview: require('./showcase/beginner/securing-multi-sig-wallet-using-hardware-wallet-the-benefits-for-securing-community-funds.png'),
    website: '/blog/tutorials/securing-multi-sig-wallet-using-hardware-wallet-the-benefits-for-securing-community-funds',
    tags: ['beginner','celosage','celo'],
  },
   {
    title: "Leveraging Blockchain and IoT for ReFi and Climate Actions through Celo",
    description: "We look into how carbon sensors, rain sensors, etc. can be used with oracles to provide on-chain data for ReFi applications",
    preview: require('./showcase/beginner/leveraging-blockchain-and-iot-for-refi-and-climate-actions-through-celo.png'),
    website: '/blog/tutorials/leveraging-blockchain-and-iot-for-refi-and-climate-actions-through-celo',
    tags: ['beginner','celosage','celo'],
  },
  {
    title: 'A Comparison of Hardware, Software and Human Oracles',
    description: 'In this article, we will examine the differences between Human, Hardware and software Oracle',
    preview: require('./showcase/beginner/a-comparison-of-hardware-software-and-human-oracles.png'),
    website: '/blog/tutorials/a-comparison-of-hardware-software-and-human-oracles',
    tags: ['beginner','celosage','celo','oracle'],
  },
  {
    title: 'Exclusive List of Hardware Wallets that Support the Celo Network',
    description: 'This tutorial aims to provide an exclusive list of hardware wallets that support the Celo network',
    preview: require('./showcase/beginner/exclusive-list-of-hardware-wallets-that-support-the-celo-network.png'),
    website: '/blog/tutorials/exclusive-list-of-hardware-wallets-that-support-the-celo-network',
    tags: ['beginner','celosage','celo','ledger','ERC20'],
  },
  {
    title: " Celo Composer",
    description: "Build on Celo in 5 minutes of less with Celo Composer.",
    preview: require("./showcase/celo-composer.png"),
    website: "/tutorials?tags=composer",
    tags: ["favorite"],
  },
  {
    title: ' A Comprehensive Guide to Comparing Hardware and Software Wallets on Celo',
    description: 'This tutorial will explain the differences between software and hardware wallets, and how to choose the right one for you.',
    preview: require('./showcase/beginner/A-Comprehensive-Guide-to-Comparing-Hardware-and-Software-Wallets-What-You-Need-to-Know.png'),
    website: '/blog/tutorials/a-comprehensive-guide-to-comparing-hardware-and-software-wallets-on-celo',
    tags: ['beginner','celosage','celo'],
  },
  {
    title: 'A detailed guide on how to create a decentralized marketplace for magazines on the Celo blockchain',
    description: 'Learn how to build a marketplace for seliing magazine on the celo blockchain',
    preview: require('./showcase/intermediate/A-detailed-guide-on-how-to-create-a-decentralized-marketplace-for-magazines-on-the-celo-blockchain.png'),
    website: 'blog/tutorials/a-detailed-guide-on-how-to-create-a-decentralized-marketplace-for-magazines-on-the-Celo-blockchain',
    tags: ['celosage', 'solidity', 'intermediate','celo'],
  },
  {
    title: 'How to Transition from Web2 to Web3',
    description: 'Learn the basics of blockchain technology and web3 development',
    preview: require('./showcase/beginner/how-to-transition-from-web2-to-web3.png'),
    website: 'blog/tutorials/how-to-transition-from-web2-to-web3',
    tags: ['celosage', 'beginner','celo'],
  },
  {
    title: 'How to Tokenize Physical Assets on Celo',
    description: 'Understand how to start the tokenization on Celo',
    preview: require('./showcase/beginner/how-to-tokenize.png'),
    website: 'blog/tutorials/how-to-tokenize-a-physical-asset-on-celo',
    tags: ['celosage', 'beginner','celo', 'smartcontract'],
  },
   {
    title: 'Decentralized Marketplace for Buying and Selling Animals',
    description: 'AnimalHouse is a blockchain-based platform connecting animal lovers to adopt, rescue, and care for animals securely and transparently',
    preview: require('./showcase/intermediate/decentralized-marketplace-for-buying-and-selling-animals.png'),
    website: 'blog/tutorials/decentralized-marketplace-for-buying-and-selling-animals',
    tags: ['celosage', 'intermediate','celo', 'solidity'],
  },
  {
    title: 'Prepare for Auditing Your Smart Contract',
    description: 'Auditing is the process of reviewing your smart contracts code for errors, vulnerabilities, and potential weaknesses',
    preview: require('./showcase/intermediate/prepare-for-auditing-your-smart-contract.png'),
    website: 'blog/tutorials/prepare-for-auditing-your-smart-contract',
    tags: ['celosage', 'intermediate','celo', 'smartcontract'],
  },
  {
    title: '1. Beginner Tutorials',
    description: 'Curated list of beginner Celo developer tutorials.',
    preview: require('./showcase/beginner/beginner-tutorials.png'),
    website: '/tutorials?tags=beginner',
    tags: ['favorite'],
  },
  {
    title: "2. Intermediate Tutorials",
    description: "Curated list of intermediate Celo developer tutorials.",
    preview: require("./showcase/intermediate/intermediate-tutorials.png"),
    website: "/tutorials?tags=intermediate",
    tags: ["favorite"],
  },
  {
    title: "3. Advanced Tutorials",
    description: "Curated list of advanced Celo developer tutorials.",
    preview: require("./showcase/advanced/advanced-tutorials.png"),
    website: "/tutorials?tags=advanced",
    tags: ["favorite"],
  },

  // Posts
  {
    title: "Introducing Celo Sage",
    description:
      "Create. Earn. Grow. Providing opportunities for growth and development in the Celo Community.",
    preview: require("./showcase/celo-sage.png"),
    website: "blog/tutorials/introducing-celo-sage",
    tags: ["beginner", "celosage"],
  },
  {
    title: 'Preventing Vulnerabilities in Solidity: Ownership Attack',
    description: "In Solidity, an ownership attack takes advantage of a smart contract's vulnerabilities and gives illegal and unauthorized access to a foreign party.",
    preview: require('./showcase/intermediate/preventing-vulnerabilities-in-solidity-ownership-attack.png'),
    website: 'blog/tutorials/preventing-vulnerabilities-in-solidity-ownership-attack',
    tags: ['intermediate','celosage'],
  },
  {
    title: 'Introduction to ERC-20R and Reversible Transactions',
    description: "This article provides a detailed look into the need for reversible transactions and a technical approach to how they function.",
    preview: require('./showcase/beginner/introduction-to-erc-20r-and-reversible-transactions.png'),
    website: 'blog/tutorials/introduction-to-erc-20r-and-reversible-transactions',
    tags: ['beginner','celosage'],
  },
  {
    title: 'Blockchain Based Festival Booking System with CUSD Payment Integration',
    description: 'Decentralized event booking platform for organizers to showcase programs and users to book slots with cUSD.',
    preview: require('./showcase/intermediate/blockchain-based-festival-booking-system-with-cusd-payment-Integration.png'),
    website: '/blog/tutorials/blockchain-based-festival-booking-system-with-cusd-payment-integration',
    tags: ['celosage','intermediate', 'solidity', 'celo'],
  },
  {
    title: 'Integrating Rainbow-Kit Celo into Your DApps',
    description: 'This sequel walks blockchain developers through the process of integrating the Rainbow-Kit Celo tool into their DApps for seamless financial operation and compatible wallet integration',
    preview: require('./showcase/intermediate/integrating-rainbow-kit-celo-into-your-smart-contract-dapp.png'),
    website: 'blog/tutorials/integrating-rainbow-kit-celo-into-your-dapps',
    tags: ['celosage', 'smartcontract', 'solidity', 'react', 'hardhat', 'intermediate'], 
  },

  {
    title: 'Exploring the Robust Structure of Celos Protocol Design',
    description: "Exploring the Robust Structure of Celo's Protocol Design",
    preview: require('./showcase/intermediate/Exploring_the_Robust_Structure_of_Celo_s_Protocol_Design.png'),
    website: 'blog/tutorials/exploring-the-robust-structure-of-celo-protocol-design',
    tags: ['intermediate','celosage'],
  },
  {
    title: 'Understanding Celos Approach to Layer-2 Scaling',
    description: "An evaluation of rolllups,sidechains and state channels",
    preview: require('./showcase/intermediate/understanding-celos-approach-to-layer2.png'),
    website: 'blog/tutorials/understanding-celos-approach-to-layer2-scaling',
    tags: ['intermediate','solidity','smartcontract', 'celosage'],
  },
  {
    title: 'Introducing Celo Sage',
    description: 'In Solidity, reentrancy describes a scenario in which a contract calls a second contract. The second contract then calls the first contract while the first contract is still running.',
    preview: require('./showcase/intermediate/preventing-vulnerabilities-in-solidity-reentrancy-attack.png'),
    website: 'blog/tutorials//preventing-vulnerabilities-in-solidity-reentrancy-attack',
    tags: ['intermediate','celosage'],
  },
  {
    title: 'Como usar a metodologia de gestão de produtos para criar soluções com NFT',
    description: 'Aprenda como usar a metodologia de gestão de produtos para criar soluções com NFT',
    preview: require('./showcase/beginner/metodologia-de-gestao-de-produtos.png'),
    website: 'blog/tutorials/como-usar-a-metodologia-de-gestao-de-produtos-para-criar-solucoes-com-NFT',
    tags: ['beginner', 'erc721', 'celosage'],
  },
  {
    title: 'Understanding Utility and Security Tokens',
    description: 'Utility tokens are digital assets that lives on the blockchain and can be used to gain access to certain things, such as a game or a website.',
    preview: require('./showcase/beginner/understanding-utility-and-security-tokens.png'),
    website: 'blog/tutorials/understanding-utility-and-security-tokens',
    tags: ['beginner', 'celosage'],
  },
  {
    title: 'Integrating Blockchain Technology into Legacy Systems on Celo',
    description:
      'Blockchain technology can facilitate new forms of collaboration and innovation by enabling the exchange of information and value between different parties.',
    preview: require('./showcase/intermediate/blockchain-integration-updating-legacy-systems-with-the-celo-platform.png'),
    website:
      '/blog/tutorials/blockchain-integration-updating-legacy-systems-with-the-celo-platform',
    tags: ['intermediate', 'celosage'],
  },
   {
    title: 'Song Marketplace Contract with ERC-20 Token Integration',
    description: 'The Song Marketplace Contract with ERC-20 Token Integration is a smart contract built on the Celo blockchain that enables users to buy and sell songs using a stablecoin ERC-20 token called "cUSD".',
    preview: require('./showcase/intermediate/song-marketplace-contract-with-ERC-20-token-integration.png'),
    website: '/blog/tutorials/song-marketplace-contract-with-ERC-20-token-integration',
    tags: ['intermediate', 'solidity', 'celosage', 'celo'],
  },
  {
    title: 'How to Connect to a Node on Celo using Docker',
    description: 'This tutorial teaches how to connect to a node on the celo blockchain using docker',
    preview: require('./showcase/beginner/how-to-connect-to-a-node-on-celo-using-docker.png'),
    website: 'blog/tutorials/how-to-connect-to-a-node-on-celo-using-docker',
    tags: ['celosage', 'celo', 'beginner', 'cli'], 
  },
{
    title: 'Interacting with the Celo Blockchain Using Web3.js A Beginners Guide - A Voting App.',
    description: 'This tutorial teaches how to interact with smart contracts using web3.js simplified by Celo Contract Kit',
    preview: require('./showcase/beginner/interacting-with-the-Celo-Blockchain-Using-Web3js-A-Beginners-Guide-A-Voting-App.png'),
    website: 'blog/tutorials/interacting-with-the-celo-blockchain-using-web3js-a-beginners-guide-a-voting-app',
    tags: ['celosage', 'celo', 'beginner', 'solidity', 'contractkit', 'remix'], 
  },
  {
    title: 'Implementing an English Auction Contract in Solidity',
    description:
      'An English auction is ideal for selling NFTs because it gives all potential buyers a fair chance at placing bids until only one bidder with the highest bid is left.',
    preview: require('./showcase/intermediate/implementing-an-english-auction-contract-in-solidity.png'),
    website:
      '/blog/tutorials/implementing-an-english-auction-contract-in-solidity',
    tags: ['intermediate', 'celosage'],
  },
  {
    title: 'Product Discovery é a chave para criar produtos de NFT de sucesso no blockchain Celo',
    description: 'Aprenda como criar produtos de NFT de sucesso no blockchain Celo através de processos de product discovery',
    preview: require('./showcase/intermediate/product-discovery-a-chave-para-criar-produtos-de-NFT-de-sucesso-no-blockchain-Celo.png'),
    website: 'blog/tutorials/product-discovery-a-chave-para-criar-produtos-de-NFT-de-sucesso-no-blockchain-Celo',
    tags: ['intermediate', 'erc721', 'celosage'],
  },
  {
    title: 'Buy Me A Coffee Android App Using the Celo Java-SDK',
    description: 'This tutorial will show you how to create a simple Android app that allows users to make payments using the Celo Java SDK. The app, called "Buy Me A Coffee".',
    preview: require('./showcase/advanced/buyme-a-coffee-android-app-using-the-celo-java-sdk.png'),
    website: '/blog/tutorials/buy-me-a-coffee-android-app-using-the-celo-java-sdk',
    tags: ['celosage', 'android', 'celo', 'dapp', 'mobile', 'sdk', 'valora', 'advanced'],
  },
  {
    title: 'A Technical Overview of Celo Light Client Protocol',
    description: 'A comprehensive breakdown of celo light client protocol',
    preview: require('./showcase/intermediate/celo-light-client.png'),
    website: '/blog/tutorials/a-technical-overview-of-celo-light-client-protocol',
    tags: ['intermediate','celo','sdk','valora','celosage'],
  },
  {
    title: 'Cryptography in Blockchain - An Overview of Hash Functions and Digital Signatures',
    description: ' Cryptography plays a critical role in ensuring the security and privacy of data in the blockchain, the Distributed Ledger Technology (DLT) that has gained widespread adoption in recent years.',
    preview: require('./showcase/intermediate/cryptography-in-blockchain-an-overview-of-hash-functions-and-digital-signatures.png'),
    website: '/blog/tutorials/cryptography-in-blockchain-an-overview-of-hash-functions-and-digital-signatures',
    tags: ['celosage', 'intermediate'],
  },
   {
    title: 'Creating a Charity Donation dApp using Celo Composer, React and Rainbowkit Celo',
    description: 'A step-by-step guide on how to build a charity donation dapp using Celo Composer and React and Rainbow Kit.',
    preview: require('./showcase/intermediate/creating-a-charity-donation-dApp-using-celo-composer-and-react-and-rainbowKit-celo.png'),
    website: '/blog/tutorials/creating-a-charity-donation-dApp-using-celo-composer-and-react-and-rainbowKit-celo',
    tags: ['celosage', 'intermediate', 'composer', 'react', 'typescript', 'metamask', 'javascript'],
  },
  {
    title: 'How to build a Basic CRUD App in Solidity',
    description: 'This post will teach you how to create a basic Create, Read, Update and Delete (CRUD) smart contract and test it with the Truffle framework.',
    preview: require('./showcase/beginner/how-to-build-a-basic-crud-app-in-solidity.png'),
    website: 'blog/tutorials/how-to-build-a-basic-crud-app-in-solidity',
    tags: ['celosage','beginner'],
  },
  {
    title: 'On-Chain Randomness with Celo using Subgraphs',
    description: 'This tutorial covers using Celo Randomness and Subgraph to make a simple lottery game. Users create lottery clubs with Native Coin prizes, stable tokens, or NFT Tokens.',
    preview: require('./showcase/intermediate/on-chain-randomness-with-celo-using-subgraphs.png'),
    website: '/blog/tutorials/on-chain-randomness-with-celo-using-subgraphs',
    tags: ['celosage','intermediate', 'subgraphs', 'randomness'],
  },
  {
    title: 'Navigating through Celo docs in a helpful manner for a newbie developer',
    description: 'In this article I will be trying to share a pathway to ake your developing journey with ease.',
    preview: require('./showcase/beginner/Navigating-the-celo-documentation.png'),
    website: '/blog/tutorials/navigating-through-celo-docs-in-a-helpful-manner-for-a-newbie-developer',
    tags: ['celosage','beginner'],
  },
  {
    title: 'Build In Public - Tips for making an impact',
    description: 'In this article we will discuss the benifits of having an online presence and the ways it can make your developer experience easy and enjoyable.',
    preview: require('./showcase/beginner/build-in-public.png'),
    website: '/blog/tutorials/build-in-public-tips-for-making-an-impact',
    tags: ['celosage','beginner'],
  },
  {
    title: 'How to swap Celo tokens on Uniswap programmatically with code',
    description: 'In this tutorial, we show you how to build an automated Celo token swapper using ethersJS and Uniswap SDK.',
    preview: require('./showcase/intermediate/how-to-swap-celo-tokens-on-uniswap-programmatically.png'),
    website: '/blog/tutorials/how-to-swap-celo-tokens-on-uniswap-programmatically',
    tags: ['celosage', 'celo', 'intermediate', 'metamask', 'nodejs', 'javascript'],
  },
  {
    title: 'Exploring the intersection of Artificial Intelligence and Web3',
    description: 'In this article we will explore the ways in which the AI can help to develop dApps and to improve the productivity of all in Web3',
    preview: require('./showcase/beginner/exploring-intersection-of-ai-and-web3.png'),
    website: '/blog/tutorials/exploring-the-intersection-of-artificial-intelligence-and-web3',
    tags: ['celosage','beginner'],
  },
  {
    title: 'Build a Decentralized Lottery Game on Celo',
    description: 'Learn to build a Decentralized Lottery Game on Celo along with a frontend.',
    preview: require('./showcase/intermediate/build-a-decentralized-lottery-game-on-celo.png'),
    website: '/blog/tutorials/build-a-decentralized-lottery-game-on-celo',
    tags: ['celosage', 'intermediate', 'hardhat', 'solidity', 'randomness', 'javascript'],
  },
  {
    title: 'Build a Decentralized Parking Ticket Payments DApp on Celo',
    description: 'Build and deploy a decentralized Parking Tickets issuing and payments dapp on Celo alfajores network.',
    preview: require('./showcase/intermediate/build-a-decentralized-parking-ticket-payments-dapp-on-celo.png'),
    website: '/blog/tutorials/build-a-decentralized-parking-ticket-payments-dapp-on-celo',
    tags: ['celosage', 'intermediate', 'solidity', 'hardhat', 'smartcontract'],
  },
  {
    title: 'Build a FullStack User Authentication Dapp With React and Celo',
    description: 'This tutorial will guide you through the process of building a React Dapp that restricts access to a catalogue of pages based on Celo authentication.',
    preview: require('./showcase/intermediate/build-a-fullstack-user-authentication-dapp-with-react-and-celo.png'),
    website: '/blog/tutorials/build-a-fullstack-user-authentication-dapp-with-react-and-celo',
    tags: ['celosage', 'celo', 'intermediate', 'react', 'metamask'],
  },
  {
    title: 'Build a FullStack Token Swap Application on Celo using React and 0x API',
    description: 'This tutorial will guide you through the process of building a full-stack token swap application on the Celo blockchain using React and the 0x API.',
    preview: require('./showcase/intermediate/build-a-fullStack-token-swap-application-on-celo-using-react-and-0x-api.png'),
    website: '/blog/tutorials/build-a-fullStack-token-swap-application-on-celo-using-react-and-0x-api',
    tags: ['celosage', 'celo', 'intermediate', 'react'],
  },
  {
    title: 'Build A Decentralized Freelancer Marketplace On The Celo Blockchain Part 2',
    description: 'In this tutorial, we will build the front end for the part 1 where we built the smart contract for a freelancer marketplace where people can find freelancers for their projects',
    preview: require('./showcase/intermediate/build-a-decentralized-freelancer-marketplace-on-the-celo-blockchain-part-2.png'),
    website: '/blog/tutorials/build-a-decentralized-freelancer-marketplace-on-the-celo-blockchain-part-2',
    tags: ['celosage', 'solidity', 'celo', 'intermediate'],
  },
  {
    title: 'How To Automate Your Smart Contract Verification Programmatically on Celoscan using Hardhat On Every Deployment',
    description: 'This tutorial will guide you through the step-by-step process of setting up Hardhat, creating a smart contract and automating the verification process on Celoscan on every deployment.',
    preview: require('./showcase/intermediate/how-to-automate-your-smart-contract-verification-programmatically-on-celoscan-using-hardhat-on-every-deployment.png'),
    website: '/blog/tutorials/how-to-automate-your-smart-contract-verification-programmatically-on-celoscan-using-hardhat-on-every-deployment',
    tags: ['celosage', 'celo', 'intermediate', 'hardhat', 'solidity', 'smartcontract'],
  },
  {
    title: 'Build a Scan-to-Pay Shareable Link dApp on Celo',
    description: 'Learn how to build a dApp on the Celo blockchain that enables users to quickly and easily make payments using a simple scan-to-pay feature.',
    preview: require('./showcase/intermediate/build-a-scan-to-pay-shareable-link-dapp-on-celo.png'),
    website: '/blog/tutorials/build-a-scan-to-pay-shareable-link-dapp-on-celo',
    tags: ['celosage', 'celo', 'intermediate', 'react', 'metamask', 'valora' ],
  },
  {
    title: 'Build Your Own Full stack Token Airdrop dApp on Celo Blockchain',
    description: 'In this tutorial, you will learn how to a dApp that allows users sign up for an airdrop and receive tokens automatically deposited into their Celo address.',
    preview: require('./showcase/intermediate/build-your-own-full-stack-token-airdrop-dapp-on-celo-blockchain.png'),
    website: '/blog/tutorials/build-your-own-full-stack-token-airdrop-dapp-on-celo-blockchain',
    tags: ['celosage', 'celo', 'intermediate', 'react', 'metamask'],
  },
  {
    title: 'Build A Decentralized Freelancer Marketplace On The Celo Blockchain Part 1',
    description: 'In this tutorial, we will build a freelancer marketplace where people can find freelancers for their projects',
    preview: require('./showcase/intermediate/build-a-decentralized-freelancer-marketplace-on-the-celo-blockchain-part-1.png'),
    website: '/blog/tutorials/build-a-decentralized-freelancer-marketplace-on-the-celo-blockchain-part-1',
    tags: ['celosage', 'solidity', 'celo', 'intermediate'],
  },
  {
    title: 'Build A Full Stack Ecommerce Dapp On The Celo Blockchain',
    description: 'In this tutorial, we will build a full stack ecommerce dapp where users can buy and sell products in a decentralized way',
    preview: require('./showcase/intermediate/build-a-full-stack-ecommerce-dapp-on-the-celo-blockchain.png'),
    website: '/blog/tutorials/build-a-full-stack-ecommerce-dapp-on-the-celo-blockchain',
    tags: ['celosage', 'solidity', 'celo', 'react', 'intermediate'],
  },
  
  {
    title: 'Build And Deploy A Multi Token wallet On The Celo Blockchain.',
    description: 'In this tutorial, you will learn how to build a multi token wallet that allows you to manage your crypto assets in a decentralized way.',
    preview: require('./showcase/intermediate/build-and-deploy-a-multi-token-wallet-on-the-celo-blockchain.png'),
    website: '/blog/tutorials/build-and-deploy-a-multi-token-wallet-on-the-celo-blockchain',
    tags: ['celosage', 'celo', 'intermediate', 'solidity'],
  },
  {
    title: 'Blockchain Basics - An Introduction to Web3 Terms and concepts with Celo',
    description: 'Basics of blockchain and NFTs,DEFI,and Web3 terms with Celo',
    preview: require('./showcase/beginner/blockchain-basics.png'),
    website: '/blog/tutorials/blockchain-basics-an-introduction-to-web3-terms-and-concepts-with-celo',
    tags: ['celosage','beginner'],
  },
  {

    title: 'Building an NFT Marketplace on Celo with Python',
    description: 'This tutorial provides a guide on how to use Python to build an NFT marketplace on the Celo blockchain',
    preview: require('./showcase/intermediate/building-an-nft-marketplace-on-celo-with-python.png'),
    website: 'blog/tutorials/building-an-nft-marketplace-on-celo-with-python',
    tags: ['celosage', 'nft', 'smartcontract', 'solidity', 'intermediate', 'celo'], 
  }, 
  {
    title: 'Building a Crowdfunding Platform on Celo with Python',
    description: 'This tutorial provides a guide on how to use Eth-Brownie Python to build a decentralized crowdfunding platform on the Celo blockchain',
    preview: require('./showcase/intermediate/building-a-crowdfunding-platform-on-celo-with-python.png'),
    website: 'blog/tutorials/building-a-crowdfunding-platform-on-celo-with-python',
    tags: ['celosage', 'crowdfunding', 'smartcontract', 'solidity', 'intermediate', 'celo'], 

  },
  {
    title: 'Como construir e realizar deploy de contratos Factory no blockchain Celo',
    description: 'Explicar e construir um contract Factory na prática usando Remix',
    preview: require('./showcase/intermediate/How-to-Build-and-Deploy-Factory-Contracts-on-Celo-Blockchain.png'),
    website: 'blog/tutorials/como-construir-e-realizar-deploy-de-contratos-Factory-no-blockchain-Celo',
    tags: ['intermediate','celosage','solidity','smartcontract','video'],
  },
  {
    title: 'Signature Replay Attack',
    description: ' A signature replay attack is an attack whereby a previously executed valid transaction is fraudulently or maliciously repeated on the same blockchain or a different blockchain.',
    preview: require('./showcase/advanced/solidity-vulnerabilities-signature-replay-attack.png'),
    website: '/blog/tutorials/solidity-vulnerabilities-signature-replay-attack',
    tags: ['celosage','advanced', 'solidity'],
  },
  {
    title: 'Como Construir em Celo Usando Tatum',
    description: 'Aprenda como realizar um deploy ERRC20 em Celo usando Tatum.',
    preview: require('./showcase/beginner/como-construir-em-celo-usando-tatum.png'),
    website: 'blog/tutorials/como-construir-em-celo-usando-tatum',
    tags: ['beginner','celosage','ERC20','smartcontract','video'],
  },
  {
    title: 'Como Criar um Jogo de Roleta Russa na Blockchain Celo',
    description: 'Aprenda como criar um smart contract de aposta que funciona como uma roleta russa na blockchain Celo.',
    preview: require('./showcase/advanced/como-criar-um-jogo-de-roleta-russa-na-blockchain-celo.png'),
    website: 'blog/tutorials/como-criar-um-jogo-de-roleta-russa-na-blockchain-celo',
    tags: ['advanced','celosage','smartcontract','video', 'hardhat'],
  },
  {
    title: 'Aprenda solidity e como criar os primeiros smart contract usando a IDE Remix',
    description: 'Explicarei sobre conceitos de solidity e como criar seu primeiro smart contract.',
    preview: require('./showcase/intermediate/Aprenda-solidity-e-como-criar-os-primeiros-smart-contract-usando-a-IDE-Remix.png'),
    website: 'blog/tutorials/Aprenda-solidity-e-como-criar-os-primeiros-smart-contract-usando-a-IDE-Remix',
    tags: ['beginner','celosage','openzeppelin', 'solidity','smartcontract','video'],
  },
  {title: 'Como melhorar a segurança de seu smart contract',
  description: 'Explicarei os casos mais comuns de ataques e como proteger seu smart contract contra eles.',
  preview: require('./showcase/intermediate/como-melhorar-a-seguranca-do-seu-smart-contract.png'),
  website: 'blog/tutorials/como-melhorar-a-seguranca-de-seu-smart-contract',
  tags: ['intermediate','celosage', 'solidity','smartcontract','video'],
  },
  {title: 'Escrow service on Celo that holds funds until certain conditions are met',
  description: 'This is an example of a smart contract where a guarantee can be defined between buyer and seller.',
  preview: require('./showcase/intermediate/escrow-service-on-celo-that-holds-funds-until-certain-conditions-are-met.png'),
  website: 'blog/tutorials/escrow-service-on-celo-that-holds-funds-until-certain-conditions-are-met',
  tags: ['intermediate','celosage', 'solidity','smartcontract','remix'],
  },
  {
    title: 'A Solidity Smart Contract For Auctioning Flowers On The Celo Blockchain',
    description: 'This project is a Solidity smart contract for a floral auction. It allows users to create flowers with a name, description, image, and initial price, and then sell them through an auction.',
    preview: require('./showcase/intermediate/A-Solidity-Smart-Contract-for-Auctioning-Flowers-on-the-celo-Blockchain.png'),
    website: 'blog/tutorials/A-Solidity-Smart-Contract-For-Auctioning-Flowers-On-The-Celo-Blockchain',
    tags: ['celosage', 'solidity','smartcontract','intermediate', 'celo'],
  },
  {
    title: 'Como implantar um contrato inteligente ERC721 usando a API Tatum',
    description: 'Aprenda como realizar um deploy ERC721 em Celo usando Tatum.',
    preview: require('./showcase/intermediate/Como-implantar-um-contrato-inteligente-ERC721-usando-a-API-Tatum.png'),
    website: 'blog/tutorials/como-implantar-um-contrato-inteligente-ERC721-usando-a-API-Tatum',
    tags: ['intermediate','celosage','erc721','smartcontract','video'],
  },
  {
    title: 'Aprenda sobre Oraculos em Celo',
    description: 'Aprenda e entenda mais sobre oraculos em Celo.',
    preview: require('./showcase/intermediate/aprenda_sobre_oraculos.png'),
    website: 'blog/tutorials/aprenda-sobre-oraculos',
    tags: ['intermediate','celosage','smartcontract','video'],
  },
  {
    title: 'Creating Smart Contracts for liquidity farming',
    description: ' Describing Smart Contracts For Liquidity Farming And The Technical Side Of Creating Them.',
    preview: require('./showcase/intermediate/creating-smart-contracts-for-liquidity-farming.png'),
    website: 'blog/tutorials/creating-smart-contracts-for-liquidity-farming',
    tags: ['intermediate','celosage','solidity','smartcontract'],
  },
   {
    title: 'Comprehensive Guide to building a token bridge on Celo',
    description: 'Have you ever wondered how to build a bridge that allows seamless transfer of assets between the Celo network and other Ethereum-based networks, such as the Ethereum mainnet or a testnet like Mumbai? This tutorial is for you.',
    preview: require('./showcase/advanced/comprehensive-guide-to-building-a-token-bridge-on-celo.png'),
    website: 'blog/tutorials/comprehensive-guide-to-building-a-token-bridge-on-celo',
    tags: ['solidity', 'react', 'celo', 'smartcontract', 'nextjs', 'advanced', 'tokens', 'celosage'],
  },
  {
    title: 'cUsd-based Event Ticketing and Management System',
    description: 'This project is a smart contract written in the Solidity programming language on the celo blockchain. The contract is called "Evently" and it allows users to create and buy tickets for events.',
    preview: require('./showcase/intermediate/cUsd-based-event-ticketing-and-management-system.png'),
    website: 'blog/tutorials/cUsd-based-event-ticketing-and-management-system',
    tags: ['intermediate','celosage','solidity','smartcontract'],
  },
  {
    title: 'Como criar uma carteira para a blockchain Celo',
    description: 'Aprenda como criar uma carteira para a blockchain Celo no seu navegador',
    preview: require('./showcase/beginner/como-criar-uma-carteira-para-a-blockchain-celo.png'),
    website: 'blog/tutorials/como-criar-uma-carteira-para-a-blockchain-celo',
    tags: ['celosage', 'video', 'beginner', "celo", "metamask"],
  },
  {
    title: 'Como integrar seu smart contract ao oráculo da Redstone Finance',
    description: 'Aprenda como conectar seu smart contract à rede de oráculos da Redstone Finance',
    preview: require('./showcase/advanced/como-integrar-seu-smart-contract-ao-oraculo-da-redstone-finance.png'),
    website: 'blog/tutorials/como-integrar-seu-smart-contract-ao-oraculo-da-redstone-finance',
    tags: ['celosage', 'video', 'advanced', "celo", "solidity", "hardhat"],
  },
  {
    title: 'Como conectar o seu dApp a Celo Blockchain com a Lava',
    description: 'Aprenda como conectar seu dApp a rede de full nodes da Lava',
    preview: require('./showcase/beginner/como-conectar-o-seu-dapp-a-celo-blockchain-com-a-lava.png'),
    website: 'blog/tutorials/como-conectar-o-seu-dapp-a-celo-blockchain-com-a-lava',
    tags: ['celosage', 'video', 'beginner', "celo", "react"],
  },
  {
    title: 'Como enviar e verificar um contrato na blockchain Celo com o hardhat-celo',
    description: 'Aprenda como enviar e verificar um contrato inteligente na blockchain Celo',
    preview: require('./showcase/intermediate/como-enviar-e-verificar-um-contrato-com-hardhat-celo.png'),
    website: 'blog/tutorials/como-enviar-e-verificar-um-contrato-com-hardhat-celo',
    tags: ['celosage', 'solidity', 'video', 'hardhat', 'intermediate'],
  },
  {
    title: 'C# mobile App to display Celo NFTs',
    description: 'Learn how build an Android app with C# and connect to Celo network to retriever NFT metadata and display NFT in the app.',
    preview: require('./showcase/advanced/c-sharp-mobile-dapp-to-display-celo-nfts.png'),
    website: 'https://docs.celo.org/blog/2022/07/15/csharp-mobile-app-to-display-celo-nfts',
    tags: ['advanced','foundation', 'mobile', 'android', 'nft', 'popular'],
  },
  {
    title: 'Flutter & Celo - Easily build Flutter Mobile dApps',
    description: 'Celo Composer now supports Flutter. Quickly develop mobile apps on Celo.',
    preview: require('./showcase/intermediate/flutter-and-celo-easily-build-flutter-mobile-dapps.png'),
    website: 'blog/tutorials/flutter-celo-easily-build-flutter-mobile-dApps',
    tags: ['intermediate','foundation', 'flutter', 'composer'],
  },
  {
    title: 'FloralNft Smart Contract for Buying and Gifting Flowers as NFTs',
    description: 'FloralNft is a smart contract built on the Celo blockchain that allows users to create and trade unique digital flowers as non-fungible tokens (NFTs).',
    preview: require('./showcase/intermediate/FloralNft-Smart-Contract-for-Buying-and-Gifting-Flowers-as-NFTs.png'),
    website: 'blog/tutorials/floralNft-smart-contract-for-buying-and-gifting-flowers-as-nfts',
    tags: ['celosage', 'solidity', 'intermediate', 'celo'],
  },
  {
    title: "Flutter & Celo - Easily build Flutter Mobile dApps",
    description:
      "Celo Composer now supports Flutter. Quickly develop mobile apps on Celo.",
    preview: require("./showcase/intermediate/flutter-and-celo-easily-build-flutter-mobile-dapps.png"),
    website: "blog/tutorials/flutter-celo-easily-build-flutter-mobile-dApps",
    tags: ["intermediate", "foundation", "flutter", "composer"],
  },
  {
    title: 'Step-by-Step Guide to Deploying your First Full-Stack Dapp on Celo.',
    description: 'Building a Full Stack Web3 Dapp to mint an NFT.',
    preview: require('./showcase/intermediate/step-by-step-guide-to-deploying-your-first-full-stack-dapp-on-celo.png'),
    website: '/blog/tutorials/step-by-step-guide-to-deploying-your-first-full-stack-dapp-on-celo',
    tags: ['intermediate', 'solidity','celosage','erc721','truffle'],
  },
  {
    title: 'Dynamic NFT Creation using SVG to build in Smart Contract on Celo.',
    description: 'Welcome to our tutorial on dynamic NFT creation using SVG to build in a smart contract on Celo!',
    preview: require('./showcase/intermediate/dynamic-nft-creation-using-svg-to-build-in-smart-contract-on-celo.png'),
    website: '/blog/tutorials/dynamic-nft-creation-using-svg-to-build-in-smart-contract-on-celo',
    tags: ['intermediate', 'solidity','celosage','erc721','truffle'],
  },
   {
    title: 'How to deploy a celo composer application on spheron protocol(decentralized cloud storage).',
    description: 'In this tutorial, you will learn how to deploy a dapp built using celo composer on a decentalised cloud service called spheron protocol.',
    preview: require('./showcase/intermediate/How_to_deploy_a_Celo_Composer_application_on_Spheron_protocol.png'),
    website: '/blog/tutorials/how-to-deploy-a-celo-composer-application-on-spheron-protocol',
    tags: ["intermediate", "composer", "dapp", "dappstarter", "deploy", "celosage"],
  },
  {
    title: 'Using Witnet.io Oracle to Connect Smart Contracts to Off-Chain Data with Celo',
    description: 'Connecting smart contracts to off-chain data on the Celo platform is made possible through the integration of the decentralized oracle network, Witnet.io!',
    preview: require('./showcase/intermediate/using-witnetio-oracle-to-connect-smart-contracts-to-off-chain-data-with-celo.png'),
    website: '/blog/tutorials/using-witnetio-oracle-to-connect-smart-contracts-to-off-chain-data-with-celo',
    tags: ['intermediate', 'solidity','celosage','erc721','truffle'],
  },
  {
    title: 'Composer Series - Build a Crowdfunding ReFi dApp with Celo Composer',
    description: 'How to quickly create and deploy a full-stack crowdfunding dApp on Celo.',
    preview: require('./showcase/advanced/celo-composer-build-a-crowdfunding-refi-dapp-with-celo-composer.png'),
    website: 'blog/2022/06/21/composer-series-build-a-crowdfunding-refi-dApp-with-celo-composer',
    tags: ['advanced', 'foundation', 'crowdfunding', 'composer'],
  },
  {
    title: 'Exploring Solidity Low-Level Features - ABI Encoding and Opcodes',
    description: ' Solidity also has low-level features that allow developers to interact with the Ethereum Virtual Machine (EVM) at a lower level. Two of these features are ABI encoding and opcodes.',
    preview: require('./showcase/intermediate/exploring-solidity-low-level-features-abi-encoding-and-opcodes.png'),
    website: '/blog/tutorials/exploring-solidity-low-level-features-abi-encoding-and-opcodes',
    tags: ['celosage', 'intermediate',],
  },
  {
    title: "Gas Optimization Techniques in Solidity on Celo",
    description:
      "Optimizing smart contract performance is an essential aspect of blockchain development.",
    preview: require("./showcase/advanced/gas-optimization-techniques-in-solidity.png"),
    website: "/blog/tutorials/gas-optimization-techniques-in-solidity",
    tags: ["celosage", "advanced", "solidity"],
  },
  {
    title: 'How to Assemble a Web3 Dream Team and Build a High Value dApp',
    description: 'There are multiple factors to consider when assembling a web3 dream team.',
    preview: require('./showcase/beginner/How-to-Assemble-a-Web3-Dream-Team-and-Build-a-High-Value-dApp.png'),
    website: 'blog/tutorials/how-to-assemble-a-web3-dream-team-and-build-a-high-value-dapp',
    tags: ['celo', 'dapp', 'beginner', 'celosage'],
  },
  {
    title: 'Leveraging the Power of Smart Contracts to Enhance Voting Security',
    description: 'Discover how the implementation of smart contracts can strengthen the security and transparency of voting systems, revolutionizing the way we approach democracy.',
    preview: require('./showcase/intermediate/ballot.png'),
    website: 'blog/tutorials/leveraging-the-power-of-smart-contracts-to-enhance-voting-security',
    tags: ['celo', 'intermediate', 'solidity', 'celosage'],
  },
  {
    title: 'How to Build a Full Stack Dapp For Selling Football Tickets on Celo',
    description: 'Learn how to build a dapp for seliing football tickets on the celo blockchain',
    preview: require('./showcase/intermediate/How-To-Build-a-Fullstack-Dapp-For-Selling-Football-Tickets.png'),
    website: 'blog/tutorials/how-to-build-a-fullstack-dapp-for-selling-football-tickets-on-celo',
    tags: ['celo', 'dapp', 'intermediate', 'celosage'],
  },
  {
    title: 'How to quickly build an NFT collection on Celo',
    description: 'Create a low-code NFT collection with Celo, IPFS, Pinata, and Remix.',
    preview: require('./showcase/beginner/how-to-quickly-build-an-nft-collection-on-celo.png'),
    website: 'blog/tutorials/how-to-quickly-build-an-nft-collection-on-celo',
    tags: ['beginner','foundation', 'nft', 'foundation'],
  },
  {
    title: "React Native & Celo - Easily build React Native dApps on Celo",
    description:
      "Quickly develop Android and iOS apps on Celo using the Celo Composer for React Native.",
    preview: require("./showcase/intermediate/easily-build-react-native-dapps-on-celo.png"),
    website:
      "blog/tutorials/React-Native-&-Celo-Easily-build-React-Native-dApps-on-Celo",
    tags: ["beginner", "foundation", "nft", "foundation"],
  },
  {
    title: 'How to build a Bookshop Marketplace Dapp on Celo Blockchain',
    description: 'Learn how to build a bookshop marketplace platform on celo blockchain',
    preview: require('./showcase/intermediate/how-to-build-a-bookshop-marketplace-dapp.png'),
    website: 'blog/tutorials/how-to-build-a-bookshop-marketplace-dapp',
    tags: ['celosage','celowallet', 'celo', 'solidity', 'html', 'remix', 'smartcontract', 'intermediate'],
  },
  {
    title: 'How to Write Upgradable Smart Contracts and Deploy to the Celo Blockchain',
    description: 'This tutorial will show you how to write upgradable smart contracts and deploy to the celo blockchain',
    preview: require('./showcase/intermediate/how-to-write-upgradable-smart-contracts-and-deploy-to-the-celo-blockchain.png'),
    website: 'blog/tutorials/how-to-write-upgradable-smart-contracts-and-deploy-to-the-celo-blockchain',
    tags: ['celosage', 'solidity', 'celo', 'intermediate'],
  },
  {
    title: 'How To Build A Multi Signature Wallet Contract That Requires Multiple Approvals For Transactions On Celo',
    description: 'In this tutorial, we will walk through the process of building a multi-signature wallet contract using Solidity and remix ide.',
    preview: require('./showcase/intermediate/how-to-build-a-multi-signature-wallet-contract-that-requires-multiple-approvals-for-transactions-on-celo.png'),
    website: 'blog/tutorials/how-to-build-a-multi-signature-wallet-contract-that-requires-multiple-approvals-for-transactions-on-celo',
    tags: ['celosage', 'solidity', 'celo', 'intermediate'],
  },
  {
    title: 'How To Create And Deploy A Peer To Peer Lending And Borrowing Smart Contract On The Celo Blockchain',
    description: 'In this tutorial, we will learn how to create a fully functional p2p lending and borrowing smart contract on the celo blockchain',
    preview: require('./showcase/intermediate/how-to-create-and-deploy-a-peer-to-peer-lending-and-borrowing-smart-contract-on-the-celo-blockchain.png'),
    website: 'blog/tutorials/how-to-create-and-deploy-a-peer-to-peer-lending-and-borrowing-smart-contract-on-the-celo-blockchain',
    tags: ['celosage', 'solidity', 'celo', 'intermediate'],
  },
  
  {
    title: 'Introduction to creating NFTs on Celo',
    description: 'This tutorial will walk through the basic steps required to create an NFT collection (of ERC-721 tokens) on Celo. ',
    preview: require('./showcase/beginner/introduction-to-creating-nfts-on-celo.png'),
    website: 'https://medium.com/celodevelopers/introduction-to-creating-nfts-on-celo-eb7240a71cc0',
    tags: ['beginner','foundation', 'nft', 'erc721'],
  },
  {
    title: 'Introduction to Zero-Knowledge Technology and its Blockchain Applications',
    description: 'This tutorial is an introduction to zero-knowledge technology and some use cases in the blockchain space',
    preview: require('./showcase/intermediate/introduction-to-zero-knowledge-technology-and-its-blockchain-applications.png'),
    website: 'blog/tutorials/introduction-to-zero-knowledge-technology-and-its-blockchain-applications',
    tags: ['celosage', 'intermediate'],
  },
  {
    title: ' How to Build Car Marketplace dapp Using React',
    description: 'Learn how to build a Car Marketplace on the Celo Blockchain with React as frontend framework',
    preview: require('./showcase/intermediate/how-to-build-car-marketplace-using-react.png'),
    website: 'blog/tutorials/how-to-build-car-marketplace-dapp-with-react',
    tags: ['celowallet', 'celo', 'solidity', 'react', 'celosage', 'intermediate'],
  },
  {
    title: 'How to Build a Seed Marketplace dApp using Celo, Solidity and Javascript',
    description: 'Learn how to build a seed marketplace on the blockchain using Celo, Solidity and Javascript',
    preview: require('./showcase/intermediate/Building_your_First_Marketplace_Dapp_on_Celo.png'),
    website: 'blog/tutorials/how-to-build-a-seed-marketplace-dapp-using-celo-solidity-and-javascript',
    tags: ['celosage', 'celo', 'solidity', 'html', 'remix', 'smartcontract', 'intermediate', 'javascript'],
  },
  {
    title: 'How to write a multi-signatures contract on Celo using Hardhat | Part 1/2',
    description: 'Building a multi-signatures contract on Celo blockchain using Hardhat, multi-signatures are one of the best way to keep your crypto assets or ownership of your contracts safe and remove a central point of failure.',
    preview: require('./showcase/advanced/how-to-write-a-multi-signatures-contract-on-celo-using-hardhat-part-1-2.png'),
    website: 'blog/tutorials/how-to-write-a-multi-signatures-contract-on-celo-using-hardhat-part-1-2',
    tags: ['celosage', 'celo', 'solidity', 'smartcontract', 'hardhat', 'advanced'],
  },
  {
    title: 'How to write a multi-signatures contract on Celo using Hardhat | Part 2/2',
    description: 'Writing tests for a multi-signatures contract on Celo blockchain using Hardhat, multi-signatures are one of the best way to keep your crypto assets or ownership of your contracts safe and remove a central point of failure.',
    preview: require('./showcase/advanced/how-to-write-a-multi-signatures-contract-on-celo-using-hardhat-part-2-2.png'),
    website: 'blog/tutorials/how-to-write-a-multi-signatures-contract-on-celo-using-hardhat-part-2-2',
    tags: ['celosage', 'celo', 'solidity', 'smartcontract', 'hardhat', 'advanced'],
  },
  {
    title: 'Celo Impact on Underbanked and Unbanked Communities',
    description: 'Celo a blockchain platform aimed at providing financial inclusion and access to financial services for underbanked and unbanked communities',
    preview: require('./showcase/intermediate/unbanked.png'),
    website: '/blog/tutorials/celo-impact-on-underbanked-and-unbanked-communities',
    tags: ['celo', 'intermediate', 'celosage'],
  },
  {
    title: 'Building A Restaurant Coupon NFT System on Celo',
    description: 'We would be going through building a restaurant coupon NFT system where restaurants can add their coupons and others can buy it',
    preview: require('./showcase/advanced/building-a-restaurant-coupon-nft-system.png'),
    website: '/blog/tutorials/building-a-restaurant-coupon-nft-system',
    tags: ['celo', 'advanced', 'celosage', 'nft', 'hardhat'],
  },
  {
    title: 'How to Build a Podcast Streaming Platform on Celo',
    description: 'This tutorial guides you to building a podcast streaming platform on the celo blockchain where anyone can upload their audio experience.',
    preview: require('./showcase/intermediate/how-to-build-podcast-streaming-platform-celo-1.png'),
    website: '/blog/tutorials/how-to-build-podcast-streaming-platform-celo-1',
    tags: ['celo', 'intermediate', 'celosage', 'solidity'],
  },
  {
    title: 'How to Build a Simple Anonymous dapp on Celo',
    description: 'This tutorial guides you through the steps required to building an anonymous decentralized application.',
    preview: require('./showcase/beginner/how-to-build-simple-anonymous-dapp-on-celo.png'),
    website: '/blog/tutorials/how-to-build-simple-anonymous-dapp-on-celo',
    tags: ['celo', 'beginner', 'celosage', 'solidity'],
  },
  {
    title: 'Celo Integration with Web3',
    description: ' A Look at How the Platform is Bridging the Gap Between Centralized and Decentralized Systems',
    preview: require('./showcase/advanced/web3.png'),
    website: '/blog/tutorials/celo-integration-with-web3',
    tags: ['celo', 'advanced', 'solidity', 'celosage'],
  },
  {
    title: 'Building for the Celo Connect Mobile Hackathon',
    description: 'Resources to help you build your mobile-first Celo dApp.',
    preview: require('./showcase/intermediate/building-for-the-celo-connect-mobile-hackathon.png'),
    website: 'https://medium.com/celodevelopers/building-for-the-celo-connect-mobile-hackathon-a78707b7431c',
    tags: ['intermediate','foundation'],
  },
  {
    title: 'Build Your Own Full-Stack NFT Marketplace on Celo',
    description: 'Build a full stack Nft Marketplace on the celo block-chain using ipfs and web3.storage for metadata storage.',
    preview: require('./showcase/intermediate/build-your-own-full-stack-nft-marketplace-on-celo.png'),
    website: 'blog/tutorials/Build-Your-Own-Full-Stack-NFT-Marketplace-on-Celo',
    tags: ['celosage', 'nft', 'solidity', 'celo', 'advanced'],
  },

  {
    title: 'Build Your Own A.I Art NFT Marketplace On The Celo Blockchain',
    description: 'In this tutorial we will build a marketplace for our nft ai generated art works',
    preview: require('./showcase/advanced/build_your_own_ai_art_nft_marketplace_on_the_celo_blockchain.png'),
    website: 'blog/tutorials/build-Your-own-ai-art-nft-marketplace-on-the-celo-blockchain',
    tags: ['celosage', 'nft', 'solidity', 'celo', 'advanced'],
  },
  {
    title: 'Build A Full Stack Decentralized Fund Raising Dapp On The Celo Blockchain',
    description: 'Build a full stack decentralized fundraising platform on the celo blockchain using solidity for the smart contract and reactJS for the front end',
    preview: require('./showcase/intermediate/build-a-full-stack-decentralized-fundraising-dapp-on-the-celo-blockchain.png'),
    website: 'blog/tutorials/build-a-full-stack-decentralized-fund-raising-dapp-on-the-celo-blockchain',
    tags: ['celosage', 'solidity', 'react', 'celo', 'intermediate'],
  },
  {
    title: 'Build an NFT Full Stack Monster War Game on The Celo Blockchain',
    description: 'Build a full stack NFT on chain game on the celo blockchain.',
    preview: require('./showcase/advanced/build-an-nft-full-stack-monster-war-game-on-the-celo-blockchain.png'),
    website: 'blog/tutorials/build-an-nft-full-stack-monster-war-game-on-the-celo-blockchain',
    tags: ['celosage', 'nft', 'solidity', 'celo', 'advanced'],
  },
  {
    title: 'Build Your Own Full Stack DAO On the Celo Blockchain',
    description: 'This tutorial will show you how to build a full stack decenralized autonomous organization on the celo blockchain',
    preview: require('./showcase/intermediate/build-your-own-full-stack-dao-on-the-celo-blockchain.png'),
    website: 'blog/tutorials/build-your-own-full-stack-dao-on-the-celo-blockchain',
    tags: ['celosage', 'solidity', 'celo', 'react', 'intermediate'],
  },
  {
    title: 'Build Your Own Full Stack NFT AI Art Minter On The Celo Blockchain',
    description: 'In this tutorial, we will build a full stack nft digital art minter that will generate our art with artificial intelligence.',
    preview: require('./showcase/intermediate/build-your-own-fullstack-nft-ai-art-minter-on-the-celo-blockchain.png'),
    website: 'blog/tutorials/build-your-own-full-stack-nft-ai-art-minter-on-the-celo-blockchain',
    tags: ['celosage', 'solidity', 'celo', 'nft', 'react', 'intermediate'],
  },
  {
    title: 'Building a Farmers Market on The Celo Blockchain',
    description: 'This tutorial guides you to building a decentralized marketplace on the celo blockchain.',
    preview: require('./showcase/intermediate/building-a-farmers-market-on-celo.png'),
    website: 'blog/tutorials/building-a-farmers-market-on-celo',
    tags: ["celo", "intermediate", "celosage", "solidity"],
  },
  {
    title: 'Celo Composer - Extend and Customize your Full-Stack Mobile dApps',
    description: 'Step-by-step guide to create a new custom dApp using the Celo Composer.',
    preview: require('./showcase/intermediate/celo-composer-extend-and-customize-your-full-stack-mobile-dapps.png'),
    website: 'blog/tutorials/celo-composer-customize-your-full-stack-mobile-dapps-on-celo',
    tags: ['intermediate','foundation', 'composer'],
  },
  {
    title: 'A guide to building decentralized loan dapp on the celo blockchain',
    description: 'This tutorial would put you through building a loan app where there would be little need for middlemen like banks',
    preview: require('./showcase/intermediate/a-guide-to-building-decentralized-loan-dapp.png'),
    website: 'blog/tutorials/a-guide-to-building-decentralized-loan-dapp',
    tags: ['celowallet', 'celo', 'solidity', 'celosage', 'intermediate'],
  },
  {
    title: 'ContractKit - A Practical Guide to Interacting with the Celo Core Contracts',
    description: 'How to access the Celo Blockchain with JavaScript using ContractKit.',
    preview: require('./showcase/intermediate/contractkit-a-practical-guide-to-interacting-with-the-celo-core-contracts.png'),
    website: 'blog/tutorials/contractkit-a-practical-guide-to-interacting-with-the-celo-core-contracts',
    tags: ['intermediate','foundation', 'contractkit'],
  },
  {
    title: '3 Simple Steps to Get Started with Valora on Celo',
    description: 'Send, pay, and spend cryptocurrency like everyday money — all from the palm of your hand.',
    preview: require('./showcase/beginner/3-simple-steps-to-get-started-with-valora-on-celo.png'),
    website: 'blog/tutorials/3-simple-steps-to-get-started-with-valora-on-celo',
    tags: ['beginner','foundation', 'valora'],
  },
  {
    title: 'All you need to know about Celo to Ease your Web3 Development Journey you use Celo Blockchain',
    description: 'In this tutorial, we will introduce you to the Celo blockchain and explain the key features and benefits of using it for your web3 development projects.',
    preview: require('./showcase/beginner/All-you-need-to-know-about-Celo-to-Ease-your-Web3-Development.png'),
    website: '/blog/tutorials/All-you-need-to-know-about-Celo-to-Ease-your-Web3-Development-Journey',
    tags: ['celosage', 'celo', 'video', 'remote'],
  },
  {
    title: 'Plumo - An Ultralight Blockchain Client on Celo',
    description: 'How the Celo light client became 1.7 million times lighter than Ethereum.',
    preview: require('./showcase/beginner/plumo-an-ultralight-blockchain-client-on-celo.png'),
    website: 'blog/tutorials/plumo-an-ultralight-blockchain-client-on-celo',
    tags: ['beginner', 'foundation', 'nft'],
  },
  {
    title: 'A Boilerplate guide to Airdropping on Celo',
    description: 'Deploy an Airdrop contract to Celo and claim ERC20 tokens using the web3 SDK.',
    preview: require('./showcase/intermediate/a-boilerplate-guide-to-airdropping-on-celo.png'),
    website: 'blog/tutorials/a-boilerplate-guide-to-airdropping-on-celo',
    tags: ['intermediate','foundation', 'airdrop'],
  },
  {
    title: 'Getting started with DAOs on Celo',
    description: 'Introduction to DAOs and the advantages of building a DAO on Celo.',
    preview: require('./showcase/beginner/getting-started-with-daos-on-celo.png'),
    website: 'blog/tutorials/getting-started-with-daos-on-celo',
    tags: ['beginner','foundation', 'dao'],
  },
  {
    title: 'Hardhat and Celo | The Ultimate Guide to Deploy Celo dApps using Hardhat',
    description: 'How to deploy a smart contract to Celo testnet, mainnet, or a local network using Hardhat.',
    preview: require('./showcase/beginner/the-ultimate-guide-to-deploy-celo-dapps-using-hardhat.png'),
    website: 'blog/tutorials/hardhat-and-celo-the-ultimate-guide-to-deploy-celo-dapps-using-hardhat',
    tags: ['beginner','foundation', 'hardhat'],
  },
  {
    title: 'How to become a Web3 Developer',
    description: 'In this tutorial, we will show you how to become a web3 developer and build decentralized applications on the Celo blockchain.',
    preview: require('./showcase/beginner/How-to-become-a-web3-developer.png'),
    website: 'blog/tutorials/How-to-become-a-Web3-Developer',
    tags: ['beginner','celo', 'celosage'],
  },
  {
    title: 'How Uniswap Works',
    description: 'In this tutorial, we will provide an introduction to the decentralized finance (DeFi) ecosystem on the Celo blockchain.',
    preview: require('./showcase/beginner/how-uniswap-works.png'),
    website: 'blog/tutorials/how-uniswap-works',
    tags: ['celosage', 'celo', 'beginner'],
  },
  {
    title: 'Optimizing Gas Consumption in Celo Smart Contracts A Step-by-Step Guide',
    description: 'In this comprehensive tutorial, you will learn how to optimize your smart contracts on the Celo blockchain to consume less gas.',
    preview: require('./showcase/intermediate/optimizing-gas-consumption-in-celo-smart-contracts-a-step-by-step-guide.png'),
    website: '/blog/tutorials/optimizing-gas-consumption-in-celo-smart-contracts-a-step-by-step-guide',
    tags: ['celosage', 'celo', 'intermediate', 'solidity'],
  },
  {
    title: 'Build a Full Stack Coffee Dapp With Celo Composer and Solidity',
    description: 'This tutorial will take you through a step-by-step guide on how to create a frontend and backend (Smart Contract) dApp explaining how to create a decentralized version of Buy Me A Coffee.',
    preview: require('./showcase/intermediate/Build-a-Full-Stack-Coffee-Dapp-With-Celo-Composer-and-Solidity.png'),
    website: 'blog/tutorials/Build-a-Full-Stack-Coffee-Dapp-With-Celo-Composer-and-Solidity',
    tags: ['celosage','composer','celo','celowallet','contractkit','dapp','valora','typescript', 'smartcontract', 'solidity', 'nextjs', 'intermediate', 'advanced'],
  },
  {
    title: 'How to Build a Full Stack Social Media Dapp on the Celo Blockchain',
    description: 'This tutorial covers how to build a decentralized social media dapp on the celo blockchain',
    preview: require('./showcase/intermediate/how-to-build-a-full-stack-social-media-dapp-on-the-celo-blockchain.png'),
    website: 'blog/tutorials/how-to-build-a-full-stack-social-media-dapp-on-the-celo-blockchain',
    tags: ['celosage', 'solidity', 'celo', 'react'],
  },
  {
    title: 'How to Build a Decentralized Job Board Dapp On The Celo Blockchain Part 1',
    description: 'This tutorial covers how to build a smart contract for a decentralized job board on the celo blockchain',
    preview: require('./showcase/intermediate/how-to-build-a-decentralized-job-board-dapp-on-the-celo-blockchain-part-1.png'),
    website: 'blog/tutorials/how-to-build-a-decentralized-job-board-dapp-on-the-celo-blockchain-part-1',
    tags: ['celosage', 'solidity', 'celo'],
  },
  {
    title: 'How to Build a Decentralized Job Board Dapp On The Celo Blockchain Part 2',
    description: 'This tutorial covers how to build the front end for our decentralized job board smart contract that we deployed in part 1',
    preview: require('./showcase/intermediate/how-to-build-a-decentralized-job-board-dapp-on-the-celo-blockchain-part-2.png'),
    website: 'blog/tutorials/how-to-build-a-decentralized-job-board-dapp-on-the-celo-blockchain-part-2',
    tags: ['celosage', 'solidity', 'react', 'celo'],
  },
  {
    title: 'Exploring Top Projects On Celo Blockchain, Use Cases, Features And Future Potential',
    description: 'This blog discusses top crypto projects on Celo blockchain as well as future potential',
    preview: require('./showcase/beginner/exploring-top-projects-on-celo-blockchain-use-cases-features-and-future-potential.png'),
    website: 'blog/tutorials/exploring-top-projects-on-celo-blockchain-use-cases-features-and-future-potential',
    tags: ['celosage', 'celo', 'beginner'], 
  },
  {
    title: 'Truffle and Celo | The Ultimate Guide to Deploy Celo dApps with Truffle',
    description: 'How to deploy a smart contract to Celo testnet, mainnet, or a local blockchain using Truffle.',
    preview: require('./showcase/beginner/the-ultimate-guide-to-deploy-dapps-using-truffle.png'),
    website: 'blog/tutorials/truffle-and-celo-the-ultimate-guide-to-deploy-celo-dapps-with-truffle',
    tags: ['beginner','foundation', 'truffle'],
  },
  {
    title: 'Building a Celo Remittance System A Technical Tutorial for Developers',
    description: 'Learn the technical aspects of building a remittance system on the Celo network',
    preview: require('./showcase/intermediate/building-a-celo-remittance-system-a-technical-tutorial-for-developers.png'),
    website: 'blog/tutorials/building-a-celo-remittance-system-a-technical-tutorial-for-developers',
    tags: ['celosage', 'celowallet', 'celo', 'contractkit', 'intermediate', 'metamask'],
  },
  {
    title: 'Exploring Celo in the Gaming Industry for In-Game Assets and P2P Trading',
    description: 'Learn how Celo is utilized in the Gaming Industry for In-Game Assets and P2P Trading',
    preview: require('./showcase/beginner/exploring-celo-in-the-gaming-industry-for-in-game-assets-and-p2p-trading.png'),
    website: 'blog/tutorials/exploring-celo-in-the-gaming-industry-for-in-game-assets-and-p2p-trading',
    tags: ['celosage', 'celowallet', 'celo', 'cusd', 'ledger'],
  },
  {
    title: 'Creating a Celo-based Non-Fungible Token (NFT) MarketPlace',
    description: 'Learn the technical aspects of creating a Celo-based Non-Fungible Token (NFT) MarketPlace on the Celo network',
    preview: require('./showcase/intermediate/creating-a-celo-based-non-fungible-token-marketplace.png'),
    website: 'blog/tutorials/creating-a-celo-based-non-fungible-token-marketplace',
    tags: ['celosage', 'celowallet', 'celo', 'contractkit', 'intermediate', 'metamask'],
  },
  {
    title: 'Developing a Decentralized Identity Solution on Celo',
    description: 'Learn the technical aspects of developing a Decentralized Identity Solution on Celo Network',
    preview: require('./showcase/intermediate/developing-a-decentralized-identity-solution-on-celo.png'),
    website: 'blog/tutorials/developing-a-decentralized-identity-solution-on-celo',
    tags: ['celosage', 'celowallet', 'celo', 'contractkit', 'intermediate', 'metamask'],
  },
  {
    title: '6 Steps to Quickly Build Smart Contracts on Celo with Remix',
    description: 'How to create, deploy and interact with smart contracts on Celo testnet or mainnet using Remix.',
    preview: require('./showcase/beginner/6-steps-to-quickly-build-smart-contracts-on-celo-with-remix.png'),
    website: 'blog/tutorials/6-steps-to-quickly-build-smart-contracts-on-celo-with-remix',
    tags: ['beginner','foundation', 'remix'],
  },
  {
    title: '3 Simple Steps to Connect your MetaMask Wallet To Celo',
    description: 'A step-by-step tutorial to add the Celo network to your MetaMask wallet.',
    preview: require('./showcase/beginner/3-simple-steps-to-connect-your-metamask-wallet-to-celo.png'),
    website: 'blog/tutorials/3-simple-steps-to-connect-your-metamask-wallet-to-celo',
    tags: ['beginner','foundation', 'metamask'],
  },
  {
    title: 'Celo CLI - A Practical Guide to Energize your Celo Toolkit',
    description: 'Explore the Celo blockchain using a command-line interface.',
    preview: require('./showcase/beginner/celo-cli-a-practical-guide-to-energize-your-celo-toolkit.png'),
    website: 'blog/tutorials/celo-cli-a-practical-guide-to-energize-your-celo-toolkit',
    tags: ['beginner','foundation', 'cli'],
  },
  {

    title: 'Pros and Cons of using Celo to create Decentralized Applications',
    description: 'Pros and Cons of using Celo to create Decentralized Applications',
    preview: require('./showcase/beginner/pros.png'),
    website: 'blog/tutorials/pros-and-cons-of-using-celo-to-create-decentralized-applications',
    tags: ['celosage', 'beginner', 'foundation'],
  },
  {
    title: 'Celo Composer - Easily Build Full-Stack Mobile dApps on Celo',
    description: 'Quickly develop full-stack progressive web applications on Celo with the Celo Composer.',
    preview: require('./showcase/beginner/celo-composer-easily-build-full-stack-mobile-dapps-on-celo.png'),
    website: 'blog/tutorials/easily-build-full-stack-mobile-dapps-on-celo',
    tags: ['beginner','foundation', 'composer'],
  },
  {
    title: 'A beginners Guide to Layer 1 blockchains, Social Impact, ReFi, Defi and More',
    description: 'Learn about Layer 1 blockchains, DeFi, ReFi and more on Celo and its ecosystem.',
    preview: require('./showcase/beginner/a-beginners-guide-to-layer-1-blockchains-socialimpact-refi-defi.png'),
    website: 'blog/tutorials/a-beginners-guide-to-layer-1-blockchains-socialimpact-refi-defi-and-more',
    tags: ['celosage', 'celo', 'beginner'],
  },
  {
    title: 'Unlocking the Power of Blockchain, NFTs, and Cryptography',
    description: 'Learn the potentials of web-3 decentralised finance',
    preview: require('./showcase/beginner/unlocking-the-power-of-blockchain-nft-and-cryptography.png'),
    website: '/blog/tutorials/unlocking-the-power-of-blockchain-nfts-and-cryptography',
    tags: ['celosage', 'celo', 'beginner'],
  },
  {
    title: '17 Smart Contracts Powering the Celo Protocol',
    description: 'Making sense of the logic driving the Celo platform.',
    preview: require('./showcase/intermediate/17-smart-contracts-powering-the-celo-protocol.png'),
    website: '/blog/tutorials/17-smart-contracts-powering-the-celo-protocol',
    tags: ['intermediate','foundation', 'metamask'],
  },
  {
    title: 'Introduction to Celo Composer',
    description: 'Quickly develop full-stack progressive web applications on the Celo blockchain.',
    preview: require('./showcase/beginner/introduction-to-celo-composer.png'),
    website: '/blog/2022/02/21/introduction-to-celo-progressive-dappstarter',
    tags: ['beginner','foundation', 'react', 'materialui', 'dappstarter', 'progressive'],
  },
  {
    title: 'Deploy and Interact with Smart Contracts on the Celo Blockchain',
    description: 'Learn to deploy and interact with self-executing tamper-proof agreements developing smart contracts with Solidity on Celo Blockchain',
    preview: require('./showcase/intermediate/Deploy-and-Interact-with-Smart-Contracts-on-the-Celo-Blockchain.png'),
    website: '/blog/tutorials/deploy-and-interact-with-smart-contracts-on-the-celo-blockchain',
    tags: ['celosage', 'celo', 'intermediate'],
  },
  {
    title: 'Celo Spotlight - Building a Financial System that Creates the Conditions for Prosperity — for Everyone.',
    description: 'Everything you need to get started with Celo.',
    preview: require('./showcase/beginner/celo-spotlight-everything-you-need-to-get-started-with-celo.png'),
    website: 'blog/tutorials/celo-spotlight',
    tags: ['beginner','foundation', 'celo'],
  }, 
  {
    title: 'Celo Valora + WalletConnect v1',
    description: 'How to use WalletConnect version 1 in a DApp to connect to Valora.',
    preview: require('./showcase/intermediate/celo-valora-and-walletconnect-v1.png'),
    website: '/blog/tutorials/celo-valora-and-walletconnect-v1',
    tags: ['intermediate','foundation', 'react', 'valora', 'walletconnect'],
  },
  {
    title: 'Create an Escrow NFT Platform on Celo with Python',
    description: 'Learn how to create an escrow NFT platform on Celo with Eth-Brownie Python',
    preview: require('./showcase/intermediate/create-an-escrow-nft-platform-on-celo-with-python.png'),
    website: '/blog/tutorials/create-an-escrow-nft-platform-on-celo-with-python',
    tags: ['celosage', 'intermediate','nft'],
  },
  {
    title: 'Decentralized Land Auction Smart Contract',
    description: 'The project aims to provide a decentralized platform for buying and selling land by allowing individuals to bid on available land parcels and purchase using cUSD',
    preview: require('./showcase/intermediate/Decentralize-land-auction-smart-contract.png'),
    website: 'blog/tutorials/Decentralized-land-auction-smart-contract',
    tags: ['celo', 'solidity', 'celosage', 'intermediate'],
  },
  {
    title: 'Use onchain randomness',
    description: 'Onchain randomness is used for selecting validators to perform phone number verification. Read more about how onchain randomness is produced at the provided page.',
    preview: require('./showcase/intermediate/use-on-chain-randomness.png'),
    website: '/blog/2022/01/07/on-chain-randomness',
    tags: ['intermediate','foundation', 'solidity', 'randomness', 'oracle'],
  },
  {
    title: 'Understanding the Fundamentals of Auction Programming in Solidity',
    description: 'Gain a comprehensive understanding of the fundamental concepts and programming techniques for building decentralized auction applications using Solidity.',
    preview: require('./showcase/intermediate/Auction.png'),
    website: 'blog/tutorials/Understanding-the-Fundamentals-of-Auction-Programming-in-Solidity',
    tags: ['celo', 'intermediate', 'celosage'],
  },
  {
    title: 'Exploring the Decentralized Identity Features of Celo',
    description: 'Discover the powerful decentralized identity capabilities of Celo, a blockchain platform that enables secure, fast, and affordable transactions.',
    preview: require('./showcase/advanced/did.png'),
    website: 'blog/tutorials/exploring-the-decentralized-identity-features-of-celo',
    tags: ['celo', 'advanced', 'celosage'],
  },
  { 
    title: 'Understanding the Role of Proposals and Referendums in Celo Governance',
    description: 'A Comprehensive Breakdown of the Role of Proposals and Referendums in Celo Governance',
    preview: require('./showcase/intermediate/celo-governance.png'),
    website: 'blog/tutorials/Understanding-the-Role-of-Proposals-and-Referendums-in-Celo-Governance',
    tags: ['intermediate','celo', 'celosage'],
  },
  { 
    title: 'Create a React Based DApp on Celo',
    description: 'The beginner of developing a decentralised application (DApp) on Celo.',
    preview: require('./showcase/intermediate/create-a-react-based-dapp-on-celo.png'),
    website: '/blog/developer-guide/start/web-dapp',
    tags: ['intermediate','foundation', 'dapp', 'react', 'nextjs', 'usecontractkit', 'sdk'],
  },
  {
    title: 'Deploy an NFT to Celo',
    description: 'How to deploy ERC721 tokens (NFTs) on the Celo network using autogenerated code.',
    preview: require('./showcase/beginner/deploy-an-nft-to-celo.png'),
    website: '/blog/2022/01/05/no-code-erc721',
    tags: ['beginner','foundation', 'tokens', 'erc721', 'mint', 'nft', 'ipfs', 'pinata', 'solidity', 'remix'],
  },
  {
    title: 'Creating an ERC4626 token Contract on Celo',
    description: 'This tutorial introduces its readers to the concept of the token vault standard and how to write the contract',
    preview: require('./showcase/intermediate/creating-an-erc4626-token-contract-on-celo.png'),
    website: '/blog/tutorials/creating-an-erc4626-token-contract-on-celo',
    tags: ['intermediate', 'tokens', 'mint', 'nft', 'solidity', 'smartcontract', 'celosage', 'celo'],
  },
  {
    title: 'Deploy & Mint a Token',
    description: 'How to deploy a token contract that use the ERC20 token standard to Celo without writing code.',
    preview: require('./showcase/beginner/deploy-and-mint-a-token-on-celo.png'),
    website: '/blog/2022/01/04/no-code-erc20',
    tags: ['beginner','foundation', 'tokens', 'ERC20', 'mint', 'solidity', 'openzeppelin', 'remix'],
  },
  {
    title: 'Deploy and Interact with Contracts (Remotely)',
    description: 'How to deploy and interact your own smart contracts using a remote node.',
    preview: require('./showcase/intermediate/deploy-and-interact-with-contracts-remotely.png'),
    website: '/blog/developer-guide/start/hello-contract-remote-node',
    tags: ['intermediate','foundation', 'smartcontract', 'remote', 'deploy'],
  },
  {
    title: 'Deploy a Contract on Celo (local node)',
    description: 'How to deploy your own smart contracts onto a Celo local node.',
    preview: require('./showcase/intermediate/deploy-a-contract-on-celo-local-node.png'),
    website: '/blog/developer-guide/start/hellocontracts',
    tags: ['intermediate','foundation', 'smartcontract'],
  },
  {
    title: 'Designing a User-Friendly Celo DApp- A Beginners Guide to UI/UX',
    description: 'In this tutorial, we will teach interested persons how to create wireframes for their own web projects',
    preview: require('./showcase/beginner/designing-a-user-friendly-celo-dapp-a-beginners-guide-to-uiux-new.png'),
    website: '/blog/tutorials/designing-a-user-friendly-celo-dapp-a-beginners-guide-to-uiux',
    tags: ['celosage','beginner', 'celo', 'dapp', 'valora'],
  },
  {
    title: 'Sending CELO & Stable Assets',
    description: 'How to connect to the Celo test network and tranfer tokens using ContractKit.',
    preview: require('./showcase/intermediate/sending-celo-and-stable-assets.png'),
    website: '/blog/developer-guide/start/hellocelo',
    tags: ['intermediate','foundation', 'tokens', 'celowallet', 'contractkit', 'sdk', 'ledger'],
  },
  {
    title: 'Using Keystores Library for Local Key Management',
    description: 'Introduction to the keystores library and how to use it for local key management.',
    preview: require('./showcase/advanced/using-keystores-library-for-local-key-management.png'),
    website: '/blog/developer-guide/start/using-js-keystores',
    tags: ['advanced','foundation', 'keystores'],
  },
  {
    title: 'Add an ERC20 Token to Your Celo Wallet',
    description: 'Open up Cello Wallet and make sure you can see “Account Balance Details” then select “Add a new currency/token.',
    preview: require('./showcase/beginner/add-an-erc20-token-to-your-celo-wallet.png'),
    website: '/blog/add-token-celo-wallet',
    tags: ['beginner','foundation', 'tokens', 'celowallet'],
  },
  {
    title: 'Run a Celo full node in a Virtual Machine',
    description: 'Learn how to setup & run a Celo full node in a Virtual Machine.',
    preview: require('./showcase/intermediate/run-a-celo-full-node-in-a-virtual-machine.png'),
    website: 'https://learn.figment.io/tutorials/how-to-run-a-celo-full-node-in-a-virtual-machine',
    tags: ['intermediate', 'figment', 'nodejs'],
  },
  {
    title: 'Verifying Contracts with Hardhat',
    description: 'Hardhat is one of the most popular developer tools for writing contracts for EVM compatible blockchains.',
    preview: require('./showcase/intermediate/verifying-contracts-with-hardhat.png'),
    website: '/blog/hardhat-deploy-verify',
    tags: ['intermediate','foundation', 'hardhat', 'sourcify', 'verification'],
  },
  {
    title: 'Demos with ObservableHQ',
    description: 'Observable HQ is a Javascript notebook tool that makes it easy to share executable Javascript code right in the browser.',
    preview: require('./showcase/intermediate/demos-with-observable-hq.png'),
    website: '/blog/observable-intro',
    tags: ['intermediate','foundation', 'observable'],
  },
  {
    title: 'Using the Graph with Celo',
    description: 'The Graph protocol makes it easy to get historical blockchain data.',
    preview: require('./showcase/intermediate/using-the-graph-with-celo.png'),
    website: '/blog/using-the-graph',
    tags: ['intermediate','foundation', 'graph', 'dapp'],
  },
  {
    title: 'Code Playground -- Metamask',
    description: 'Connect to Metamask, switch networks, add tokens to the Metamask asset list and send them to other accounts.',
    preview: require('./showcase/beginner/code-playground-metamask-and-celo.png'),
    website: '/blog/code-metamask',
    tags: ['beginner','foundation', 'codeplayground'],
  },
  {
    title: 'Introduction to the Code Playground',
    description: 'This post provides an introduction to the live code editor that is included as a feature in this blog.',
    preview: require('./showcase/beginner/introduction-to-the-celo-code-playground.png'),
    website: '/blog/code-playground',
    tags: ['beginner','foundation', 'codeplayground'],
  },
  {
    title: 'Submit a Tutorial',
    description: "Celo is an open source project and without community contributions from people like you Celo wouldn't exist. We welcome contributions to our codebase, documentation, translations and blog.",
    preview: require('./showcase/beginner/how-to-submit-a-tutorial-to-celo-docs.png'),
    website: 'https://docs.celo.org/blog/blog-contributions',
    tags: ['beginner','foundation', 'contribute'],
  },
  {
    title: 'Celo Development 201 - Build an NFT Minter with Hardhat and React',
    description: 'Throughout this intermediate course you are going to learn about NFTs, contract development with Hardhat and how to build a React frontend with use-contractkit.',
    preview: require('./showcase/intermediate/celo-development-201-build-an-nft-minter-with-hardhat-and-react.png'),
    website: 'https://dacade.org/communities/celo/courses/celo-201',
    tags: ['intermediate','dacade', 'smartcontract', 'html', 'javascript', 'nft', 'hardhat'],
  },
  {
    title: 'Celo Development 101',
    description: 'Learn smart contract development and build a Dapp on Celo.',
    preview: require('./showcase/beginner/celo-development-101.png'),
    website: 'https://dacade.org/communities/celo/courses/celo-development-101',
    tags: ['beginner','dacade', 'smartcontract', 'html', 'javascript'],
  },
  {
    title: 'Celo Blockchain 101',
    description: 'In this course, you will learn the most important blockchain concepts that you will need to navigate the Celo ecosystem.',
    preview: require('./showcase/beginner/celo-blockchain-101.png'),
    website: 'https://dacade.org/communities/celo/courses/celo-bc-101',
    tags: ['beginner','dacade', 'smartcontract', 'html', 'javascript'],
  },
  {
    title: 'How to mint your own fungible token on Celo',
    description: 'How to create fungible tokens on Celo using the Remix IDE.',
    preview: require('./showcase/beginner/deploy-and-mint-a-token-on-celo.png'),
    website: 'https://learn.figment.io/tutorials/celo-erc20-token-on-remix',
    tags: ['beginner','figment', 'solidity', 'metamask', 'remix'],
  },
  {
    title: 'Deploying smart contracts on Celo with Truffle',
    description: 'We will learn how to use Truffle and ContractKit to deploy smart contracts to Celo.',
    preview: require('./showcase/beginner/deploying-smart-contracts-on-celo-with-truffle.png'),
    website: 'https://learn.figment.io/tutorials/deploying-smart-contracts-on-celo-with-truffle',
    tags: ['beginner','figment', 'solidity', 'metamask', 'remix'],
  },
  {
    title: 'How to successfully connect to a Celo Wallet with a React Native DApp',
    description: 'Learn how to successfully set up a Celo Wallet with a React Native DApp using Redux.',
    preview: require('./showcase/intermediate/how-to-successfully-connect-to-a-celo-wallet-with-a-react-native-dapp.png'),
    website: 'https://learn.figment.io/tutorials/how-to-successfully-connect-to-a-celo-wallet-with-a-react-native-dapp',
    tags: ['intermediate', 'figment', 'reactnative', 'nodejs'],
  },
  {
    title: 'How to customize an Ethereum smart contract for the Celo network',
    description: 'Learn how to convert & customize an existing Ethereum Smart Contract for Celo network',
    preview: require('./showcase/intermediate/how-to-customize-an-ethereum-smart-contract-for-the-celo-network.png'),
    website: 'https://learn.figment.io/tutorials/celo-contract-from-ethereum',
    tags: ['intermediate', 'figment', 'nodejs', 'smartcontract', 'truffle'],
  },
  {
    title: 'How to use Moola’s money market',
    description: 'This tutorial is a part of DeFi series where people can learn how to participate in DeFi on the Celo Blockchain.',
    preview: require('./showcase/beginner/how-to-use-moolas-money-market.png'),
    website: 'https://learn.figment.io/tutorials/moola-market',
    tags: ['beginner', 'figment'],
  },
  {
    title: 'Hackathons 101 - Everything you need to know about Hackathons',
    description: 'In this article we will discuss the benefits of attending events, including networking, learning new skills, and gaining exposure to new ideas.',
    preview: require('./showcase/beginner/hackathons-101-everything-you-need-to-know-about-hackathons.png'),
    website: '/blog/tutorials/hackathons-101-everything-you-need-to-know-about-hackathons',
    tags: ['celosage', 'beginner' ],
  },
  {
    title: 'Testing Celo Smart Contracts with Truffle',
    description: 'We will learn how to use Truffle in order to test smart contracts on Celo.',
    preview: require('./showcase/intermediate/testing-celo-smart-contracts-with-truffle.png'),
    website: 'https://learn.figment.io/tutorials/celo-testing-truffle',
    tags: ['intermediate', 'figment', 'nodejs', 'smartcontract', 'truffle', 'javascript'],
  },
  {
    title: 'Distributed File Manager (DFM) using Celo, IPFS and ReactJS',
    description: 'Learn how to make a Distributed File Manager using the IPFS protocol for storing files on the Celo network',
    preview: require('./showcase/advanced/distributed-file-manager-dfm-using-celo-ipfs-and-reactjs.png'),
    website: 'https://learn.figment.io/tutorials/distributed-file-manager-using-ipfs-celo-reactjs',
    tags: ['advanced','figment'],
  },
  {
    title: 'Introduction to dApp kit',
    description: 'In this tutorial we are going to make counter dapp with expo (react native).',
    preview: require('./showcase/intermediate/introduction-to-dapp-kit.png'),
    website: 'https://learn.figment.io/tutorials/introduction-to-dappkit',
    tags: ['intermediate', 'figment', 'reactnative', 'nodejs', 'truffle'],
  },
  {
    title: 'Build a Decentralized Autonomous Organization (DAO) on Celo',
    description: 'Build a functioning DAO by writing the Solidity smart contract and building a React Native dApp',
    preview: require('./showcase/advanced/build-a-decentralized-autonomous-organization-dao-on-celo.png'),
    website: 'https://learn.figment.io/tutorials/build-a-dao-on-celo',
    tags: ['advanced', 'figment'],
  },
  {
    title: 'How to re-deploy your Ethereum DApp on Celo',
    description: 'Learn how to re-deploy Ethereum Dapps on the Celo network.',
    preview: require('./showcase/beginner/how-to-redeploy-your-ethereum-dapp-on-celo.png'),
    website: 'https://learn.figment.io/tutorials/redeploy-ethereum-dapps-on-celo',
    tags: ['beginner', 'figment', 'truffle', 'javascript', 'cli'],
  },
  {
    title: 'Create Deploy and Mint your ERC223 contract on Celo with Hardhat',
    description: 'This tutorial is an expository piece on the ERC223 token standard, also explaining how to create and deploy a sample ERC223 contract',
    preview: require('./showcase/intermediate/ERC223-token-contract.png'),
    website: 'https://learn.figment.io/tutorials/create-deploy-and-mint-your-eRC223-contract-on-celo-with-hardhat',
    tags: ['intermediate', 'celo', 'celosage', 'javascript', 'hardhat', 'smartcontract', ],
  },
  {
    title: 'Getting started with Celo Python SDK',
    description: 'This article will provide a step-by-step guide on how to get started with Celo Python SDK.',
    preview: require('./showcase/intermediate/celo-python-sdk.png'),
    website: '/blog/tutorials/getting-started-with-celo-python-SDK',
    tags: ['intermediate', 'celo', 'celosage', 'solidity'],
  },
  {
    title: 'Create Vault Smart Contract',
    description: 'Learn how to create, deploy, and interact with Vault Smart Contract on the Celo Ecosystem',
    preview: require('./showcase/advanced/create-a-vault-smart-contract.png'),
    website: 'https://learn.figment.io/tutorials/create-vault-smart-contract',
    tags: ['advanced', 'figment', 'react', 'nodejs', 'smartcontract', 'truffle'],
  },
  {
    title: 'Introduction to Token Economics on Celo',
    description: 'A brief overview of the economic principles governing the Celo network and its native token',
    preview: require('./showcase/intermediate/token.png'),
    website: 'blog/tutorials/introduction-to-token-economics-on-celo',
    tags: ['celo', 'intermediate', 'celosage'],
  },
  {
    title: 'Unlocking Cross-Chain Liquidity',
    description: 'A Comprehensive Review of Celo Platform and its Role in Enabling Interoperability Between Blockchains',
    preview: require('./showcase/advanced/liquidity.png'),
    website: 'blog/tutorials/unlocking-cross-chain-liquidity',
    tags: ['celo', 'advanced', 'celosage'],
  },
  {
    title: 'Send CELO & cUSD',
    description: 'Learn how to connect to the Celo test network and transfer tokens using ContractKit',
    preview: require('./showcase/intermediate/send-celo-and-cusd.png'),
    website: 'https://learn.figment.io/tutorials/send-celo-and-cusd',
    tags: ['intermediate', 'cusd', 'celo', 'figment'],
  },
  {
    title: 'Create subgraphs for Celo smart contracts',
    description: 'Learn how to integrate The Graph with CELO',
    preview: require('./showcase/intermediate/create-subgraphs-for-celo-smart-contracts.png'),
    website: 'https://learn.figment.io/tutorials/celo-subgraphs',
    tags: ['intermediate', 'subgraphs', 'figment'],
  },
  {
    title: 'Hello Mobile DApp',
    description: 'Learn how to create a simple mobile DApp using dAppKit and the React Native Expo framework',
    preview: require('./showcase/beginner/hello-celo-mobile-dapp.png'),
    website: 'https://learn.figment.io/tutorials/hello-mobile-dapp',
    tags: ['beginner', 'mobile', 'figment'],
  },
  {
    title: 'Building A Dutch Auction Dapp on Celo',
    description: 'A comprehensive guide for understanding and building Dutch auction dapp on Celo.',
    preview: require('./showcase/intermediate/build-a-dutch-auction-dapp-on-celo.png'),
    website: '/blog/tutorials/building-a-dutch-auction-dapp-on-celo',
    tags: ['intermediate', 'erc721', 'hardhat', 'react', 'solidity', 'celosage'],
  },
  {
    title: 'Smart Contract Development on Celo for Python Developers',
    description: 'Write your first Vyper contract with Brownie and deploy it on Alfajores testnet.',
    preview: require('./showcase/beginner/smart-contract-development-on-celo-for-python-developers.png'),
    website: '/blog/tutorials/smart-contract-development-on-celo-for-python-developers',
    tags: ['celosage', 'beginner'],
  },
  // Videos

    {
    title: 'How to build an NFT marketplace with Nextjs ipfs etherjs and Redux',
    description: 'Learn how to build an nft marketplace with nextjs as the framework and Ipfs for storage and Redux for state management and Hardhat for compiling.',
    preview: require('./showcase/intermediate/how-to-build-nftmarkertplace.png'),
    website:'/blog/tutorials/how-to-build-an-nft-marketplace-with-nextjsipfsetherjs-and-redux',
    tags: ["celosage","metamask","dacade", "mint","nextjs","nft","intermediate","ipfs"],
  },
  {
    title: 'Deploy Celo Smart contracts with Remix IDE',
    description: 'Learn how to use Remix IDE for deploying Celo smart contracts',
    preview: require('./showcase/beginner/deploy-celo-smart-contracts-with-remix-ide.png'),
    website: 'https://learn.figment.io/tutorials/celo-for-remix',
    tags: ['beginner', 'remix', 'foundation'],
  },
  {
    title: 'How to create a ERC1155 NFT in Celo Network with Hardhat',
    description: 'Learn how to write a smart contract using the Solidity language and a contract from the Openzeppelin library for ERC1155 tokens.',
    preview: require('./showcase/intermediate/celo-crowd-funding-project-tutorial.png'),
    website: 'https://learn.figment.io/tutorials/celo-hardhat-deploy-and-nft-app',
    tags: ['intermediate', 'erc1155', 'nft', 'hardhat', 'figment'],
  },
  {
    title: 'Celo Crowd Funding Project Tutorial',
    description: 'Learn how to create a Smart Contract which facilitates crowdfunding.',
    preview: require('./showcase/advanced/celo-crowdfunding-project-tutorial.png'),
    website: 'https://learn.figment.io/tutorials/celo-crowd-funding-project',
    tags: ['advanced', 'figment', 'smartcontract', 'truffle', 'solidity'],
  },
  {
    title: 'How to create a Loyalty Program using Meta-transactions',
    description: 'What if users could get rewarded for transactions and not pay gas? This tutorial will show you how!',
    preview: require('./showcase/advanced/how-to-create-a-loyalty-program-using-meta-transactions.png'),
    website: '/blog/2022/07/27/how-to-create-a-loyalty-program-using-meta-transactions',
    tags: ['advanced', 'foundation'],
  },
  {
    title: 'Composer series: Building a decentralized news feed with Celo Composer',
    description: 'Build a decentralized news feed using React, Tailwind, IPFS, and Celo Composer.',
    preview: require('./showcase/advanced/celo-composer-building-a-decentralized-news-feed-with-celo-composer.png'),
    website: 'blog/tutorials/building-a-decentralized-newsfeed-with-celo-composer',
    tags: ['advanced', 'composer', 'foundation'],
  },
  {
    title: 'How to create an upgradeable smart contract in Celo',
    description: 'Everything you need to know about upgradable smart contracts.',
    preview: require('./showcase/advanced/how-to-create-an-upgradable-smart-contract-on-celo.png'),
    website: 'blog/tutorials/how-to-create-an-upgradeable-smart-contract-in-celo',
    tags: ['advanced', 'flutter', 'composer', 'foundation'],
  },
  {
    title: 'Bridging tokens to and from Celo via Wormhole',
    description: 'Wormhole has enabled the Celo chain.',
    preview: require('./showcase/advanced/bridging-tokens-to-and-from-celo-via-wormhole.png'),
    website: 'blog/tutorials/bridging-token-to-and-from-celo-via-wormhole',
    tags: ['advanced', 'foundation'],
  },
  {
    title: '9 Sustainable DeFi Projects Built on Celo',
    description: 'Creating the world’s first carbon-neutral blockchain was just the beginning.',
    preview: require('./showcase/beginner/9-sustainable-defi-projects-built-on-celo.png'),
    website: 'blog/tutorials/9-sustainable-defi-projects-built-on-celo',
    tags: ['beginner', 'foundation'],
  },
  {
    title: 'Composer Series - Building a Staking Defi App with Celo Composer',
    description: 'Building a Defi application to create, stake and receive rewards on your token using Celo composer.',
    preview: require('./showcase/intermediate/celo-composer-building-a-staking-defi-dapp.png'),
    website: 'blog/2022/10/27/building-a-defi-staking-dapp',
    tags: ['intermediate', 'foundation', 'composer', 'react', ],
  },
  {
    title: 'Build an On-Chain Puzzle Game on Celo',
    description: 'Learn how to build a On-Chain Puzzle Game on Celo using Solidity and Hardhat.',
    preview: require('./showcase/intermediate/on-chain-puzzle-game.png'),
    website: '/blog/tutorials/build-an-on-chain-puzzle-game-on-celo',
    tags: ['celosage', 'intermediate', 'solidity', 'hardhat'],
  },
  {
    title: 'A Practical Comparison Between ERC-1155 and ERC-721',
    description: 'An informative and practical comparison of two popular NFT standards, ERC-1155 and ERC-721, that delves into their technical details.',
    preview: require('./showcase/beginner/a-practical-comparison-between-erc-1155-and-erc-721.png'),
    website: '/blog/tutorials/a-practical-comparison-between-erc-1155-and-erc-721',
    tags: ['celosage', 'intermediate', 'erc1155', 'erc721', 'nft'],
  },
  {
    title: 'Understanding Role Based Access Control in Smart Contracts',
    description: 'In this tutorial, we will explore how to create a role-based control using openzeppelin library.',
    preview: require('./showcase/intermediate/understanding-role-based-access-control-in-smart-contracts.png'),
    website: '/blog/tutorials/understanding-role-based-access-control-in-smart-contracts',
    tags: ["celosage", "intermediate", "solidity", "hardhat", "openzeppelin", "react"],
  },

  // Videos

  {
    title: 'Panel Talk: Empowering Social Impact Through Web3',
    description: 'Join Nestor as he discusses social impact through Web3.',
    preview: require('./showcase/beginner/panel-talk-empowering-social-impact-through-web3.png'),
    website: 'https://www.youtube.com/watch?v=ZQUYGEI3yHQ',
    tags: ['beginner', 'video'],
  },
  {
    title: 'Tech Talk: Utilizing the ReFi Stack Thesis to Propel Web3 Project Idea Generation',
    description: 'Join Nirvaan from Climate Collective, and Nestor from Celo Foundation DevRel as they discuss the ReFi stack thesis to propel web3 project ideas.',
    preview: require('./showcase/beginner/tech-talk-utilizing-the-refi-stack-thesis-to-propel-web3-project-ideas.png'),
    website: 'https://www.youtube.com/watch?v=J7jyoDUIx3E&t=529s',
    tags: ['beginner', 'video'],
  },
  {
    title: 'Workshop: Introduction to Solidity and Remix',
    description: 'Join Harpal Jadeja (Twitter: @HarpalJadeja11) for a discussion with Viraz Malhotra from GoodGhosting (Twitter: @Viraz04). You will learn how to get started with Solidity and Remix online IDE.',
    preview: require('./showcase/beginner/workshop-introduction-to-solidity-and-remix.png'),
    website: 'https://www.youtube.com/watch?v=jr_P-26SdbE&t=656s',
    tags: ['beginner', 'video'],
  },
  {
    title: 'Workshop: Build a frontend for your smart contracts using react-celo',
    description: 'Join Nestor Bonilla (Twitter: @0xNestor) and Aaron Deruvo for this workshop! You will learn to utilize react-celo as a resource for frontend development by dissecting react-celo into a development approach for various javascript frameworks.',
    preview: require('./showcase/intermediate/workshop-build-a-front-end-for-your-smart-contracts-using-react-celo.png'),
    website: 'https://www.youtube.com/watch?v=3BT0sjXW1Uw',
    tags: ['intermediate', 'video'],
  },
  {
    title: 'Workshop: Introduction to Hardhat',
    description: 'Join Harpal Jadeja (Twitter: @HarpalJadeja11) and learn how to utilize Hardhat to deploy and test your smart contracts.',
    preview: require('./showcase/beginner/workshop-introduction-to-hardhat.png'),
    website: 'https://www.youtube.com/watch?v=W7nGdHKcIFw&list=PLsQbsop73cfH5QYX9Olfw1fwu0rz3Slyj&index=6',
    tags: ['beginner', 'video'],
  },
  {
    title: 'Building Your Smart Contract Web Dapp with Celo-Composer',
    description: 'Learn how to initialize a Hardhat and React project using Celo-composer.',
    preview: require('./showcase/intermediate/building-your-smart-contract-web-dapp-with-celo-composer.png'),
    website: 'blog/tutorials//building-your-first-smart-contract-web-dapp-with-celo-composer',
    tags: ['celo', 'intermediate', 'celosage', 'composer', 'nextjs', 'smartcontract', 'react', 'solidity'],
  },
  {
    title: 'Workshop: Build a DeFi staking dApp on Celo using Solidity',
    description: 'Join Ernest Nnmadi (Twitter: @ErnestElijah) for this workshop! You will learn how to build a DeFi stacking dApp on Celo.',
    preview: require('./showcase/advanced/workshop-build-a-defi-staking-dapp-on-celo-using-solidity.png'),
    website: 'https://www.youtube.com/watch?v=ke5OPItFaOQ&list=PLsQbsop73cfH5QYX9Olfw1fwu0rz3Slyj&index=7',
    tags: ['advanced', 'video'],
  },
  {
    title: 'Tech Talk: Smart Contract Security and Auditing',
    description: 'Join Ryon Shamloo for this Tech Talk! He will discuss best security practices and known vulnerabilities.',
    preview: require('./showcase/advanced/tech-talk-smart-contract-security-and-auditing.png'),
    website: 'https://www.youtube.com/watch?v=CxIzZmG2bBI&list=PLsQbsop73cfH5QYX9Olfw1fwu0rz3Slyj&index=8',
    tags: ['advanced', 'video'],
  },
  {
    title: 'Workshop: Integrating Programmable Carbon with Toucan',
    description: 'Join Harpal Jadeja (Twitter: @HarpalJadeja11)  and Alex Lazar for this workshop! You will learn about Toucan and how you can integrate their offerings into your hackathon project.',
    preview: require('./showcase/advanced/workshop-integrating-programmable-carbon-with-toucan.png'),
    website: 'https://www.youtube.com/watch?v=Y0-hzz_QbKg&list=PLsQbsop73cfH5QYX9Olfw1fwu0rz3Slyj&index=9',
    tags: ['advanced', 'video'],
  },
  {
    title: 'Tech talk: stCelo',
    description: 'Join Harpal Jadeja (Twitter: @HarpalJadeja11)  and Mathieu for this workshop! You will learn about stCelo and how you can integrate their offerings into your hackathon project.',
    preview: require('./showcase/intermediate/tech-talk-stcelo.png'),
    website: 'https://www.youtube.com/watch?v=0PL31bwzdKA&list=PLsQbsop73cfH5QYX9Olfw1fwu0rz3Slyj&index=10',
    tags: ['intermediate', 'video'],
  },
  {
    title: 'Workshop: Token gating content using Unlock Protocol',
    description: 'Join Harpal Jadeja (Twitter: @HarpalJadeja11)  and Angela Steffens for this workshop!',
    preview: require('./showcase/advanced/workshop-token-gating-content-using-unlock-protocol.png'),
    website: 'https://www.youtube.com/watch?v=B2O6FcgvXAI&list=PLsQbsop73cfH5QYX9Olfw1fwu0rz3Slyj&index=12',
    tags: ['advanced', 'video'],
  },
  {
    title: 'Tech Talk: Smart Contract Security 201',
    description: 'Ryon Shamloo takes you through part two of his best security practices talk!',
    preview: require('./showcase/intermediate/tech-talk-smart-contract-security-201.png'),
    website: 'https://www.youtube.com/watch?v=HIEcAXshU8U&list=PLsQbsop73cfH5QYX9Olfw1fwu0rz3Slyj&index=13',
    tags: ['intermediate', 'video'],
  },
  {
    title: 'The Future of Regenerative Finance and its potential impact',
    description: 'Learn about how Celo is committed to its mission of building a regenerative economy, potential impact of ReFi, the future of ReFi and more',
    preview: require('./showcase/beginner/the-future-of-regenerative-finance-and-its-potential-impact.png'),
    website: '/blog/tutorials/the-future-of-regenerative-finance-and-its-potential-impact',
    tags: ['beginner', 'celo', 'celosage'],
  },
  {
    title: 'Workshop: Building an exchange on Celo',
    description: 'Use Celo composer and Fiat-connect to build an exchange, Part I',
    preview: require('./showcase/intermediate/workshop-building-an-exchange-on-celo.png'),
    website: 'https://www.youtube.com/watch?v=O6DjaYFGLmE&list=PLsQbsop73cfH5QYX9Olfw1fwu0rz3Slyj&index=15',
    tags: ['intermediate', 'video'],
  },
    {
    title: 'Building A Decentralized Investment Platform on the Celo blockchain',
    description: 'In this tutorial, we would build a mock investment platform that returns profit on the celo blockchain',
    preview: require('./showcase/intermediate/building-a-decentralized-investment-platform.png'),
    website: 'blog/tutorials/building-a-decentralized-investment-platform',
    tags: ['celosage','celowallet', 'celo', 'solidity', 'html', 'remix', 'smartcontract', 'intermediate'],
  },
  {
    title: 'Workshop: Building an exchange on Celo, Part II',
    description: 'Use Celo composer and Fiat-connect to build an exchange, Part II',
    preview: require('./showcase/advanced/workshop-building-an-exchange-on-celo-part-2.png'),
    website: 'https://www.youtube.com/watch?v=xxLWRUmAKvs&list=PLsQbsop73cfH5QYX9Olfw1fwu0rz3Slyj&index=16',
    tags: ['advanced', 'video'],
  },
  {
    title: 'Introduction to Valora',
    description: 'Join this workshop for an introduction to Valora',
    preview: require('./showcase/beginner/introduction-to-valora.png'),
    website: 'https://www.youtube.com/watch?v=foamzu62nZk&list=PLsQbsop73cfH5QYX9Olfw1fwu0rz3Slyj&index=18',
    tags: ['beginner', 'video'],
  },
  {
    title: 'Workshop: Building an NFT collection on Celo using Celo composer',
    description: 'Join Ewerton Lopes Pereira to build an NFT collection on Celo',
    preview: require('./showcase/intermediate/workshop-building-an-nft-collection-on-celo-using-celo-composer.png'),
    website: 'https://www.youtube.com/watch?v=hf5gTAQ8G10&list=PLsQbsop73cfH5QYX9Olfw1fwu0rz3Slyj&index=19',
    tags: ['intermediate', 'video'],
  },
  {
    title: 'Introduction to Mento',
    description: 'Join Nestor Bonilla for an introduction to the Mento protocol',
    preview: require('./showcase/intermediate/introduction-to-mento.png'),
    website: 'https://www.youtube.com/watch?v=hf5gTAQ8G10&list=PLsQbsop73cfH5QYX9Olfw1fwu0rz3Slyj&index=19',
    tags: ['intermediate', 'video'],
  },
  {
    title: 'Overview of Developer Tools in the Celo Ecosystem',
    description: 'This article is to help you choose the right tool in the Celo ecosystem',
    preview: require('./showcase/beginner/overview-of-developer-tools-in-the-celo-ecosystem.png'),
    website: 'blog/tutorials/overview-of-developer-tools-in-the-celo-ecosystem',
    tags: ['celosage', 'react', 'composer', 'contractkit', 'cli', 'beginner'],
  },
  {
    title: 'How to Fractionalize an NFT on the Celo Platform',
    description: 'Building a dApp to fractionalize an NFT on top of Celo.',
    preview: require('./showcase/advanced/how-to-fractionalize-an-nft-on-the-celo-platform.png'),
    website: 'blog/tutorials/how-to-fractionalize-nft-on-celo-platform',
    tags: ['advanced', 'nft', 'celo', 'celosage'],
  },
  {
    title: 'Preventing Vulnerabilities in Solidity: Delegate Call',
    description: 'Understanding and preventing solidity vulnerabilities.',
    preview: require('./showcase/intermediate/solidity-vulnerabilities-delegated-call.png'),
    website: 'blog/tutorials/solidity-vulnerabilities-delegated-call',
    tags: ['celosage', 'advanced', 'solidity'],
  },
  {
    title: 'How to Create and Test Contract Calls with Celo and Hardhat',
    description: 'How to create and test contract calls with Celo and Hardhat.',
    preview: require('./showcase/intermediate/how-to-create-and-test-contract-calls-with-celo-and-hardhat.png'),
    website: 'blog/tutorials/how-to-create-and-test-contract-calls-on-hardhat',
    tags: ['celosage', 'intermediate', 'hardhat'],
  },
  {
    title: 'Redeploying Dapp to Celo.',
    description: 'How to Re Deploy your Ethereum DApp to Celo with Hardhat.',
    preview: require('./showcase/intermediate/how-to-redeploy-your-ethereum-dApp-to-celo-with-hardhat.png'),
    website: 'blog/tutorials/how-to-redeploy-your-ethereum-dApp-to-celo-with-hardhat',
    tags: ['intermediate', 'hardhat', 'celosage', 'smartcontract', 'deploy', 'solidity', 'celo'],
  },
  {
    title: 'How to Create your own DAO on Celo',
    description: 'Build your own DAO with on-chain governance',
    preview: require('./showcase/intermediate/how-to-create-your-own-dao-on-celo.png'),
    website: 'blog/tutorials/how-to-create-a-dao-on-celo',
    tags: ['celosage', 'intermediate', 'hardhat', 'solidity', 'dao'],
  },
  {
    title: 'How to Write Unit Testing for Smart Contract with Hardhat',
    description: 'How to write unit testing for smart contracts with Hardhat.',
    preview: require('./showcase/intermediate/how-to-write-unit-testing-for-smart-contracts-with-hardhat.png'),
    website: 'blog/tutorials/how-to-write-unit-testing-for-contracts-with-hardhat',
    tags: ['celo', 'intermediate', 'celosage', 'smartcontract', 'solidity'],
  },
  {
    title: 'Creating, Deploying, Minting your ERC1155 Token on Celo',
    description: 'How to Creating, Deploying, Minting your ERC1155 Token on Celo using Hardhat',
    preview: require('./showcase/intermediate/how-to-create-deploy-and-mint-your-erc1155-token-on-celo-with-hardhat.png'),
    website: 'blog/tutorials/how-to-create-deploy-and-mint-your-erc1155-token-on-celo-with-hardhat',
    tags: ['celo', 'intermediate', 'celosage', 'deploy', 'smartcontract', 'solidity', 'tokens', 'ipfs', 'hardhat'],
  },
  {
    title: 'Unit Testing with Truffle and Celo',
    description: 'How to write unit testing for smart contracts with Truffle.',
    preview: require('./showcase/beginner/how-to-write-unit-testing-for-contracts-with-truffle.png'),
    website: 'blog/tutorials/how-to-write-unit-testing-for-smart-contract-with-truffle',
    tags: ['intermediate', 'truffle', 'smartcontract', 'celosage'],

  },
  {
    title: 'Proof Of Stack Consensus',
    description: 'A Deep Dive into Celo Proof of Stake Consensus.',
    preview: require('./showcase/beginner/a-deep-dive-into-celo-proof-of-stake-consensus.png'),
    website: 'blog/tutorials/a-deep-dive-into-celo-proof-of-stake-consensus',
    tags: ['intermediate', 'smartcontract', 'celosage', 'celo'],
  },
  {
  title: 'Understanding the Decentralized Storage System',
  description: 'This tutorial is a comprehensive and explanatory guide to understanding the decentralized storage system',
  preview: require('./showcase/intermediate/understanding-the-decentralized-storage-system.png'),
  website: 'blog/tutorials/understanding-the-decentralized-storage-system',
  tags: ['celo', 'intermediate', 'celosage'],
},
{
  title: 'How to listen to smart contract On-Chain events with Celo',
  description: 'This tutorial teaches its readers about reading celo on-chain event',
  preview: require('./showcase/intermediate/how-to-listen-to-smart-contract-on-chain-event-with-celo.png'),
  website: 'blog/tutorials/how-to-listen-to-smart-contract-on-chain-event-with-celo',
  tags: ['celo', 'intermediate', 'celosage'],
},
  {
    title: 'Minting your ERC1155 Token on Celo',
    description: 'How to Minting your ERC1155 Token on Celo using Remix',
    preview: require('./showcase/intermediate/how-to-mint-your-erc1155-nft-on-celo-with-remix.png'),
    website: 'blog/tutorials/how-to-mint-your-erc1155-nft-on-celo-with-remix',
    tags: ['celo', 'intermediate', 'celosage', 'solidity', 'erc1155'],
  },
  {
    title: 'How To Download and Test The Celo Extension Wallet on Your Browser',
    description: 'How To Download and Test The Celo Extension Wallet on Your Browser.',
    preview: require('./showcase/beginner/how-to-download-and-test-the-Celo-extension-wallet-on-your-browser.png'),
    website: 'blog/tutorials/how-to-download-and-test-the-Celo-extension-wallet-on-your-browser',
    tags: ['celosage', 'video', 'beginner'],
  },
  {
    title: 'How to create an NFT with royalties on Celo',
    description: 'Building a dApp to mint an NFT with royalty',
    preview: require('./showcase/intermediate/how-to-create-an-nft-with-royalties-on-celo.png'),
    website: 'blog/tutorials/how-to-create-an-nft-with-royalties-on-celo',
    tags: ['celosage', 'nft', 'advanced'],
  },
  {
    title: 'How to build a marketplace for selling shoes on the celo blockchain',
    description: 'Learn how to build a marketplace for seliing shoes on the celo blockchain.',
    preview: require('./showcase/intermediate/How-to-Build-a-Marketplace-for-Selling-Shoes-on-Celo.png'),
    website: 'blog/tutorials/how-to-build-a-marketplace-for-selling-shoes-on-the-celo-blockchain',
    tags: ['celosage', 'solidity', 'intermediate'],
  },
  {
    title: 'Build a Frontend dApp for Celo Network in Angular',
    description: 'How to build a frontend for an NFT Auction dApp that runs on the Celo blockchain using Angular',
    preview: require('./showcase/intermediate/build-a-frontend-dapp-for-celo-network-in-angular.png'),
    website: 'blog/tutorials/build-a-frontend-dapp-for-celo-network-in-angular',
    tags: ['celosage', 'hardhat', 'advanced'],
  },
  {
    title: 'How to create interactive NFTs on Celo',
    description: 'Building a dApp to show interactive nfts',
    preview: require('./showcase/intermediate/how-to-create-interactive-nfts-on-celo.png'),
    website: 'blog/tutorials/how-to-create-interactive-nfts-on-celo',
    tags: ['celosage', 'nft', 'advanced'],
  },
  {
    title: 'Potential Growth of Blockchain and its Use Cases',
    description: 'In this tutorial, we will explore the current and potential future applications of blockchain technology',
    preview: require('./showcase/beginner/potential-growth-of-blockchain-and-its-use-cases.png'),
    website: 'blog/tutorials/potential-growth-of-blockchain-and-its-use-cases',
    tags: ['celosage', 'beginner'],
  },
  {
    title: 'Overview of NFTs on the Celo Platform',
    description: 'In this tutorial, we explore NFTs and what NFTs platforms are on Celo',
    preview: require('./showcase/beginner/overview-of-NFTs-on-the-Celo-Platform.png'),
    website: 'blog/tutorials/overview-of-nfts-on-the-celo-platform',
    tags: ['celosage', 'nft', 'celo', 'beginner'],
  },
  {
    title: 'Advance hardhat configration on celo using plugins',
    description: 'Leveraging plug-ins for better developer experience',
    preview: require('./showcase/intermediate/advance-hardhat-configuration-on-celo-using-plugins.png'),
    website: 'blog/tutorials/advance-hardhat-configuration-on-celo-using-plugins',
    tags: ['celosage', 'hardhat', 'intermediate', 'javascript'],
  },
  {
    title: 'Solidity from Zero to Hero',
    description: 'In this article you will learn Solidity language',
    preview: require('./showcase/beginner/solidity-from-zero-to-hero.png'),
    website: 'blog/tutorials/solidity-from-zero-to-hero',
    tags: ['celosage', 'intermediate'],
  },
  {
    title: 'Build an NFT Marketplace for Tech Artisans on Celo',
    description: 'This tutorial will show you how to use React, Solidity, react-celo, and IPFS to create a platform that connects creators and collectors in the NFT market space',
    preview: require('./showcase/intermediate/build-an-nft-marketplace-for-tech-artisans-on-celo.png'),
    website: 'blog/tutorials/build-an-nft-marketplace-for-tech-artisans-on-celo',
    tags: ['celosage', 'intermediate', 'react', 'ipfs', 'nft'],
  },
  {
    title: 'How to use Witnet oracle network to display cryptocurrency prices',
    description: 'This tutorial will demonstrate the process of utilizing the Witnet oracle network to obtain cryptocurrency prices by linking off-chain data with the blockchain',
    preview: require('./showcase/intermediate/how-to-use-witnet-oracle-to-display-cryptocurrency-prices.png'),
    website: 'blog/tutorials/how-to-use-witnet-oracle-to-display-cryptocurrency-prices',
    tags: ['celosage', 'intermediate', 'react', 'hardhat', 'oracle'],
  },
  {
    title: 'Getting Started On Celo With Hardhat',
    description: 'Providing Celo developers with comprehensive information on Web3 tools and their usage',
    preview: require('./showcase/beginner/getting-started-on-celo-with-hardhat.png'),
    website: 'blog/tutorials/getting-started-on-celo-with-hardhat',
    tags: ['celosage', 'hardhat', 'smartcontract', 'solidity', 'intermediate'],
  },
  {
    title: 'How to Add Crypto Payment to an E-Commerce Website with Celo and Valora',
    description: 'This article will provide a step-by-step guide on how to add Crypto payment to an E-commerce website with Celo Valora.',
    preview: require('./showcase/advanced/how-to-add-crypto-pay-using-valora.png'),
    website: 'blog/tutorials/how-to-add-crypto-pay-using-valora',
    tags: ['celosage', 'advanced', 'celo', 'react', 'valora'],
  },
  {
    title: 'Regenerative Finance - What it is and Why it Matters',
    description: 'In this article, we will look into the financial protocol behind the Celo blockchain, the "how" and the "helps"',
    preview: require('./showcase/beginner/regenerative-finance-and-celo-the-process-and-partnership.png'),
    website: 'blog/tutorials/regenerative-finance-and-celo-the-process-and-partnership',
    tags: ['celosage', 'intermediate'],
  },
  {
    title: 'Best practices for writing smart contracts with real world examples',
    description: 'Showing some of the best practices for writing smart contracts',
    preview: require('./showcase/intermediate/best-practices-for-writing-smart-contracts-with-real-world-examples.png'),
    website: 'blog/tutorials/best-practices-for-writing-smart-contracts-with-real-world-examples',
    tags: ['celosage', 'intermediate', 'solidity', 'hardhat'],
  },
  {
    title: 'An Introduction to Layer 1 and Layer 2 Blockchain Protocols',
    description: 'In this tutorial, we will provide an introduction to the different types of blockchain protocols and explain the key differences between layer 1 and layer 2 protocols.',
    preview: require('./showcase/beginner/an-introduction-to-layer-1-and-layer-2-blockchain-protocols.png'),
    website: 'blog/tutorials/an-introduction-to-layer-1-and-layer-2-blockchain-protocols',
    tags: ['celosage', 'beginner'],
  },
  {
    title: 'Crypto Wallets - The Celo Way',
    description: 'This tutorials teaches you all you need to know about Crypto Wallets',
    preview: require('./showcase/beginner/crypto-wallets.png'),
    website: 'blog/tutorials/crypto-wallets-the-celo-way',
    tags: ['celosage', 'beginner'],
  },
  {
    title: 'How to create your first smart contract on the celo blockchain',
    description: 'This tutorials teaches you how to create your first sample smart contract and deploy it on the celo blockchain',
    preview: require('./showcase/beginner/create-your-first-smart-contract-on-celo.png'),
    website: 'blog/tutorials/create-your-first-smart-contract-on-celo',
    tags: ['celosage', 'remix', 'smartcontract', 'solidity'],
  },
  {
    title: 'Build a Simple Forum Dapp with Flutter on Celo',
    description: 'In this tutorial, we will guide you through the process of writing and deploying a simple forum smart contract on the Celo network, and then using Flutter to build a user-friendly interface for interacting with the contract.',
    preview: require('./showcase/intermediate/build-a-simple-forum-dapp-with-flutter-on-celo.png'),
    website: 'blog/tutorials/build-a-simple-forum-dapp-with-flutter-on-celo',
    tags: ['celosage', 'flutter', 'advanced'],
  },
  {
    title: 'Build a generic staking dapp using Foundry and NextJs',
    description: 'Compiling, testing and deploying contracts using foundry with frontend using Nextjs',
    preview: require('./showcase/advanced/build-a-generic-staking-dapp-using-foundry-and-nextjs.png'),
    website: 'blog/tutorials/build-a-generic-staking-dapp-using-foundry-and-nextjs',
    tags: ['celosage', 'advanced', 'smartcontract', 'solidity', 'nextjs', 'materialui', 'react'],
  },
  {
    title: 'Connect and interact with Celo using web3onboard library',
    description: 'A convenient library for connecting to Celo blockchain',
    preview: require('./showcase/intermediate/connect-and-interact-with-celo-using-web3onboard-library.png'),
    website: 'blog/tutorials/connect-and-interact-with-celo-using-web3onboard-library',
    tags: ['celosage', 'intermediate', 'smartcontract', 'solidity', 'nextjs', 'materialui', 'react'],
  },
  {
    title: 'Proof of Work vs Proof of Stake - A Comprehensive Comparison',
    description: 'In this article, we will provide a comprehensive comparison of proof of work and proof of stake.',
    preview: require('./showcase/beginner/proof-of-work-vs-proof-of-stake-a-comprehensive-comparison.png'),
    website: 'blog/tutorials/proof-of-work-vs-proof-of-stake-a-comprehensive-comparison',
    tags: ['celosage', 'intermediate'],
  },
  {
    title: 'Preventing Vulnerabilities in Solidity - Denial of Service Attack',
    description: 'The Denial of Service attack in Solidity is a comprehensive attack.',
    preview: require('./showcase/advanced/preventing-vulnerabilities-in-solidity-denial-of-service-attack.png'),
    website: 'blog/tutorials/preventing-vulnerabilities-in-solidity-denial-of-service-attack',
    tags: ['celosage', 'advanced'],
  },
  {
    title: 'Create a Crowdfunding Smart Contract on Celo using Hardhat',
    description: 'This tutorial teach developers how to build a crowdfunding contract on Celo, using Solidity and Hardhat framework.',
    preview: require('./showcase/advanced/create-a-crowdfunding-smart-contract-on-celo-using-hardhat.png'),
    website: 'blog/tutorials/create-a-crowdfunding-smart-contract-on-celo-using-hardhat',
    tags: ['celosage', 'solidity', 'hardhat', 'advanced'],
  },
  {
    title: 'Why should you use Celo Blockchain',
    description: 'In this tutorial, we will introduce you to the Celo blockchain and explain its key features and benefits in a way that is easy to understand, even for complete beginners.',
    preview: require('./showcase/beginner/why-should-you-use-celo.png'),
    website: '/blog/tutorials/why-should-you-use-celo',
    tags: ['celosage','celo', 'beginner'], 
  },
  {
    title: 'Build a Donation dApp on Celo to award your Favorite Content Creator',
    description: 'In this tutorial, we will show you how to create donation dApp to reward your favourite content creator.',
    preview: require('./showcase/advanced/build-a-donation-dapp-on-celo-to-award-your-favourite-content-creator.png'),
    website: '/blog/tutorials/build-a-donation-dapp-on-celo-to-award-your-favourite-content-creator',
    tags: ['celosage','celo', 'advanced'], 
  },
  {
    title: 'Create a Full Stack Whitelist dApp with Merkle Trees on CELO',
    description: 'Learn how you can use Merkle trees, a powerful data structure hierarchy, to efficiently verify if a particular data is part of a dataset',
    preview: require('./showcase/advanced/create-full-stack-whitelist-dapp-with-merkle-trees-celo.png'),
    website: 'blog/tutorials/create-full-stack-whitelist-dapp-with-merkle-trees-celo',
    tags: ['advanced', 'hardhat', 'celosage', 'solidity'],
  },{
    title: 'Creating a Twitter-Like Decentralized Application on Celo using Solidity',
    description: 'Building a decentralized Twitter on the Celo blockchain refers to the creation of a social media platform that utilizes blockchain technology to enable users to communicate and share information in a decentralized and censorship-resistant manner',
    preview: require('./showcase/intermediate/creating-a-twitter-like-decentralized-application-on-celo-using-solidity.png'),
    website: 'blog/tutorials/building-a-decentralized-twitter-on-the-celo-blockchain',
    tags: ['celosage', 'dacade', 'smartcontract', 'solidity',],
  },
  {
    title: 'How to Use Hardware Tools with the Celo Blockchain',
    description: 'In this series, we will explore how hardware is driving the adoption of the Celo blockchain',
    preview: require('./showcase/intermediate/how-to-use-hardware-tools-with-the-celo-blockchain.png'),
    website: 'blog/tutorials/how-to-use-hardware-tools-with-the-celo-blockchain',
    tags: ['intermediate','celo','celosage'],
  },
  {
    title: 'Build feature-rich, persistent dapp on celo using wagmi',
    description: 'An alternative method of connecting to Celo networks',
    preview: require('./showcase/advanced/build-a-feature-rich-persistent-dapp-on-celo-using-wagmi.png'),
    website: 'blog/tutorials/build-a-feature-rich-persistent-dapp-on-celo-using-wagmi',
    tags: ['hardhat', 'celosage', 'solidity', 'react', 'nextjs', 'materialui', 'typescript'],
  },
  {
    title: 'Why you should Build your Next Project on the Celo Blockchain',
    description: 'This tutorial examines the features and capabilities of the Celo Blockchain',
    preview: require('./showcase/beginner/why-you-should-build-your-next-project-on-the-celo-blockchain.png'),
    website: '/blog/tutorials/why-you-should-build-your-next-project-on-the-celo-blockchain',
    tags: ['celosage','beginner','celo'],
  },
  {
    title: 'Simplifying the Celo 2.0 Roadmap for Celo Builders',
    description: 'This article breaks down the details of the Celo 2.0 roadmap into specific features, building requirements and outlooks as well as pointing out the developments that will follow this new roadmap.',
    preview: require('./showcase/beginner/simplifying-the-celo-2.0-roadmap-for-celo-builders.png'),
    website: '/blog/tutorials/simplifying-the-celo-2.0-roadmap-for-celo-builders',
    tags: ['celosage','celo'], 
  },
  {
    title: 'How to Add Support for Stablecoin Gas Fees using Celo Composer',
    description: 'Learn how to implement stablecoin gas fee support in your application, using the Solidity programming language and React for the front-end',
    preview: require('./showcase/intermediate/how-to-add-support-for-stablecoin-gas-fees-using-celo-composer.png'),
    website: 'blog/tutorials/how-to-add-support-for-stablecoin-gas-fees-using-celo-composer',
    tags: ['intermediate', 'hardhat', 'celosage', 'solidity'],
  },
  {
    title: 'Connect and interact with Celo using Web3React',
    description: 'Alternative method of connecting to Celo using web3React',
    preview: require('./showcase/advanced/connect-and-interact-with-celo-using-web3react.png'),
    website: 'blog/tutorials/connect-and-interact-with-celo-using-web3react',
    tags: ['celosage', 'advanced', 'smartcontract', 'solidity', 'nextjs', 'materialui', 'react'],
  },
  {
    title: 'How to build a crowdfunding platform on Celo',
    description: 'In this tutorial, we will guide you through the process of building a crowdfunding platform on the Celo blockchain',
    preview: require('./showcase/advanced/how-to-build-a-crowdfunding-platform-on-celo.png'),
    website: '/blog/tutorials/how-to-build-a-crowdfunding-platform-on-celo',
    tags: ['celosage','celo', 'advanced'], 
  },
  {
    title: 'A guide to building and deploying upgradeable contracts on CELO with Diamond standard',
    description: 'This tutorial introduces the diamond standard for writing modular and upgradeable smart contracts, and give a brief walkthrough of how to build an upgrade-able ERC20 token compatible contract, deploy to CELO, and perform an upgrade to this contract',
    preview: require('./showcase/advanced/a-guide-to-building-and-deploying-upgradeable-contracts-on-CELO-with-Diamond-standard.png'),
    website: '/blog/tutorials/a-guide-to-building-and-deploying-upgradeable-contracts-on-CELO-with-Diamond-standard',
    tags: ['celosage','celo', 'ERC20', 'solidity', 'advanced'],
  },
  {
    title: 'Build an nft-gated dapp and deploy on a decentralized hosting service',
    description: 'An interesting use case for NFTs on Celo network',
    preview: require('./showcase/advanced/build-an-nft-gated-dapp-and-deploy-on-decentralized-hosting-service.png'),
    website: 'blog/tutorials/build-an-nft-gated-dapp-and-deploy-on-decentralized-hosting-service',
    tags: ['advanced', 'solidity', 'nextjs', 'celosage'],
  },
  {
    title: 'How to Create a Decentralized Application Using React-Celo',
    description: 'This sequel walks blockchain developers on the Celo network through the process of creating a Decentralized Application (dApp) to interact with the created crowdfunding smart contract using React-Celo',
    preview: require('./showcase/intermediate/how-to-create-a-decentralized-application-using-react-celo.png'),
    website: 'blog/tutorials/how-to-create-a-decentralized-application-using-react-celo',
    tags: ['celosage', 'smartcontract', 'solidity', 'react', 'hardhat', 'crowdfunding', 'intermediate'],
  },
  {
    title: 'Example architectures for a simple payment dapp',
    description: 'This post will focus on the front-end part of how to create a simple payment dapp',
    preview: require('./showcase/beginner/example-architectures-for-a-simple-payment-dapp.png'),
    website: 'blog/tutorials/example-architectures-for-a-simple-payment-dapp',
    tags: ['javascript', 'react', 'beginner', 'celo'], 
  },
  {
    title: 'Build a Tic Tac Toe game with Flutter using Celo Composer',
    description: 'This tutorial will guide you through building an example using Celo Composer, a Tic Tac To game applications on the Celo blockchain using Flutter.',
    preview: require('./showcase/intermediate/build-a-tic-tac-toe-game-with-flutter-using-celo-composer.png'),
    website: 'blog/tutorials/build-a-tic-tac-toe-game-with-flutter-using-celo-composer',
    tags: ['celosage', 'flutter', 'solidity', 'intermediate', 'celo'], 
  },
  {
    title: 'Build a library-based dapp on Celo',
    description: 'Working with library in solidity',
    preview: require('./showcase/advanced/build-a-library-based-dapp-on-celo.png'),
    website: 'blog/tutorials/build-a-library-based-dapp-on-celo',
    tags: ['advanced', 'solidity', 'hardhat', 'celosage'],
  },
  {
    title: 'Connect and interact with Celo using web3modal',
    description: 'Alternative method of connecting to Celo using web3Modal',
    preview: require('./showcase/advanced/connect-and-interact-with-celo-using-web3modal.png'),
    website: 'blog/tutorials/connect-and-interact-with-celo-using-web3modal',
    tags: ['celosage', 'advanced', 'smartcontract', 'solidity', 'nextjs', 'materialui', 'react'],
   },
   {
    title: 'Interact with Celo Blockchain using web3dart',
    description: 'This article explains how to construct a dart program to communicate with the Celo blockchain using web3dart',
    preview: require('./showcase/beginner/interact-with-celo-blockchain-using-web3dart.png'),
    website: 'blog/tutorials/interact-with-celo-blockchain-using-web3dart',
    tags: ['celosage', 'flutter', 'beginner', 'celo'], 
  },
   {
    title: 'Upgrading a Smart Contract on Celo',
    description: 'This tutorial provides a guide to upgrading a smart contract on the Celo blockchain and its importance',
    preview: require('./showcase/intermediate/upgrading-a-smart-contract-on-celo.png'),
    website: 'blog/tutorials/upgrading-a-smart-contract-on-celo',
    tags: ['celosage', 'smartcontract', 'solidity', 'intermediate', 'celo'], 
  },
  {
    title: 'Building a Smart Contract Lottery Application on Celo with Python',
    description: 'This tutorial provides a guide on how to use Python to build a smart contract lottery application on the Celo blockchain',
    preview: require('./showcase/intermediate/building-a-smart-contract-lottery-application-on-celo-with-python.png'),
    website: 'blog/tutorials/building-a-smart-contract-lottery-application-on-celo-with-python',
    tags: ['celosage', 'smartcontract', 'solidity', 'intermediate', 'celo'], 
  },
  {
    title: 'Deploying a proposal for DAOs on Celo',
    description: 'This article explains how to deploy a governance proposal on Celo',
    preview: require('./showcase/intermediate/deploying-a-proposal-for-daos-on-celo.png'),
    website: 'blog/tutorials/deploying-a-proposal-for-daos-on-celo',
    tags: ['celosage', 'intermediate',  'celo'], 
  },
  {
    title: 'How to build a Celo Price Tracker browser extension using Vite and Celo Contractkit.',
    description: 'In this article, I will show developers how to create a Celo Price Tracker browser extension that works with any browser, such as Brave, Chrome, and Firefox, by using Vite (a React template), Crxjs Vite Plugin, and the Celo Contractkit package.',
    preview: require('./showcase/beginner/how-to-build-a-celo-price-tracker-browser-extension-using-vite-and-celo-contractkit.png'),
    website: 'blog/tutorials/how-to-build-a-celo-price-tracker-browser-extension-using-vite-and-celo-contractkit',
    tags: ['celosage', 'react', 'beginner', 'celo'],
  },

  {
    title: 'Build a Full-Stack Mobile DApp with React Native and Web.JS on Celo',
    description: 'Learn hoe to build chat app on celo network using react-native and web3js',
    preview: require('./showcase/intermediate/build-a-full-stack-mobile-dapp-with-react-native-and-webjs-on-celo.png'),
    website: 'blog/tutorials/build-a-full-stack-mobile-dapp-with-react-native-and-webjs-on-celo',
    tags: ['celosage', 'reactnative', 'intermediate', 'celo'], 
  },
  {
    title: 'What are PFP NFTs, How to Create Them?',
    description: 'PFP NFTs are blockchain-based digital assets used as profile pictures. To create one, design an image, choose a blockchain platform and compatible wallet, and mint it on an NFT marketplace.',
    preview: require('./showcase/intermediate/what-are-pfp-nfts-and-how-to-create-them.png'),
    website: 'blog/tutorials/what-are-pfp-nfts-and-how-to-create-them',
    tags: ['celosage', 'solidity', 'intermediate', 'celo', 'erc721', 'truffle'], 
  },
  {
    title: 'Developing a Crowdfunding Platform for Social Causes on Celo Blockchain - Part 1',
    description: 'A Celo-based crowdfunding platform for social causes would enable social organizations, charities, and individuals to create campaigns and connect directly with donors to donate funds, leveraging the transparency and security of blockchain technology.',
    preview: require('./showcase/intermediate/developing-a-crowdfunding-platform-for-social-causes-on-celo-blockchain-part-1.png'),
    website: 'blog/tutorials/developing-a-crowdfunding-platform-for-social-causes-on-celo-blockchain-part-1',
    tags: ['celosage', 'solidity', 'intermediate', 'celo', 'truffle'], 
  },
  {
    title: 'Interact with smart contract on Celo using Web3js',
    description: 'Learn how to navigate through web3js framework',
    preview: require('./showcase/intermediate/interact-with-smart-contract-on-celo-using-web3js.png'),
    website: 'blog/tutorials/interact-with-smart-contract-on-celo-using-web3js',
    tags: ['celosage', 'solidity', 'intermediate', 'celo', 'hardhat'], 
  },
  {
    title: 'The Future of NFT Creation - Unleashing the Power of Batch Minting with ERC721psi',
    description: 'Batch minting with ERC721psi is an efficient way of creating multiple tokens at once, saving time and money. This feature is important for scalability and is implemented using smart contracts.',
    preview: require('./showcase/intermediate/the-future-of-nft-creation-unleashing-the-power-of-batch-minting-with-erc721psi.png'),
    website: 'blog/tutorials/the-future-of-nft-creation-unleashing-the-power-of-batch-minting-with-erc721psi',
    tags: ['celosage', 'erc721', 'intermediate', 'celo', 'solidity'], 
  },
  {
    title: 'Automate Flutter Celo DApp Deployment with GitHub Actions',
    description: 'Learn how to deploy and publish your Flutter DApp to Google Play Store or Google Drive using GitHub Actions.',
    preview: require('./showcase/intermediate/automate-flutter-celo-dapp-deployment-with-github-actions.png'),
    website: 'blog/tutorials/automate-flutter-celo-dapp-deployment-with-github-actions',
    tags: ['celosage', 'flutter', 'intermediate', 'celo', 'deploy'], 
  },
  {
    title: 'Get started with CELO using Rust',
    description: 'This article is intended for developers that have some familiarity with Rust and want to construct a Rust program to communicate with the Celo blockchain.',
    preview: require('./showcase/beginner/get-started-with-celo-using-rust.png'),
    website: 'blog/tutorials/get-started-with-celo-using-rust',
    tags: ['celosage', 'beginner', 'celo', 'deploy'], 
  },
  {
    title: "Build a monthly susbscription platform using Celo composer & Openzeppelin Defender",
    description: "This comprehensive tutorial will guide you through setting up a crypto payment subscription platform on Celo.",
    preview: require("./showcase/advanced/build-a-monthly-susbscription-platform-using-celo-composer-openzeppelin-defender.png"),
    website: "/blog/tutorials/build-a-monthly-susbscription-platform-using-celo-composer-openzeppelin-defender",
    tags: ["advanced", "celosage", "celo", "openzeppelin"],
  },
  {
    title: "Build an Airdrop Distribution System for Millions of Users with Verification of Merkle Tree Proofs",
    description: "Curious about how Uniswap and other projects are able to airdrop tokens to thousands of users? In this tutorial, we will show you how they use Merkle proof in Solidity and Javascript to accomplish this feat.",
    preview: require("./showcase/advanced/build-an-airdrop-distribution-system-for-millions-of-users-with-verification-of-merkle-tree-proofs.png"),
    website: "/blog/tutorials/build-an-airdrop-distribution-system-for-millions-of-users-with-verification-of-merkle-tree-proofs",
    tags: ["advanced", "celosage", "celo", "tokens"],
  },
  {
    title: "Lazy Minting NFTs A Cost-Effective and Flexible Approach to NFT Creation",
    description: "Lazy Minting NFTs offer a budget-friendly and adaptable way of creating NFTs without sacrificing quality or control. Simplify the process with ease.",
    preview: require("./showcase/intermediate/lazy-minting-nfts-a-cost-effective-and-flexible-approach-to-nft-creation.png"),
    website: "/blog/tutorials/lazy-minting-nfts-a-cost-effective-and-flexible-approach-to-nft-creation",
    tags: ["intermediate", "solidity", "celosage", "erc721", "truffle"],
  },
  {
    title: 'Automate React Native Celo DApp Deployment with GitHub Actions',
    description: 'Learn how to deploy and publish your React Native DApp to Google Play Store or Google Drive',
    preview: require('./showcase/intermediate/automate-react-native-celo-dapp-deployment-with-github-actions.png'),
    website: 'blog/tutorials/automate-react-native-celo-dapp-deployment-with-github-actions',
    tags: ['celosage', 'reactnative', 'intermediate', 'celo'], 
  },
  {
<<<<<<< HEAD
    title: 'Building a Celo Blockchain Explorer with Python',
    description: 'In this tutorial, well use Python and the web3.py module to create a blockchain explorer for the Celo network.',
    preview: require('./showcase/intermediate/sage-building-a-celo-blockchain-explorer-with-python.png'),
    website: '/blog/tutorials/building-a-celo-blockchain-explorer-with-python',
    tags: ['celosage','celo', 'intermediate', 'smartcontract', 'solidity'],
  },
=======
    title: 'Using Python to Interact with Celos Governance System',
    description: 'In this article, we will know what the Celo Governance system is and how we can interact with it using Python and web3.py',
    preview: require('./showcase/intermediate/sage-using-python-to-interact-with-celos-governance-system.png'),
    website: '/blog/tutorials/using-python-to-interact-with-celos-governance-system',
    tags: ['celosage','celo', 'intermediate', 'smartcontract', 'solidity'],
  },
  {
    title: 'Using Python to Build a Celo Blockchain Identity System',
    description: 'This article explains how to use Python and the Web3.py library to build a decentralized identity system on the Celo blockchain.',
    preview: require('./showcase/intermediate/sage-using-python-to-build-a-celo-blockchain-identity-system.png'),
    website: '/blog/tutorials/using-python-to-build-a-celo-blockchain-identity-system',
    tags: ['celosage','celo', 'intermediate', 'smartcontract', 'solidity'], 
  },
  {
    title: 'Automate Celo DApp Deployment to Cloudflare Pages with GitHub Actions',
    description: 'Learn How to Deploy and Publish your Celo DApp Cloudflare Pages with GitHub Actions',
    preview: require('./showcase/intermediate/automate-celo-dapp-deployment-to-cloudflare-pages-with-github-actions.png'),
    website: 'blog/tutorials/automate-celo-dapp-deployment-to-cloudflare-pages-with-github-actions',
    tags: ['celosage', 'react', 'intermediate', 'celo'], 
  },
  {
    title: 'Billeteras como crearlas y como fondearlas',
    description: '¡Bienvenido a nuestro tutorial sobre cómo comenzar con su billetera digital en Celo! En este tutorial, le mostraremos cómo crear una billetera, almacenar su frase de recuperación, financiar la billetera y enviar y recibir dinero en la plataforma Celo.',
    preview: require('./showcase/beginner/Billeteras-como-crearlas-y-como-fondearlas.png'),
    website: 'blog/tutorials/billeteras-como-crearlas-y-como-fondearlas',
    tags: ['celosage', 'beginner'], 
  },
  {
    title: 'Introducing Prosperity Passport - The First Soulbound Token-Powered Web3 Identity Solution for Celo Blockchain',
    description: 'Introducing Prosperity Passport - a groundbreaking Web3 identity solution for Celo blockchain.',
    preview: require('./showcase/beginner/introducing-prosperity-passport-the-first-soulbound-token-powered-web3-identity-solution-for-celo-blockchain.png'),
    website: 'blog/tutorials/introducing-prosperity-passport-the-first-soulbound-token-powered-web3-identity-solution-for-celo-blockchain',
    tags: ['celosage', 'beginner', 'celo'], 
  },
  {
    title: 'Building a Decentralized Exchange on Celo with Golang',
    description: 'This article could focus on building a decentralized exchange (DEX) on the Celo blockchain using the go-ethereum, a Golang blockchain framework',
    preview: require('./showcase/intermediate/building-a-decentralized-exchange-on-celo-with-golang.png'),
    website: 'blog/tutorials/building-a-decentralized-exchange-on-celo-with-golang',
    tags: ['celosage', 'intermediate', 'smartcontract', 'solidity'], 
  },
  {
    title: 'Easily Deploy your Celo DApp to Cloudflare Pages',
    description: 'Learn How to Deploy and Publish your Celo DApp Cloudflare Pages with Ease',
    preview: require('./showcase/beginner/easily-deploy-your-celo-dapp-to-cloudflare-pages.png'),
    website: 'blog/tutorials/easily-deploy-your-celo-dapp-to-cloudflare-pages',
    tags: ['celosage', 'dapp', 'beginner', 'celo'], 
  },
  {
    title: 'Building Decentralized Applications on the Celo Platform using the Celo SDK and Celo Smart Contracts',
    description: 'Learn how to build and deploy decentralized applications on the Celo platform using the Celo SDK and Celo smart contracts',
    preview: require('./showcase/beginner/building-decentralized-applications-on-celo.png'),
    website: 'blog/tutorials/building-decentralized-applications-on-the-celo-platform-using-the-celo-sdk-and-celo-smart-contract',
    tags: ["celo", "celosage", "truffle", "smartcontract", "solidity", "beginner"], 
  },
  {
    title: 'Building a Celo Voting System with Golang',
    description: 'This article could provide a tutorial on how to use the Celo Golang go ethereum framework to build a secure and transparent voting system on the blockchain',
    preview: require('./showcase/intermediate/building-a-celo-voting-system-with-golang.png'),
    website: 'blog/tutorials/building-a-celo-voting-system-with-golang',
    tags: ['celosage', 'intermediate', 'smartcontract', 'solidity'], 
  },
  {
    title: 'Deploying Celo Applications using Golang',
    description: 'This article could provide a tutorial on deploying Celo applications built using the Golang . It could cover topics such as setting up a Celo node, setting up the development environment, creating and deploying smart contracts, and monitoring the deployed contract activities using Celo explorer.',
    preview: require('./showcase/intermediate/deploying-celo-applications-using-golang.png'),
    website: 'blog/tutorials/deploying-celo-applications-using-golang',
    tags: ['celosage', 'intermediate', 'smartcontract', 'solidity'], 

  },
  {
    title: 'Implementing a Token on Celo using Golang',
    description: "This article could provide a step-by-step tutorial on how to implement a custom token on the Celo blockchain using the Golang SDK. It could cover topics such as defining the token's smart contract and deploying it to the Celo network. This article is for developers that want to get started with building blockchain applications using Golang on Celo.",
    preview: require('./showcase/intermediate/implementing-a-token-on-celo-using-golang.png'),
    website: 'blog/tutorials/implementing-a-token-on-celo-using-golang',
    tags: ['celosage', 'intermediate', 'smartcontract', 'solidity'], 

  },
  {
    title: 'Building a Celo Wallet using Golang',
    description: 'This article could focus on building a Celo wallet application using the Golang programming language. It could cover topics such as generating and storing private keys, interacting with the Celo blockchain and implementing features such as sending and receiving Celo transactions.',
    preview: require('./showcase/intermediate/building-a-celo-wallet-using-golang.png'),
    website: 'blog/tutorials/building-a-celo-wallet-using-golang',
    tags: ['celosage', 'intermediate', 'smartcontract', 'solidity'], 

  },
  {
    title: 'Building a Solidity Smart Contract for NFT Royalty Fees - A Step-by-Step Guide',
    description: 'Learn to code a self-executing contract on Ethereum blockchain with Solidity language for NFT royalty payments, following our step-by-step guide.',
    preview: require('./showcase/intermediate/building-a-solidity-smart-contract-for-nft-royalty-fees-a-step-by-step-guide.png'),
    website: 'blog/tutorials/building-a-solidity-smart-contract-for-nft-royalty-fees-a-step-by-step-guide',
    tags: ['celosage', 'intermediate', 'smartcontract', 'solidity','erc721', 'truffle'], 

  },
>>>>>>> fe44e88d
  /*
  Pro Tip: add your site in alphabetical order.
  Appending your site here (at the end) is more likely to produce Git conflicts.
   */
];

export const TagList = Object.keys(Tags) as TagType[];
function sortUsers() {
  let result = Users;
  // Sort by site name
  result = sortBy(result, (user) => user.title.toLowerCase());
  // Sort by apps tag, popular first
  result = sortBy(result, (user) => !user.tags.includes("favorite"));
  return result;
}

export const sortedUsers = sortUsers();
2;<|MERGE_RESOLUTION|>--- conflicted
+++ resolved
@@ -2769,14 +2769,13 @@
     tags: ['celosage', 'reactnative', 'intermediate', 'celo'], 
   },
   {
-<<<<<<< HEAD
     title: 'Building a Celo Blockchain Explorer with Python',
     description: 'In this tutorial, well use Python and the web3.py module to create a blockchain explorer for the Celo network.',
     preview: require('./showcase/intermediate/sage-building-a-celo-blockchain-explorer-with-python.png'),
     website: '/blog/tutorials/building-a-celo-blockchain-explorer-with-python',
     tags: ['celosage','celo', 'intermediate', 'smartcontract', 'solidity'],
   },
-=======
+  {
     title: 'Using Python to Interact with Celos Governance System',
     description: 'In this article, we will know what the Celo Governance system is and how we can interact with it using Python and web3.py',
     preview: require('./showcase/intermediate/sage-using-python-to-interact-with-celos-governance-system.png'),
@@ -2871,7 +2870,6 @@
     tags: ['celosage', 'intermediate', 'smartcontract', 'solidity','erc721', 'truffle'], 
 
   },
->>>>>>> fe44e88d
   /*
   Pro Tip: add your site in alphabetical order.
   Appending your site here (at the end) is more likely to produce Git conflicts.
